--- conflicted
+++ resolved
@@ -226,12 +226,7 @@
 	struct PLpgSQL_nsitem *ns;
 
 	/* fields for "simple expression" fast-path execution: */
-<<<<<<< HEAD
-	Expr	   *expr_simple_expr;		/* NULL means not a simple expr */
-	TransactionId	transaction_id;	/* used for clearing cached plan */
-=======
 	Expr	   *expr_simple_expr;	/* NULL means not a simple expr */
->>>>>>> 9e1c9f95
 	int			expr_simple_generation; /* plancache generation we checked */
 	Oid			expr_simple_type;	/* result type Oid, if simple */
 	int32		expr_simple_typmod; /* result typmod, if simple */
