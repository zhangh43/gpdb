--- conflicted
+++ resolved
@@ -14,15 +14,11 @@
  */
 
 #include "plpgsql.h"
-<<<<<<< HEAD
-
+
+#include <ctype.h>
+
+#include "parser/scansup.h"
 #include "utils/memutils.h"
-=======
->>>>>>> 38e93482
-
-#include <ctype.h>
-
-#include "parser/scansup.h"
 
 
 /* ----------
