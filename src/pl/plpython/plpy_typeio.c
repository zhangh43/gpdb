--- conflicted
+++ resolved
@@ -943,7 +943,6 @@
 	int			dims[MAXDIM];
 	int			lbs[MAXDIM];
 	int			currelem;
-	Datum		rv;
 	PyObject   *pyptr = plrv;
 	PyObject   *next;
 
@@ -1074,7 +1073,6 @@
 		{
 			PyObject   *obj = PySequence_GetItem(list, i);
 
-<<<<<<< HEAD
 			if (obj == Py_None)
 			{
 				nulls[*currelem] = true;
@@ -1089,20 +1087,6 @@
 			(*currelem)++;
 		}
 	}
-=======
-	lbs = 1;
-	array = construct_md_array(elems, nulls, 1, &len, &lbs,
-							   get_base_element_type(arg->typoid), arg->elm->typlen, arg->elm->typbyval, arg->elm->typalign);
-
-	/*
-	 * If the result type is a domain of array, the resulting array must be
-	 * checked.
-	 */
-	rv = PointerGetDatum(array);
-	if (get_typtype(arg->typoid) == TYPTYPE_DOMAIN)
-		domain_check(rv, false, arg->typoid, &arg->typfunc.fn_extra, arg->typfunc.fn_mcxt);
-	return rv;
->>>>>>> ab76208e
 }
 
 
