/*
 * psql - the PostgreSQL interactive terminal
 *
 * Portions Copyright (c) 2005-2010, Greenplum inc
 * Portions Copyright (c) 2012-Present Pivotal Software, Inc.
 * Copyright (c) 2000-2010, PostgreSQL Global Development Group
 *
<<<<<<< HEAD
 * $PostgreSQL: pgsql/src/bin/psql/tab-complete.c,v 1.173 2008/10/04 21:56:54 tgl Exp $
=======
 * $PostgreSQL: pgsql/src/bin/psql/tab-complete.c,v 1.170 2008/03/29 19:19:14 tgl Exp $
>>>>>>> f260edb1
 */

/*----------------------------------------------------------------------
 * This file implements a somewhat more sophisticated readline "TAB
 * completion" in psql. It is not intended to be AI, to replace
 * learning SQL, or to relieve you from thinking about what you're
 * doing. Also it does not always give you all the syntactically legal
 * completions, only those that are the most common or the ones that
 * the programmer felt most like implementing.
 *
 * CAVEAT: Tab completion causes queries to be sent to the backend.
 * The number of tuples returned gets limited, in most default
 * installations to 1000, but if you still don't like this prospect,
 * you can turn off tab completion in your ~/.inputrc (or else
 * ${INPUTRC}) file so:
 *
 *	 $if psql
 *	 set disable-completion on
 *	 $endif
 *
 * See `man 3 readline' or `info readline' for the full details. Also,
 * hence the
 *
 * BUGS:
 *
 * - If you split your queries across lines, this whole thing gets
 *	 confused. (To fix this, one would have to read psql's query
 *	 buffer rather than readline's line buffer, which would require
 *	 some major revisions of things.)
 *
 * - Table or attribute names with spaces in it may confuse it.
 *
 * - Quotes, parenthesis, and other funny characters are not handled
 *	 all that gracefully.
 *----------------------------------------------------------------------
 */

#include "postgres_fe.h"
#include "tab-complete.h"
#include "input.h"

/* If we don't have this, we might as well forget about the whole thing: */
#ifdef USE_READLINE

#include <ctype.h>
#include "libpq-fe.h"
#include "pqexpbuffer.h"
#include "common.h"
#include "settings.h"
#include "stringutils.h"

#ifdef HAVE_RL_FILENAME_COMPLETION_FUNCTION
#define filename_completion_function rl_filename_completion_function
#else
/* missing in some header files */
extern char *filename_completion_function();
#endif

#ifdef HAVE_RL_COMPLETION_MATCHES
#define completion_matches rl_completion_matches
#endif

/* word break characters */
#define WORD_BREAKS		"\t\n@$><=;|&{() "

/*
 * This struct is used to define "schema queries", which are custom-built
 * to obtain possibly-schema-qualified names of database objects.  There is
 * enough similarity in the structure that we don't want to repeat it each
 * time.  So we put the components of each query into this struct and
 * assemble them with the common boilerplate in _complete_from_query().
 */
typedef struct SchemaQuery
{
	/*
	 * Name of catalog or catalogs to be queried, with alias, eg.
	 * "pg_catalog.pg_class c".  Note that "pg_namespace n" will be added.
	 */
	const char *catname;

	/*
	 * Selection condition --- only rows meeting this condition are candidates
	 * to display.	If catname mentions multiple tables, include the necessary
	 * join condition here.  For example, "c.relkind = 'r'". Write NULL (not
	 * an empty string) if not needed.
	 */
	const char *selcondition;

	/*
	 * Visibility condition --- which rows are visible without schema
	 * qualification?  For example, "pg_catalog.pg_table_is_visible(c.oid)".
	 */
	const char *viscondition;

	/*
	 * Namespace --- name of field to join to pg_namespace.oid. For example,
	 * "c.relnamespace".
	 */
	const char *namespace;

	/*
	 * Result --- the appropriately-quoted name to return, in the case of an
	 * unqualified name.  For example, "pg_catalog.quote_ident(c.relname)".
	 */
	const char *result;

	/*
	 * In some cases a different result must be used for qualified names.
	 * Enter that here, or write NULL if result can be used.
	 */
	const char *qualresult;
} SchemaQuery;


/* Store maximum number of records we want from database queries
 * (implemented via SELECT ... LIMIT xx).
 */
static int	completion_max_records;

/*
 * Communication variables set by COMPLETE_WITH_FOO macros and then used by
 * the completion callback functions.  Ugly but there is no better way.
 */
static const char *completion_charp;			/* to pass a string */
static const char *const * completion_charpp;	/* to pass a list of strings */
static const char *completion_info_charp;		/* to pass a second string */
static const char *completion_info_charp2;		/* to pass a third string */
static const SchemaQuery *completion_squery;	/* to pass a SchemaQuery */

/*
 * A few macros to ease typing. You can use these to complete the given
 * string with
 * 1) The results from a query you pass it. (Perhaps one of those below?)
 * 2) The results from a schema query you pass it.
 * 3) The items from a null-pointer-terminated list.
 * 4) A string constant.
 * 5) The list of attributes of the given table (possibly schema-qualified).
 */
#define COMPLETE_WITH_QUERY(query) \
do { \
	completion_charp = query; \
	matches = completion_matches(text, complete_from_query); \
} while (0)

#define COMPLETE_WITH_SCHEMA_QUERY(query, addon) \
do { \
	completion_squery = &(query); \
	completion_charp = addon; \
	matches = completion_matches(text, complete_from_schema_query); \
} while (0)

#define COMPLETE_WITH_LIST(list) \
do { \
	completion_charpp = list; \
	matches = completion_matches(text, complete_from_list); \
} while (0)

#define COMPLETE_WITH_CONST(string) \
do { \
	completion_charp = string; \
	matches = completion_matches(text, complete_from_const); \
} while (0)

#define COMPLETE_WITH_ATTR(relation, addon) \
do { \
	char   *_completion_schema; \
	char   *_completion_table; \
\
	_completion_schema = strtokx(relation, " \t\n\r", ".", "\"", 0, \
								 false, false, pset.encoding); \
	(void) strtokx(NULL, " \t\n\r", ".", "\"", 0, \
				   false, false, pset.encoding); \
	_completion_table = strtokx(NULL, " \t\n\r", ".", "\"", 0, \
								false, false, pset.encoding); \
	if (_completion_table == NULL) \
	{ \
		completion_charp = Query_for_list_of_attributes  addon; \
		completion_info_charp = relation; \
	} \
	else \
	{ \
		completion_charp = Query_for_list_of_attributes_with_schema  addon; \
		completion_info_charp = _completion_table; \
		completion_info_charp2 = _completion_schema; \
	} \
	matches = completion_matches(text, complete_from_query); \
} while (0)

/*
 * Assembly instructions for schema queries
 */

static const SchemaQuery Query_for_list_of_aggregates = {
	/* catname */
	"pg_catalog.pg_proc p",
	/* selcondition */
	"p.proisagg",
	/* viscondition */
	"pg_catalog.pg_function_is_visible(p.oid)",
	/* namespace */
	"p.pronamespace",
	/* result */
	"pg_catalog.quote_ident(p.proname)",
	/* qualresult */
	NULL
};

static const SchemaQuery Query_for_list_of_datatypes = {
	/* catname */
	"pg_catalog.pg_type t",
	/* selcondition --- ignore table rowtypes and array types */
	"(t.typrelid = 0 "
	" OR (SELECT c.relkind = 'c' FROM pg_catalog.pg_class c WHERE c.oid = t.typrelid)) "
	"AND t.typname !~ '^_'",
	/* viscondition */
	"pg_catalog.pg_type_is_visible(t.oid)",
	/* namespace */
	"t.typnamespace",
	/* result */
	"pg_catalog.format_type(t.oid, NULL)",
	/* qualresult */
	"pg_catalog.quote_ident(t.typname)"
};

static const SchemaQuery Query_for_list_of_domains = {
	/* catname */
	"pg_catalog.pg_type t",
	/* selcondition */
	"t.typtype = 'd'",
	/* viscondition */
	"pg_catalog.pg_type_is_visible(t.oid)",
	/* namespace */
	"t.typnamespace",
	/* result */
	"pg_catalog.quote_ident(t.typname)",
	/* qualresult */
	NULL
};

static const SchemaQuery Query_for_list_of_functions = {
	/* catname */
	"pg_catalog.pg_proc p",
	/* selcondition */
	NULL,
	/* viscondition */
	"pg_catalog.pg_function_is_visible(p.oid)",
	/* namespace */
	"p.pronamespace",
	/* result */
	"pg_catalog.quote_ident(p.proname)",
	/* qualresult */
	NULL
};

static const SchemaQuery Query_for_list_of_indexes = {
	/* catname */
	"pg_catalog.pg_class c",
	/* selcondition */
	"c.relkind IN ('i')",
	/* viscondition */
	"pg_catalog.pg_table_is_visible(c.oid)",
	/* namespace */
	"c.relnamespace",
	/* result */
	"pg_catalog.quote_ident(c.relname)",
	/* qualresult */
	NULL
};

static const SchemaQuery Query_for_list_of_sequences = {
	/* catname */
	"pg_catalog.pg_class c",
	/* selcondition */
	"c.relkind IN ('S')",
	/* viscondition */
	"pg_catalog.pg_table_is_visible(c.oid)",
	/* namespace */
	"c.relnamespace",
	/* result */
	"pg_catalog.quote_ident(c.relname)",
	/* qualresult */
	NULL
};

static const SchemaQuery Query_for_list_of_tables = {
	/* catname */
	"pg_catalog.pg_class c",
	/* selcondition */
	"c.relkind IN ('r' , 'x')",  /* GPDB: x is obsolete, used only on very old GPDB systems */
	/* viscondition */
	"pg_catalog.pg_table_is_visible(c.oid)",
	/* namespace */
	"c.relnamespace",
	/* result */
	"pg_catalog.quote_ident(c.relname)",
	/* qualresult */
	NULL
};

static const SchemaQuery Query_for_list_of_tisv = {
	/* catname */
	"pg_catalog.pg_class c",
	/* selcondition */
	"c.relkind IN ('r', 'i', 'S', 'v' , 'x')",   /* GPDB: x is obsolete, used only on very old GPDB systems */
	/* viscondition */
	"pg_catalog.pg_table_is_visible(c.oid)",
	/* namespace */
	"c.relnamespace",
	/* result */
	"pg_catalog.quote_ident(c.relname)",
	/* qualresult */
	NULL
};

static const SchemaQuery Query_for_list_of_tsv = {
	/* catname */
	"pg_catalog.pg_class c",
	/* selcondition */
	"c.relkind IN ('r', 'S', 'v' , 'x')",   /* GPDB: x is obsolete, used only on very old GPDB systems */
	/* viscondition */
	"pg_catalog.pg_table_is_visible(c.oid)",
	/* namespace */
	"c.relnamespace",
	/* result */
	"pg_catalog.quote_ident(c.relname)",
	/* qualresult */
	NULL
};

static const SchemaQuery Query_for_list_of_views = {
	/* catname */
	"pg_catalog.pg_class c",
	/* selcondition */
	"c.relkind IN ('v')",
	/* viscondition */
	"pg_catalog.pg_table_is_visible(c.oid)",
	/* namespace */
	"c.relnamespace",
	/* result */
	"pg_catalog.quote_ident(c.relname)",
	/* qualresult */
	NULL
};


/*
 * Queries to get lists of names of various kinds of things, possibly
 * restricted to names matching a partially entered name.  In these queries,
 * the first %s will be replaced by the text entered so far (suitably escaped
 * to become a SQL literal string).  %d will be replaced by the length of the
 * string (in unescaped form).	A second and third %s, if present, will be
 * replaced by a suitably-escaped version of the string provided in
 * completion_info_charp.  A fourth and fifth %s are similarly replaced by
 * completion_info_charp2.
 *
 * Beware that the allowed sequences of %s and %d are determined by
 * _complete_from_query().
 */

#define Query_for_list_of_attributes \
"SELECT pg_catalog.quote_ident(attname) "\
"  FROM pg_catalog.pg_attribute a, pg_catalog.pg_class c "\
" WHERE c.oid = a.attrelid "\
"   AND a.attnum > 0 "\
"   AND NOT a.attisdropped "\
"   AND substring(pg_catalog.quote_ident(attname),1,%d)='%s' "\
"   AND (pg_catalog.quote_ident(relname)='%s' "\
"        OR '\"' || relname || '\"'='%s') "\
"   AND pg_catalog.pg_table_is_visible(c.oid)"

#define Query_for_list_of_attributes_with_schema \
"SELECT pg_catalog.quote_ident(attname) "\
"  FROM pg_catalog.pg_attribute a, pg_catalog.pg_class c, pg_catalog.pg_namespace n "\
" WHERE c.oid = a.attrelid "\
"   AND n.oid = c.relnamespace "\
"   AND a.attnum > 0 "\
"   AND NOT a.attisdropped "\
"   AND substring(pg_catalog.quote_ident(attname),1,%d)='%s' "\
"   AND (pg_catalog.quote_ident(relname)='%s' "\
"        OR '\"' || relname || '\"' ='%s') "\
"   AND (pg_catalog.quote_ident(nspname)='%s' "\
"        OR '\"' || nspname || '\"' ='%s') "

#define Query_for_list_of_template_databases \
"SELECT pg_catalog.quote_ident(datname) FROM pg_catalog.pg_database "\
" WHERE substring(pg_catalog.quote_ident(datname),1,%d)='%s' AND datistemplate"

#define Query_for_list_of_databases \
"SELECT pg_catalog.quote_ident(datname) FROM pg_catalog.pg_database "\
" WHERE substring(pg_catalog.quote_ident(datname),1,%d)='%s'"

#define Query_for_list_of_tablespaces \
"SELECT pg_catalog.quote_ident(spcname) FROM pg_catalog.pg_tablespace "\
" WHERE substring(pg_catalog.quote_ident(spcname),1,%d)='%s'"

#define Query_for_list_of_encodings \
" SELECT DISTINCT pg_catalog.pg_encoding_to_char(conforencoding) "\
"   FROM pg_catalog.pg_conversion "\
"  WHERE substring(pg_catalog.pg_encoding_to_char(conforencoding),1,%d)=UPPER('%s')"

#define Query_for_list_of_languages \
"SELECT pg_catalog.quote_ident(lanname) "\
"  FROM pg_catalog.pg_language "\
" WHERE lanname != 'internal' "\
"   AND substring(pg_catalog.quote_ident(lanname),1,%d)='%s'"

#define Query_for_list_of_schemas \
"SELECT pg_catalog.quote_ident(nspname) FROM pg_catalog.pg_namespace "\
" WHERE substring(pg_catalog.quote_ident(nspname),1,%d)='%s'"

#define Query_for_list_of_set_vars \
"SELECT name FROM "\
" (SELECT pg_catalog.lower(name) AS name FROM pg_catalog.pg_settings "\
"  WHERE context IN ('user', 'superuser') "\
"  UNION ALL SELECT 'constraints' "\
"  UNION ALL SELECT 'transaction' "\
"  UNION ALL SELECT 'session' "\
"  UNION ALL SELECT 'role' "\
"  UNION ALL SELECT 'tablespace' "\
"  UNION ALL SELECT 'all') ss "\
" WHERE substring(name,1,%d)='%s'"

#define Query_for_list_of_show_vars \
"SELECT name FROM "\
" (SELECT pg_catalog.lower(name) AS name FROM pg_catalog.pg_settings "\
"  UNION ALL SELECT 'session authorization' "\
"  UNION ALL SELECT 'all') ss "\
" WHERE substring(name,1,%d)='%s'"

#define Query_for_list_of_resgroups \
" SELECT pg_catalog.quote_ident(rsgname) "\
"   FROM pg_catalog.pg_resgroup "\
"  WHERE substring(pg_catalog.quote_ident(rsgname),1,%d)='%s'"

#define Query_for_list_of_roles \
" SELECT pg_catalog.quote_ident(rolname) "\
"   FROM pg_catalog.pg_roles "\
"  WHERE substring(pg_catalog.quote_ident(rolname),1,%d)='%s'"

#define Query_for_list_of_grant_roles \
" SELECT pg_catalog.quote_ident(rolname) "\
"   FROM pg_catalog.pg_roles "\
"  WHERE substring(pg_catalog.quote_ident(rolname),1,%d)='%s'"\
" UNION ALL SELECT 'PUBLIC'"

/* the silly-looking length condition is just to eat up the current word */
#define Query_for_table_owning_index \
"SELECT pg_catalog.quote_ident(c1.relname) "\
"  FROM pg_catalog.pg_class c1, pg_catalog.pg_class c2, pg_catalog.pg_index i"\
" WHERE c1.oid=i.indrelid and i.indexrelid=c2.oid"\
"       and (%d = pg_catalog.length('%s'))"\
"       and pg_catalog.quote_ident(c2.relname)='%s'"\
"       and pg_catalog.pg_table_is_visible(c2.oid)"

/* the silly-looking length condition is just to eat up the current word */
#define Query_for_index_of_table \
"SELECT pg_catalog.quote_ident(c2.relname) "\
"  FROM pg_catalog.pg_class c1, pg_catalog.pg_class c2, pg_catalog.pg_index i"\
" WHERE c1.oid=i.indrelid and i.indexrelid=c2.oid"\
"       and (%d = pg_catalog.length('%s'))"\
"       and pg_catalog.quote_ident(c1.relname)='%s'"\
"       and pg_catalog.pg_table_is_visible(c2.oid)"

/* the silly-looking length condition is just to eat up the current word */
#define Query_for_list_of_tables_for_trigger \
"SELECT pg_catalog.quote_ident(relname) "\
"  FROM pg_catalog.pg_class"\
" WHERE (%d = pg_catalog.length('%s'))"\
"   AND oid IN "\
"       (SELECT tgrelid FROM pg_catalog.pg_trigger "\
"         WHERE pg_catalog.quote_ident(tgname)='%s')"

#define Query_for_list_of_ts_configurations \
"SELECT pg_catalog.quote_ident(cfgname) FROM pg_catalog.pg_ts_config "\
" WHERE substring(pg_catalog.quote_ident(cfgname),1,%d)='%s'"

#define Query_for_list_of_ts_dictionaries \
"SELECT pg_catalog.quote_ident(dictname) FROM pg_catalog.pg_ts_dict "\
" WHERE substring(pg_catalog.quote_ident(dictname),1,%d)='%s'"

#define Query_for_list_of_ts_parsers \
"SELECT pg_catalog.quote_ident(prsname) FROM pg_catalog.pg_ts_parser "\
" WHERE substring(pg_catalog.quote_ident(prsname),1,%d)='%s'"

#define Query_for_list_of_ts_templates \
"SELECT pg_catalog.quote_ident(tmplname) FROM pg_catalog.pg_ts_template "\
" WHERE substring(pg_catalog.quote_ident(tmplname),1,%d)='%s'"

#define Query_for_list_of_access_methods \
" SELECT pg_catalog.quote_ident(amname) "\
"   FROM pg_catalog.pg_am "\
"  WHERE substring(pg_catalog.quote_ident(amname),1,%d)='%s'"

#define Query_for_list_of_arguments \
" SELECT pg_catalog.oidvectortypes(proargtypes)||')' "\
"   FROM pg_catalog.pg_proc "\
"  WHERE proname='%s'"

#define Query_for_list_of_extensions \
" SELECT pg_catalog.quote_ident(extname) "\
"   FROM pg_catalog.pg_extension "\
"  WHERE substring(pg_catalog.quote_ident(extname),1,%d)='%s'"

#define Query_for_list_of_available_extensions \
" SELECT pg_catalog.quote_ident(name) "\
"   FROM pg_catalog.pg_available_extensions "\
"  WHERE substring(pg_catalog.quote_ident(name),1,%d)='%s' AND installed_version IS NULL"


/*
 * This is a list of all "things" in Pgsql, which can show up after CREATE or
 * DROP; and there is also a query to get a list of them.
 */

typedef struct
{
	const char *name;
	const char *query;			/* simple query, or NULL */
	const SchemaQuery *squery;	/* schema query, or NULL */
	const bool	noshow;			/* NULL or true if this word should not show
								 * up after CREATE or DROP */
} pgsql_thing_t;

static const pgsql_thing_t words_after_create[] = {
	{"AGGREGATE", NULL, &Query_for_list_of_aggregates},
	{"CAST", NULL, NULL},		/* Casts have complex structures for names, so
								 * skip it */

	/*
	 * CREATE CONSTRAINT TRIGGER is not supported here because it is designed
	 * to be used only by pg_dump.
	 */
	{"CONFIGURATION", Query_for_list_of_ts_configurations, NULL, true},
	{"CONVERSION", "SELECT pg_catalog.quote_ident(conname) FROM pg_catalog.pg_conversion WHERE substring(pg_catalog.quote_ident(conname),1,%d)='%s'"},
	{"DATABASE", Query_for_list_of_databases},
	{"DICTIONARY", Query_for_list_of_ts_dictionaries, NULL, true},
	{"DOMAIN", NULL, &Query_for_list_of_domains},
	{"EXTENSION", Query_for_list_of_extensions},
	{"FUNCTION", NULL, &Query_for_list_of_functions},
	{"GROUP", Query_for_list_of_roles},
	{"LANGUAGE", Query_for_list_of_languages},
	{"INDEX", NULL, &Query_for_list_of_indexes},
	{"OPERATOR", NULL, NULL},	/* Querying for this is probably not such a
								 * good idea. */
	{"PARSER", Query_for_list_of_ts_parsers, NULL, true},
	{"RESOURCE", NULL},
	{"ROLE", Query_for_list_of_roles},
	{"RULE", "SELECT pg_catalog.quote_ident(rulename) FROM pg_catalog.pg_rules WHERE substring(pg_catalog.quote_ident(rulename),1,%d)='%s'"},
	{"SCHEMA", Query_for_list_of_schemas},
	{"SEQUENCE", NULL, &Query_for_list_of_sequences},
	{"TABLE", NULL, &Query_for_list_of_tables},
	{"TABLESPACE", Query_for_list_of_tablespaces},
	{"TEMP", NULL, NULL},		/* for CREATE TEMP TABLE ... */
	{"TEMPLATE", Query_for_list_of_ts_templates, NULL, true},
	{"TEXT SEARCH", NULL, NULL},
	{"TRIGGER", "SELECT pg_catalog.quote_ident(tgname) FROM pg_catalog.pg_trigger WHERE substring(pg_catalog.quote_ident(tgname),1,%d)='%s'"},
	{"TYPE", NULL, &Query_for_list_of_datatypes},
	{"UNIQUE", NULL, NULL},		/* for CREATE UNIQUE INDEX ... */
	{"USER", Query_for_list_of_roles},
	{"USER MAPPING FOR", NULL, NULL},
	{"VIEW", NULL, &Query_for_list_of_views},
	{NULL, NULL, NULL, false}	/* end of list */
};


/* Forward declaration of functions */
static char **psql_completion(char *text, int start, int end);
static char *create_command_generator(const char *text, int state);
static char *drop_command_generator(const char *text, int state);
static char *complete_from_query(const char *text, int state);
static char *complete_from_schema_query(const char *text, int state);
static char *_complete_from_query(int is_schema_query,
					 const char *text, int state);
static char *complete_from_const(const char *text, int state);
static char *complete_from_list(const char *text, int state);

static PGresult *exec_query(const char *query);

static char *previous_word(int point, int skip);

#ifdef NOT_USED
static char *quote_file_name(char *text, int match_type, char *quote_pointer);
static char *dequote_file_name(char *text, char quote_char);
#endif


/*
 * Initialize the readline library for our purposes.
 */
void
initialize_readline(void)
{
	rl_readline_name = (char *) pset.progname;
	rl_attempted_completion_function = (void *) psql_completion;

	rl_basic_word_break_characters = WORD_BREAKS;

	completion_max_records = 1000;

	/*
	 * There is a variable rl_completion_query_items for this but apparently
	 * it's not defined everywhere.
	 */
}


/*
 * The completion function.
 *
 * According to readline spec this gets passed the text entered so far and its
 * start and end positions in the readline buffer. The return value is some
 * partially obscure list format that can be generated by readline's
 * completion_matches() function, so we don't have to worry about it.
*/
static char **
psql_completion(char *text, int start, int end)
{
	/* This is the variable we'll return. */
	char	  **matches = NULL;

	/* These are going to contain some scannage of the input line. */
	char	   *prev_wd,
			   *prev2_wd,
			   *prev3_wd,
			   *prev4_wd,
			   *prev5_wd;

	static const char *const sql_commands[] = {
		"ABORT", "ALTER", "ANALYZE", "BEGIN", "CHECKPOINT", "CLOSE", "CLUSTER",
		"COMMENT", "COMMIT", "COPY", "CREATE", "DEALLOCATE", "DECLARE",
		"DELETE FROM", "DISCARD", "DO", "DROP", "END", "EXECUTE", "EXPLAIN", "FETCH",
		"GRANT", "INSERT", "LISTEN", "LOAD", "LOCK", "MOVE", "NOTIFY", "PREPARE",
		"REASSIGN", "REINDEX", "RELEASE", "RESET", "REVOKE", "ROLLBACK",
		"SAVEPOINT", "SELECT", "SET", "SHOW", "START", "TABLE", "TRUNCATE", "UNLISTEN",
		"UPDATE", "VACUUM", "VALUES", "WITH", NULL
	};

	static const char *const backslash_commands[] = {
		"\\a", "\\connect", "\\conninfo", "\\C", "\\cd", "\\copy", "\\copyright",
		"\\d", "\\da", "\\db", "\\dc", "\\dC", "\\dd", "\\dD", "\\des", "\\deu", "\\dew", "\\df",
		"\\dF", "\\dFd", "\\dFp", "\\dFt", "\\dg", "\\di", "\\dl",
		"\\dn", "\\do", "\\dp", "\\drds", "\\ds", "\\dS", "\\dt", "\\dT", "\\dv", "\\du",
		"\\e", "\\echo", "\\ef", "\\encoding",
		"\\f", "\\g", "\\h", "\\help", "\\H", "\\i", "\\l",
		"\\lo_import", "\\lo_export", "\\lo_list", "\\lo_unlink",
		"\\o", "\\p", "\\password", "\\prompt", "\\pset", "\\q", "\\qecho", "\\r",
		"\\set", "\\t", "\\T",
		"\\timing", "\\unset", "\\x", "\\w", "\\z", "\\!", NULL
	};

	(void) end;					/* not used */

#ifdef HAVE_RL_COMPLETION_APPEND_CHARACTER
	rl_completion_append_character = ' ';
#endif

	/* Clear a few things. */
	completion_charp = NULL;
	completion_charpp = NULL;
	completion_info_charp = NULL;
	completion_info_charp2 = NULL;

	/*
	 * Scan the input line before our current position for the last five
	 * words. According to those we'll make some smart decisions on what the
	 * user is probably intending to type. TODO: Use strtokx() to do this.
	 */
	prev_wd = previous_word(start, 0);
	prev2_wd = previous_word(start, 1);
	prev3_wd = previous_word(start, 2);
	prev4_wd = previous_word(start, 3);
	prev5_wd = previous_word(start, 4);

	/* If a backslash command was started, continue */
	if (text[0] == '\\')
		COMPLETE_WITH_LIST(backslash_commands);

	/* If no previous word, suggest one of the basic sql commands */
	else if (!prev_wd)
		COMPLETE_WITH_LIST(sql_commands);

/* CREATE */
	/* complete with something you can create */
	else if (pg_strcasecmp(prev_wd, "CREATE") == 0)
		matches = completion_matches(text, create_command_generator);

/* DROP, but watch out for DROP embedded in other commands */
	/* complete with something you can drop */
	else if (pg_strcasecmp(prev_wd, "DROP") == 0 &&
			 pg_strcasecmp(prev2_wd, "DROP") == 0)
		matches = completion_matches(text, drop_command_generator);

/* ALTER */

	/*
	 * complete with what you can alter (TABLE, GROUP, USER, ...) unless we're
	 * in ALTER TABLE sth ALTER
	 */
	else if (pg_strcasecmp(prev_wd, "ALTER") == 0 &&
			 pg_strcasecmp(prev3_wd, "TABLE") != 0)
	{
		static const char *const list_ALTER[] =
		{"AGGREGATE", "CONVERSION", "DATABASE", "DEFAULT PRIVILEGES", "DOMAIN", "EXTENSION", "FUNCTION",
			"GROUP", "INDEX", "LANGUAGE", "LARGE OBJECT", "OPERATOR", "ROLE", "SCHEMA", "SERVER", "SEQUENCE", "TABLE",
		"TABLESPACE", "TEXT SEARCH", "TRIGGER", "TYPE", "USER", "USER MAPPING FOR", "VIEW", NULL};

		COMPLETE_WITH_LIST(list_ALTER);
	}
	/* ALTER AGGREGATE,FUNCTION <name> */
	else if (pg_strcasecmp(prev3_wd, "ALTER") == 0 &&
			 (pg_strcasecmp(prev2_wd, "AGGREGATE") == 0 ||
			  pg_strcasecmp(prev2_wd, "FUNCTION") == 0))
		COMPLETE_WITH_CONST("(");
	/* ALTER AGGREGATE,FUNCTION <name> (...) */
	else if (pg_strcasecmp(prev4_wd, "ALTER") == 0 &&
			 (pg_strcasecmp(prev3_wd, "AGGREGATE") == 0 ||
			  pg_strcasecmp(prev3_wd, "FUNCTION") == 0))
	{
		if (prev_wd[strlen(prev_wd) - 1] == ')')
		{
			static const char *const list_ALTERAGG[] =
			{"OWNER TO", "RENAME TO", "SET SCHEMA", NULL};

			COMPLETE_WITH_LIST(list_ALTERAGG);
		}
		else
		{
			char	   *tmp_buf = malloc(strlen(Query_for_list_of_arguments) + strlen(prev2_wd));

			sprintf(tmp_buf, Query_for_list_of_arguments, prev2_wd);
			COMPLETE_WITH_QUERY(tmp_buf);
			free(tmp_buf);
		}
	}

	/* ALTER CONVERSION,SCHEMA <name> */
	else if (pg_strcasecmp(prev3_wd, "ALTER") == 0 &&
			 (pg_strcasecmp(prev2_wd, "CONVERSION") == 0 ||
			  pg_strcasecmp(prev2_wd, "SCHEMA") == 0))
	{
		static const char *const list_ALTERGEN[] =
		{"OWNER TO", "RENAME TO", NULL};

		COMPLETE_WITH_LIST(list_ALTERGEN);
	}

	/* ALTER DATABASE <name> */
	else if (pg_strcasecmp(prev3_wd, "ALTER") == 0 &&
			 pg_strcasecmp(prev2_wd, "DATABASE") == 0)
	{
		static const char *const list_ALTERDATABASE[] =
		{"RESET", "SET", "OWNER TO", "RENAME TO", "CONNECTION LIMIT", NULL};

		COMPLETE_WITH_LIST(list_ALTERDATABASE);
	}

	/* ALTER EXTENSION <name> */
	else if (pg_strcasecmp(prev3_wd, "ALTER") == 0 &&
			 pg_strcasecmp(prev2_wd, "EXTENSION") == 0)
	{
		static const char *const list_ALTEREXTENSION[] =
				{"ADD", "DROP", "UPDATE", "SET SCHEMA", NULL};

		COMPLETE_WITH_LIST(list_ALTEREXTENSION);
	}

	/* ALTER INDEX <name> */
	else if (pg_strcasecmp(prev3_wd, "ALTER") == 0 &&
			 pg_strcasecmp(prev2_wd, "INDEX") == 0)
	{
		static const char *const list_ALTERINDEX[] =
		{"OWNER TO", "RENAME TO", "SET", "RESET", NULL};

		COMPLETE_WITH_LIST(list_ALTERINDEX);
	}
	/* ALTER INDEX <name> SET */
	else if (pg_strcasecmp(prev4_wd, "ALTER") == 0 &&
			 pg_strcasecmp(prev3_wd, "INDEX") == 0 &&
			 pg_strcasecmp(prev_wd, "SET") == 0)
	{
		static const char *const list_ALTERINDEXSET[] =
		{"(", "TABLESPACE", NULL};

		COMPLETE_WITH_LIST(list_ALTERINDEXSET);
	}
	/* ALTER INDEX <name> RESET */
	else if (pg_strcasecmp(prev4_wd, "ALTER") == 0 &&
			 pg_strcasecmp(prev3_wd, "INDEX") == 0 &&
			 pg_strcasecmp(prev_wd, "RESET") == 0)
		COMPLETE_WITH_CONST("(");
	/* ALTER INDEX <foo> SET|RESET ( */
	else if (pg_strcasecmp(prev5_wd, "ALTER") == 0 &&
			 pg_strcasecmp(prev4_wd, "INDEX") == 0 &&
			 (pg_strcasecmp(prev2_wd, "SET") == 0 ||
			  pg_strcasecmp(prev2_wd, "RESET") == 0) &&
			 pg_strcasecmp(prev_wd, "(") == 0)
	{
		static const char *const list_INDEXOPTIONS[] =
		{"fillfactor", "fastupdate", NULL};

		COMPLETE_WITH_LIST(list_INDEXOPTIONS);
	}

	/* ALTER LANGUAGE <name> */
	else if (pg_strcasecmp(prev3_wd, "ALTER") == 0 &&
			 pg_strcasecmp(prev2_wd, "LANGUAGE") == 0)
	{
		static const char *const list_ALTERLANGUAGE[] =
		{"OWNER TO", "RENAME TO", NULL};

		COMPLETE_WITH_LIST(list_ALTERLANGUAGE);
	}

	/* ALTER LARGE OBJECT <oid> */
	else if (pg_strcasecmp(prev4_wd, "ALTER") == 0 &&
			 pg_strcasecmp(prev3_wd, "LARGE") == 0 &&
			 pg_strcasecmp(prev2_wd, "OBJECT") == 0)
	{
		static const char *const list_ALTERLARGEOBJECT[] =
		{"OWNER TO", NULL};

		COMPLETE_WITH_LIST(list_ALTERLARGEOBJECT);
	}

	/* ALTER USER,ROLE <name> */
	else if (pg_strcasecmp(prev3_wd, "ALTER") == 0 &&
			 !(pg_strcasecmp(prev2_wd, "USER") == 0 && pg_strcasecmp(prev_wd, "MAPPING") == 0) &&
			 (pg_strcasecmp(prev2_wd, "USER") == 0 ||
			  pg_strcasecmp(prev2_wd, "ROLE") == 0))
	{
		static const char *const list_ALTERUSER[] =
		{"ENCRYPTED", "UNENCRYPTED", "CREATEDB", "NOCREATEDB", "CREATEUSER",
			"NOCREATEUSER", "CREATEROLE", "NOCREATEROLE", "INHERIT", "NOINHERIT",
			"LOGIN", "NOLOGIN", "CONNECTION LIMIT", "VALID UNTIL", "RENAME TO",
		"SUPERUSER", "NOSUPERUSER", "SET", "RESET", NULL};

		COMPLETE_WITH_LIST(list_ALTERUSER);
	}

	/* complete ALTER USER,ROLE <name> ENCRYPTED,UNENCRYPTED with PASSWORD */
	else if (pg_strcasecmp(prev4_wd, "ALTER") == 0 &&
			 (pg_strcasecmp(prev3_wd, "ROLE") == 0 || pg_strcasecmp(prev3_wd, "USER") == 0) &&
			 (pg_strcasecmp(prev_wd, "ENCRYPTED") == 0 || pg_strcasecmp(prev_wd, "UNENCRYPTED") == 0))
	{
		COMPLETE_WITH_CONST("PASSWORD");
	}
	/* ALTER DEFAULT PRIVILEGES */
	else if (pg_strcasecmp(prev3_wd, "ALTER") == 0 &&
			 pg_strcasecmp(prev2_wd, "DEFAULT") == 0 &&
			 pg_strcasecmp(prev_wd, "PRIVILEGES") == 0)
	{
		static const char *const list_ALTER_DEFAULT_PRIVILEGES[] =
		{"FOR ROLE", "FOR USER", "IN SCHEMA", NULL};

		COMPLETE_WITH_LIST(list_ALTER_DEFAULT_PRIVILEGES);
	}
	/* ALTER DEFAULT PRIVILEGES FOR */
	else if (pg_strcasecmp(prev4_wd, "ALTER") == 0 &&
			 pg_strcasecmp(prev3_wd, "DEFAULT") == 0 &&
			 pg_strcasecmp(prev2_wd, "PRIVILEGES") == 0 &&
			 pg_strcasecmp(prev_wd, "FOR") == 0)
	{
		static const char *const list_ALTER_DEFAULT_PRIVILEGES_FOR[] =
		{"ROLE", "USER", NULL};

		COMPLETE_WITH_LIST(list_ALTER_DEFAULT_PRIVILEGES_FOR);
	}
	/* ALTER DEFAULT PRIVILEGES { FOR ROLE ... | IN SCHEMA ... } */
	else if (pg_strcasecmp(prev5_wd, "DEFAULT") == 0 &&
			 pg_strcasecmp(prev4_wd, "PRIVILEGES") == 0 &&
			 (pg_strcasecmp(prev3_wd, "FOR") == 0 ||
			  pg_strcasecmp(prev3_wd, "IN") == 0))
	{
		static const char *const list_ALTER_DEFAULT_PRIVILEGES_REST[] =
		{"GRANT", "REVOKE", NULL};

		COMPLETE_WITH_LIST(list_ALTER_DEFAULT_PRIVILEGES_REST);
	}
	/* ALTER DOMAIN <name> */
	else if (pg_strcasecmp(prev3_wd, "ALTER") == 0 &&
			 pg_strcasecmp(prev2_wd, "DOMAIN") == 0)
	{
		static const char *const list_ALTERDOMAIN[] =
		{"ADD", "DROP", "OWNER TO", "SET", NULL};

		COMPLETE_WITH_LIST(list_ALTERDOMAIN);
	}
	/* ALTER DOMAIN <sth> DROP */
	else if (pg_strcasecmp(prev4_wd, "ALTER") == 0 &&
			 pg_strcasecmp(prev3_wd, "DOMAIN") == 0 &&
			 pg_strcasecmp(prev_wd, "DROP") == 0)
	{
		static const char *const list_ALTERDOMAIN2[] =
		{"CONSTRAINT", "DEFAULT", "NOT NULL", NULL};

		COMPLETE_WITH_LIST(list_ALTERDOMAIN2);
	}
	/* ALTER DOMAIN <sth> SET */
	else if (pg_strcasecmp(prev4_wd, "ALTER") == 0 &&
			 pg_strcasecmp(prev3_wd, "DOMAIN") == 0 &&
			 pg_strcasecmp(prev_wd, "SET") == 0)
	{
		static const char *const list_ALTERDOMAIN3[] =
		{"DEFAULT", "NOT NULL", "SCHEMA", NULL};

		COMPLETE_WITH_LIST(list_ALTERDOMAIN3);
	}
	/* ALTER SEQUENCE <name> */
	else if (pg_strcasecmp(prev3_wd, "ALTER") == 0 &&
			 pg_strcasecmp(prev2_wd, "SEQUENCE") == 0)
	{
		static const char *const list_ALTERSEQUENCE[] =
		{"INCREMENT", "MINVALUE", "MAXVALUE", "RESTART", "NO", "CACHE", "CYCLE",
		"SET SCHEMA", "OWNED BY", "OWNER TO", "RENAME TO", NULL};

		COMPLETE_WITH_LIST(list_ALTERSEQUENCE);
	}
	/* ALTER SEQUENCE <name> NO */
	else if (pg_strcasecmp(prev4_wd, "ALTER") == 0 &&
			 pg_strcasecmp(prev3_wd, "SEQUENCE") == 0 &&
			 pg_strcasecmp(prev_wd, "NO") == 0)
	{
		static const char *const list_ALTERSEQUENCE2[] =
		{"MINVALUE", "MAXVALUE", "CYCLE", NULL};

		COMPLETE_WITH_LIST(list_ALTERSEQUENCE2);
	}
	/* ALTER SERVER <name> */
	else if (pg_strcasecmp(prev3_wd, "ALTER") == 0 &&
			 pg_strcasecmp(prev2_wd, "SERVER") == 0)
	{
		static const char *const list_ALTER_SERVER[] =
		{"VERSION", "OPTIONS", "OWNER TO", NULL};

		COMPLETE_WITH_LIST(list_ALTER_SERVER);
	}
	/* ALTER VIEW <name> */
	else if (pg_strcasecmp(prev3_wd, "ALTER") == 0 &&
			 pg_strcasecmp(prev2_wd, "VIEW") == 0)
	{
		static const char *const list_ALTERVIEW[] =
		{"ALTER COLUMN", "OWNER TO", "RENAME TO", "SET SCHEMA", NULL};

		COMPLETE_WITH_LIST(list_ALTERVIEW);
	}
	/* ALTER TRIGGER <name>, add ON */
	else if (pg_strcasecmp(prev3_wd, "ALTER") == 0 &&
			 pg_strcasecmp(prev2_wd, "TRIGGER") == 0)
		COMPLETE_WITH_CONST("ON");

	else if (pg_strcasecmp(prev4_wd, "ALTER") == 0 &&
			 pg_strcasecmp(prev3_wd, "TRIGGER") == 0)
	{
		completion_info_charp = prev2_wd;
		COMPLETE_WITH_QUERY(Query_for_list_of_tables_for_trigger);
	}

	/*
	 * If we have ALTER TRIGGER <sth> ON, then add the correct tablename
	 */
	else if (pg_strcasecmp(prev4_wd, "ALTER") == 0 &&
			 pg_strcasecmp(prev3_wd, "TRIGGER") == 0 &&
			 pg_strcasecmp(prev_wd, "ON") == 0)
		COMPLETE_WITH_SCHEMA_QUERY(Query_for_list_of_tables, NULL);

	/* ALTER TRIGGER <name> ON <name> */
	else if (pg_strcasecmp(prev4_wd, "TRIGGER") == 0 &&
			 pg_strcasecmp(prev2_wd, "ON") == 0)
		COMPLETE_WITH_CONST("RENAME TO");

	/*
	 * If we detect ALTER TABLE <name>, suggest either ADD, DROP, ALTER,
	 * RENAME, CLUSTER ON or OWNER
	 */
	else if (pg_strcasecmp(prev3_wd, "ALTER") == 0 &&
			 pg_strcasecmp(prev2_wd, "TABLE") == 0)
	{
		static const char *const list_ALTER2[] =
		{"ADD", "ALTER", "CLUSTER ON", "DISABLE", "DROP", "ENABLE", "INHERIT",
		"NO INHERIT", "RENAME", "RESET", "OWNER TO", "SET", NULL};

		COMPLETE_WITH_LIST(list_ALTER2);
	}
	/* ALTER TABLE xxx ENABLE */
	else if (pg_strcasecmp(prev4_wd, "ALTER") == 0 &&
			 pg_strcasecmp(prev3_wd, "TABLE") == 0 &&
			 pg_strcasecmp(prev_wd, "ENABLE") == 0)
	{
		static const char *const list_ALTERENABLE[] =
		{"ALWAYS", "REPLICA", "RULE", "TRIGGER", NULL};

		COMPLETE_WITH_LIST(list_ALTERENABLE);
	}
	else if (pg_strcasecmp(prev4_wd, "TABLE") == 0 &&
			 pg_strcasecmp(prev2_wd, "ENABLE") == 0 &&
			 (pg_strcasecmp(prev_wd, "REPLICA") == 0 ||
			  pg_strcasecmp(prev_wd, "ALWAYS") == 0))
	{
		static const char *const list_ALTERENABLE2[] =
		{"RULE", "TRIGGER", NULL};

		COMPLETE_WITH_LIST(list_ALTERENABLE2);
	}
	else if (pg_strcasecmp(prev4_wd, "ALTER") == 0 &&
			 pg_strcasecmp(prev3_wd, "TABLE") == 0 &&
			 pg_strcasecmp(prev_wd, "DISABLE") == 0)
	{
		static const char *const list_ALTERDISABLE[] =
		{"RULE", "TRIGGER", NULL};

		COMPLETE_WITH_LIST(list_ALTERDISABLE);
	}

	/* If we have TABLE <sth> ALTER|RENAME, provide list of columns */
	else if (pg_strcasecmp(prev3_wd, "TABLE") == 0 &&
			 (pg_strcasecmp(prev_wd, "ALTER") == 0 ||
			  pg_strcasecmp(prev_wd, "RENAME") == 0))
		COMPLETE_WITH_ATTR(prev2_wd, " UNION SELECT 'COLUMN'");

	/*
	 * If we have TABLE <sth> ALTER COLUMN|RENAME COLUMN, provide list of
	 * columns
	 */
	else if (pg_strcasecmp(prev4_wd, "TABLE") == 0 &&
			 (pg_strcasecmp(prev2_wd, "ALTER") == 0 ||
			  pg_strcasecmp(prev2_wd, "RENAME") == 0) &&
			 pg_strcasecmp(prev_wd, "COLUMN") == 0)
		COMPLETE_WITH_ATTR(prev3_wd, "");

	/* ALTER TABLE xxx RENAME yyy */
	else if (pg_strcasecmp(prev4_wd, "TABLE") == 0 &&
			 pg_strcasecmp(prev2_wd, "RENAME") == 0 &&
			 pg_strcasecmp(prev_wd, "TO") != 0)
		COMPLETE_WITH_CONST("TO");

	/* ALTER TABLE xxx RENAME COLUMN yyy */
	else if (pg_strcasecmp(prev5_wd, "TABLE") == 0 &&
			 pg_strcasecmp(prev3_wd, "RENAME") == 0 &&
			 pg_strcasecmp(prev2_wd, "COLUMN") == 0 &&
			 pg_strcasecmp(prev_wd, "TO") != 0)
		COMPLETE_WITH_CONST("TO");

	/* If we have TABLE <sth> DROP, provide COLUMN or CONSTRAINT */
	else if (pg_strcasecmp(prev3_wd, "TABLE") == 0 &&
			 pg_strcasecmp(prev_wd, "DROP") == 0)
	{
		static const char *const list_TABLEDROP[] =
		{"COLUMN", "CONSTRAINT", NULL};

		COMPLETE_WITH_LIST(list_TABLEDROP);
	}
	/* If we have TABLE <sth> DROP COLUMN, provide list of columns */
	else if (pg_strcasecmp(prev4_wd, "TABLE") == 0 &&
			 pg_strcasecmp(prev2_wd, "DROP") == 0 &&
			 pg_strcasecmp(prev_wd, "COLUMN") == 0)
		COMPLETE_WITH_ATTR(prev3_wd, "");
	/* ALTER TABLE ALTER [COLUMN] <foo> */
	else if ((pg_strcasecmp(prev3_wd, "ALTER") == 0 &&
			  pg_strcasecmp(prev2_wd, "COLUMN") == 0) ||
			 (pg_strcasecmp(prev4_wd, "TABLE") == 0 &&
			  pg_strcasecmp(prev2_wd, "ALTER") == 0))
	{
		static const char *const list_COLUMNALTER[] =
		{"TYPE", "SET", "RESET", "DROP", NULL};

		COMPLETE_WITH_LIST(list_COLUMNALTER);
	}
	/* ALTER TABLE ALTER [COLUMN] <foo> SET */
	else if (((pg_strcasecmp(prev4_wd, "ALTER") == 0 &&
			   pg_strcasecmp(prev3_wd, "COLUMN") == 0) ||
			  (pg_strcasecmp(prev5_wd, "TABLE") == 0 &&
			   pg_strcasecmp(prev3_wd, "ALTER") == 0)) &&
			 pg_strcasecmp(prev_wd, "SET") == 0)
	{
		static const char *const list_COLUMNSET[] =
		{"(", "DEFAULT", "NOT NULL", "STATISTICS", "STORAGE", NULL};

		COMPLETE_WITH_LIST(list_COLUMNSET);
	}
	/* ALTER TABLE ALTER [COLUMN] <foo> SET ( */
	else if (((pg_strcasecmp(prev5_wd, "ALTER") == 0 &&
			   pg_strcasecmp(prev4_wd, "COLUMN") == 0) ||
			  pg_strcasecmp(prev4_wd, "ALTER") == 0) &&
			 pg_strcasecmp(prev2_wd, "SET") == 0 &&
			 pg_strcasecmp(prev_wd, "(") == 0)
	{
		static const char *const list_COLUMNOPTIONS[] =
		{"n_distinct", "n_distinct_inherited", NULL};

		COMPLETE_WITH_LIST(list_COLUMNOPTIONS);
	}
	/* ALTER TABLE ALTER [COLUMN] <foo> SET STORAGE */
	else if (((pg_strcasecmp(prev5_wd, "ALTER") == 0 &&
			   pg_strcasecmp(prev4_wd, "COLUMN") == 0) ||
			  pg_strcasecmp(prev4_wd, "ALTER") == 0) &&
			 pg_strcasecmp(prev2_wd, "SET") == 0 &&
			 pg_strcasecmp(prev_wd, "STORAGE") == 0)
	{
		static const char *const list_COLUMNSTORAGE[] =
		{"PLAIN", "EXTERNAL", "EXTENDED", "MAIN", NULL};

		COMPLETE_WITH_LIST(list_COLUMNSTORAGE);
	}
	/* ALTER TABLE ALTER [COLUMN] <foo> DROP */
	else if (((pg_strcasecmp(prev4_wd, "ALTER") == 0 &&
			   pg_strcasecmp(prev3_wd, "COLUMN") == 0) ||
			  (pg_strcasecmp(prev5_wd, "TABLE") == 0 &&
			   pg_strcasecmp(prev3_wd, "ALTER") == 0)) &&
			 pg_strcasecmp(prev_wd, "DROP") == 0)
	{
		static const char *const list_COLUMNDROP[] =
		{"DEFAULT", "NOT NULL", NULL};

		COMPLETE_WITH_LIST(list_COLUMNDROP);
	}
	else if (pg_strcasecmp(prev3_wd, "TABLE") == 0 &&
			 pg_strcasecmp(prev_wd, "CLUSTER") == 0)
		COMPLETE_WITH_CONST("ON");
	else if (pg_strcasecmp(prev4_wd, "TABLE") == 0 &&
			 pg_strcasecmp(prev2_wd, "CLUSTER") == 0 &&
			 pg_strcasecmp(prev_wd, "ON") == 0)
	{
		completion_info_charp = prev3_wd;
		COMPLETE_WITH_QUERY(Query_for_index_of_table);
	}
	/* If we have TABLE <sth> SET, provide WITHOUT,TABLESPACE and SCHEMA */
	else if (pg_strcasecmp(prev3_wd, "TABLE") == 0 &&
			 pg_strcasecmp(prev_wd, "SET") == 0)
	{
		static const char *const list_TABLESET[] =
		{"(", "WITHOUT", "TABLESPACE", "SCHEMA", NULL};

		COMPLETE_WITH_LIST(list_TABLESET);
	}
	/* If we have TABLE <sth> SET TABLESPACE provide a list of tablespaces */
	else if (pg_strcasecmp(prev4_wd, "TABLE") == 0 &&
			 pg_strcasecmp(prev2_wd, "SET") == 0 &&
			 pg_strcasecmp(prev_wd, "TABLESPACE") == 0)
		COMPLETE_WITH_QUERY(Query_for_list_of_tablespaces);
	/* If we have TABLE <sth> SET WITHOUT provide CLUSTER or OIDS */
	else if (pg_strcasecmp(prev4_wd, "TABLE") == 0 &&
			 pg_strcasecmp(prev2_wd, "SET") == 0 &&
			 pg_strcasecmp(prev_wd, "WITHOUT") == 0)
	{
		static const char *const list_TABLESET2[] =
		{"CLUSTER", "OIDS", NULL};

		COMPLETE_WITH_LIST(list_TABLESET2);
	}
	/* ALTER TABLE <foo> RESET */
	else if (pg_strcasecmp(prev3_wd, "TABLE") == 0 &&
			 pg_strcasecmp(prev_wd, "RESET") == 0)
		COMPLETE_WITH_CONST("(");
	/* ALTER TABLE <foo> SET|RESET ( */
	else if (pg_strcasecmp(prev4_wd, "TABLE") == 0 &&
			 (pg_strcasecmp(prev2_wd, "SET") == 0 ||
			  pg_strcasecmp(prev2_wd, "RESET") == 0) &&
			 pg_strcasecmp(prev_wd, "(") == 0)
	{
		static const char *const list_TABLEOPTIONS[] =
		{
			"autovacuum_analyze_scale_factor",
			"autovacuum_analyze_threshold",
			"autovacuum_enabled",
			"autovacuum_freeze_max_age",
			"autovacuum_freeze_min_age",
			"autovacuum_freeze_table_age",
			"autovacuum_vacuum_cost_delay",
			"autovacuum_vacuum_cost_limit",
			"autovacuum_vacuum_scale_factor",
			"autovacuum_vacuum_threshold",
			"fillfactor",
			"toast.autovacuum_enabled",
			"toast.autovacuum_freeze_max_age",
			"toast.autovacuum_freeze_min_age",
			"toast.autovacuum_freeze_table_age",
			"toast.autovacuum_vacuum_cost_delay",
			"toast.autovacuum_vacuum_cost_limit",
			"toast.autovacuum_vacuum_scale_factor",
			"toast.autovacuum_vacuum_threshold",
			NULL
		};

		COMPLETE_WITH_LIST(list_TABLEOPTIONS);
	}

	/* ALTER TABLESPACE <foo> with RENAME TO, OWNER TO, SET, RESET */
	else if (pg_strcasecmp(prev3_wd, "ALTER") == 0 &&
			 pg_strcasecmp(prev2_wd, "TABLESPACE") == 0)
	{
		static const char *const list_ALTERTSPC[] =
		{"RENAME TO", "OWNER TO", "SET", "RESET", NULL};

		COMPLETE_WITH_LIST(list_ALTERTSPC);
	}
	/* ALTER TABLESPACE <foo> SET|RESET */
	else if (pg_strcasecmp(prev4_wd, "ALTER") == 0 &&
			 pg_strcasecmp(prev3_wd, "TABLESPACE") == 0 &&
			 (pg_strcasecmp(prev_wd, "SET") == 0 ||
			  pg_strcasecmp(prev_wd, "RESET") == 0))
		COMPLETE_WITH_CONST("(");
	/* ALTER TABLESPACE <foo> SET|RESET ( */
	else if (pg_strcasecmp(prev5_wd, "ALTER") == 0 &&
			 pg_strcasecmp(prev4_wd, "TABLESPACE") == 0 &&
			 (pg_strcasecmp(prev2_wd, "SET") == 0 ||
			  pg_strcasecmp(prev2_wd, "RESET") == 0) &&
			 pg_strcasecmp(prev_wd, "(") == 0)
	{
		static const char *const list_TABLESPACEOPTIONS[] =
		{"seq_page_cost", "random_page_cost", NULL};

		COMPLETE_WITH_LIST(list_TABLESPACEOPTIONS);
	}

	/* ALTER TEXT SEARCH */
	else if (pg_strcasecmp(prev3_wd, "ALTER") == 0 &&
			 pg_strcasecmp(prev2_wd, "TEXT") == 0 &&
			 pg_strcasecmp(prev_wd, "SEARCH") == 0)
	{
		static const char *const list_ALTERTEXTSEARCH[] =
		{"CONFIGURATION", "DICTIONARY", "PARSER", "TEMPLATE", NULL};

		COMPLETE_WITH_LIST(list_ALTERTEXTSEARCH);
	}
	else if (pg_strcasecmp(prev5_wd, "ALTER") == 0 &&
			 pg_strcasecmp(prev4_wd, "TEXT") == 0 &&
			 pg_strcasecmp(prev3_wd, "SEARCH") == 0 &&
			 (pg_strcasecmp(prev2_wd, "TEMPLATE") == 0 ||
			  pg_strcasecmp(prev2_wd, "PARSER") == 0))
		COMPLETE_WITH_CONST("RENAME TO");

	else if (pg_strcasecmp(prev5_wd, "ALTER") == 0 &&
			 pg_strcasecmp(prev4_wd, "TEXT") == 0 &&
			 pg_strcasecmp(prev3_wd, "SEARCH") == 0 &&
			 pg_strcasecmp(prev2_wd, "DICTIONARY") == 0)
	{
		static const char *const list_ALTERTEXTSEARCH2[] =
		{"OWNER TO", "RENAME TO", NULL};

		COMPLETE_WITH_LIST(list_ALTERTEXTSEARCH2);
	}

	else if (pg_strcasecmp(prev5_wd, "ALTER") == 0 &&
			 pg_strcasecmp(prev4_wd, "TEXT") == 0 &&
			 pg_strcasecmp(prev3_wd, "SEARCH") == 0 &&
			 pg_strcasecmp(prev2_wd, "CONFIGURATION") == 0)
	{
		static const char *const list_ALTERTEXTSEARCH3[] =
		{"ADD MAPPING FOR", "ALTER MAPPING", "DROP MAPPING FOR", "OWNER TO", "RENAME TO", NULL};

		COMPLETE_WITH_LIST(list_ALTERTEXTSEARCH3);
	}

	/* complete ALTER TYPE <foo> with OWNER TO, SET SCHEMA */
	else if (pg_strcasecmp(prev3_wd, "ALTER") == 0 &&
			 pg_strcasecmp(prev2_wd, "TYPE") == 0)
	{
		static const char *const list_ALTERTYPE[] =
		{"OWNER TO", "RENAME TO", "SET SCHEMA", NULL};

		COMPLETE_WITH_LIST(list_ALTERTYPE);
	}
	/* complete ALTER GROUP <foo> */
	else if (pg_strcasecmp(prev3_wd, "ALTER") == 0 &&
			 pg_strcasecmp(prev2_wd, "GROUP") == 0)
	{
		static const char *const list_ALTERGROUP[] =
		{"ADD USER", "DROP USER", "RENAME TO", NULL};

		COMPLETE_WITH_LIST(list_ALTERGROUP);
	}
	/* complete ALTER GROUP <foo> ADD|DROP with USER */
	else if (pg_strcasecmp(prev4_wd, "ALTER") == 0 &&
			 pg_strcasecmp(prev3_wd, "GROUP") == 0 &&
			 (pg_strcasecmp(prev_wd, "ADD") == 0 ||
			  pg_strcasecmp(prev_wd, "DROP") == 0))
		COMPLETE_WITH_CONST("USER");
	/* complete {ALTER} GROUP <foo> ADD|DROP USER with a user name */
	else if (pg_strcasecmp(prev4_wd, "GROUP") == 0 &&
			 (pg_strcasecmp(prev2_wd, "ADD") == 0 ||
			  pg_strcasecmp(prev2_wd, "DROP") == 0) &&
			 pg_strcasecmp(prev_wd, "USER") == 0)
		COMPLETE_WITH_QUERY(Query_for_list_of_roles);

/* BEGIN, END, ABORT */
	else if (pg_strcasecmp(prev_wd, "BEGIN") == 0 ||
			 pg_strcasecmp(prev_wd, "END") == 0 ||
			 pg_strcasecmp(prev_wd, "ABORT") == 0)
	{
		static const char *const list_TRANS[] =
		{"WORK", "TRANSACTION", NULL};

		COMPLETE_WITH_LIST(list_TRANS);
	}
/* COMMIT */
	else if (pg_strcasecmp(prev_wd, "COMMIT") == 0)
	{
		static const char *const list_COMMIT[] =
		{"WORK", "TRANSACTION", "PREPARED", NULL};

		COMPLETE_WITH_LIST(list_COMMIT);
	}
/* RELEASE SAVEPOINT */
	else if (pg_strcasecmp(prev_wd, "RELEASE") == 0)
		COMPLETE_WITH_CONST("SAVEPOINT");
/* ROLLBACK*/
	else if (pg_strcasecmp(prev_wd, "ROLLBACK") == 0)
	{
		static const char *const list_TRANS[] =
		{"WORK", "TRANSACTION", "TO SAVEPOINT", "PREPARED", NULL};

		COMPLETE_WITH_LIST(list_TRANS);
	}
/* CLUSTER */

	/*
	 * If the previous word is CLUSTER and not without produce list of tables
	 */
	else if (pg_strcasecmp(prev_wd, "CLUSTER") == 0 &&
			 pg_strcasecmp(prev2_wd, "WITHOUT") != 0)
		COMPLETE_WITH_SCHEMA_QUERY(Query_for_list_of_tables, NULL);
	/* If we have CLUSTER <sth>, then add "USING" */
	else if (pg_strcasecmp(prev2_wd, "CLUSTER") == 0 &&
			 pg_strcasecmp(prev_wd, "ON") != 0)
	{
		COMPLETE_WITH_CONST("USING");
	}

	/*
	 * If we have CLUSTER <sth> USING, then add the index as well.
	 */
	else if (pg_strcasecmp(prev3_wd, "CLUSTER") == 0 &&
			 pg_strcasecmp(prev_wd, "USING") == 0)
	{
		completion_info_charp = prev2_wd;
		COMPLETE_WITH_QUERY(Query_for_index_of_table);
	}

/* COMMENT */
	else if (pg_strcasecmp(prev_wd, "COMMENT") == 0)
		COMPLETE_WITH_CONST("ON");
	else if (pg_strcasecmp(prev2_wd, "COMMENT") == 0 &&
			 pg_strcasecmp(prev_wd, "ON") == 0)
	{
		static const char *const list_COMMENT[] =
		{"CAST", "CONVERSION", "DATABASE", "EXTENSION", "INDEX", "LANGUAGE", "RULE", "SCHEMA",
			"SEQUENCE", "TABLE", "TYPE", "VIEW", "COLUMN", "AGGREGATE", "FUNCTION",
			"OPERATOR", "TRIGGER", "CONSTRAINT", "DOMAIN", "LARGE OBJECT",
		"TABLESPACE", "TEXT SEARCH", "ROLE", NULL};

		COMPLETE_WITH_LIST(list_COMMENT);
	}
	else if (pg_strcasecmp(prev4_wd, "COMMENT") == 0 &&
			 pg_strcasecmp(prev3_wd, "ON") == 0 &&
			 pg_strcasecmp(prev2_wd, "TEXT") == 0 &&
			 pg_strcasecmp(prev_wd, "SEARCH") == 0)
	{
		static const char *const list_TRANS2[] =
		{"CONFIGURATION", "DICTIONARY", "PARSER", "TEMPLATE", NULL};

		COMPLETE_WITH_LIST(list_TRANS2);
	}
	else if ((pg_strcasecmp(prev4_wd, "COMMENT") == 0 &&
			  pg_strcasecmp(prev3_wd, "ON") == 0) ||
			 (pg_strcasecmp(prev5_wd, "ON") == 0 &&
			  pg_strcasecmp(prev4_wd, "TEXT") == 0 &&
			  pg_strcasecmp(prev3_wd, "SEARCH") == 0))
		COMPLETE_WITH_CONST("IS");

/* COPY */

	/*
	 * If we have COPY [BINARY] (which you'd have to type yourself), offer
	 * list of tables (Also cover the analogous backslash command)
	 */
	else if (pg_strcasecmp(prev_wd, "COPY") == 0 ||
			 pg_strcasecmp(prev_wd, "\\copy") == 0 ||
			 (pg_strcasecmp(prev2_wd, "COPY") == 0 &&
			  pg_strcasecmp(prev_wd, "BINARY") == 0))
		COMPLETE_WITH_SCHEMA_QUERY(Query_for_list_of_tables, NULL);
	/* If we have COPY|BINARY <sth>, complete it with "TO" or "FROM" */
	else if (pg_strcasecmp(prev2_wd, "COPY") == 0 ||
			 pg_strcasecmp(prev2_wd, "\\copy") == 0 ||
			 pg_strcasecmp(prev2_wd, "BINARY") == 0)
	{
		static const char *const list_FROMTO[] =
		{"FROM", "TO", NULL};

		COMPLETE_WITH_LIST(list_FROMTO);
	}
	/* If we have COPY|BINARY <sth> FROM|TO, complete with filename */
	else if ((pg_strcasecmp(prev3_wd, "COPY") == 0 ||
			  pg_strcasecmp(prev3_wd, "\\copy") == 0 ||
			  pg_strcasecmp(prev3_wd, "BINARY") == 0) &&
			 (pg_strcasecmp(prev_wd, "FROM") == 0 ||
			  pg_strcasecmp(prev_wd, "TO") == 0))
		matches = completion_matches(text, filename_completion_function);

	/* Handle COPY|BINARY <sth> FROM|TO filename */
	else if ((pg_strcasecmp(prev4_wd, "COPY") == 0 ||
			  pg_strcasecmp(prev4_wd, "\\copy") == 0 ||
			  pg_strcasecmp(prev4_wd, "BINARY") == 0) &&
			 (pg_strcasecmp(prev2_wd, "FROM") == 0 ||
			  pg_strcasecmp(prev2_wd, "TO") == 0))
	{
		static const char *const list_COPY[] =
		{"BINARY", "OIDS", "DELIMITER", "NULL", "CSV", NULL};

		COMPLETE_WITH_LIST(list_COPY);
	}

	/* Handle COPY|BINARY <sth> FROM|TO filename CSV */
	else if (pg_strcasecmp(prev_wd, "CSV") == 0 &&
			 (pg_strcasecmp(prev3_wd, "FROM") == 0 ||
			  pg_strcasecmp(prev3_wd, "TO") == 0))
	{
		static const char *const list_CSV[] =
		{"HEADER", "QUOTE", "ESCAPE", "FORCE QUOTE", NULL};

		COMPLETE_WITH_LIST(list_CSV);
	}

	/* CREATE DATABASE */
	else if (pg_strcasecmp(prev3_wd, "CREATE") == 0 &&
			 pg_strcasecmp(prev2_wd, "DATABASE") == 0)
	{
		static const char *const list_DATABASE[] =
		{"OWNER", "TEMPLATE", "ENCODING", "TABLESPACE", "CONNECTION LIMIT",
		NULL};

		COMPLETE_WITH_LIST(list_DATABASE);
	}

	else if (pg_strcasecmp(prev4_wd, "CREATE") == 0 &&
			 pg_strcasecmp(prev3_wd, "DATABASE") == 0 &&
			 pg_strcasecmp(prev_wd, "TEMPLATE") == 0)
		COMPLETE_WITH_QUERY(Query_for_list_of_template_databases);

	/* CREATE EXTENSION */
	/* Complete with available extensions rather than installed ones. */
	else if (pg_strcasecmp(prev2_wd, "CREATE") == 0 &&
			 pg_strcasecmp(prev_wd, "EXTENSION") == 0)
		COMPLETE_WITH_QUERY(Query_for_list_of_available_extensions);
	/* CREATE EXTENSION <name> */
	else if (pg_strcasecmp(prev3_wd, "CREATE") == 0 &&
			 pg_strcasecmp(prev2_wd, "EXTENSION") == 0)
		COMPLETE_WITH_CONST("WITH SCHEMA");

	/* CREATE INDEX */
	/* First off we complete CREATE UNIQUE with "INDEX" */
	else if (pg_strcasecmp(prev2_wd, "CREATE") == 0 &&
			 pg_strcasecmp(prev_wd, "UNIQUE") == 0)
		COMPLETE_WITH_CONST("INDEX");
	/* If we have CREATE|UNIQUE INDEX, then add "ON" and existing indexes */
	else if (pg_strcasecmp(prev_wd, "INDEX") == 0 &&
			 (pg_strcasecmp(prev2_wd, "CREATE") == 0 ||
			  pg_strcasecmp(prev2_wd, "UNIQUE") == 0))
		COMPLETE_WITH_SCHEMA_QUERY(Query_for_list_of_indexes,
								   " UNION SELECT 'ON'"
								   " UNION SELECT 'CONCURRENTLY'");
	/* Complete ... INDEX [<name>] ON with a list of tables  */
	else if ((pg_strcasecmp(prev3_wd, "INDEX") == 0 ||
			  pg_strcasecmp(prev2_wd, "INDEX") == 0 ||
			  pg_strcasecmp(prev2_wd, "CONCURRENTLY") == 0) &&
			 pg_strcasecmp(prev_wd, "ON") == 0)
		COMPLETE_WITH_SCHEMA_QUERY(Query_for_list_of_tables, NULL);
	/* If we have CREATE|UNIQUE INDEX <sth> CONCURRENTLY, then add "ON" */
	else if ((pg_strcasecmp(prev3_wd, "INDEX") == 0 ||
			  pg_strcasecmp(prev2_wd, "INDEX") == 0) &&
			 pg_strcasecmp(prev_wd, "CONCURRENTLY") == 0)
		COMPLETE_WITH_CONST("ON");
	/* If we have CREATE|UNIQUE INDEX <sth>, then add "ON" or "CONCURRENTLY" */
	else if ((pg_strcasecmp(prev3_wd, "CREATE") == 0 ||
			  pg_strcasecmp(prev3_wd, "UNIQUE") == 0) &&
			 pg_strcasecmp(prev2_wd, "INDEX") == 0)
	{
		static const char *const list_CREATE_INDEX[] =
		{"CONCURRENTLY", "ON", NULL};

		COMPLETE_WITH_LIST(list_CREATE_INDEX);
	}

	/*
	 * Complete INDEX <name> ON <table> with a list of table columns (which
	 * should really be in parens)
	 */
	else if ((pg_strcasecmp(prev4_wd, "INDEX") == 0 ||
			  pg_strcasecmp(prev3_wd, "INDEX") == 0 ||
			  pg_strcasecmp(prev3_wd, "CONCURRENTLY") == 0) &&
			 pg_strcasecmp(prev2_wd, "ON") == 0)
	{
		static const char *const list_CREATE_INDEX2[] =
		{"(", "USING", NULL};

		COMPLETE_WITH_LIST(list_CREATE_INDEX2);
	}
	else if ((pg_strcasecmp(prev5_wd, "INDEX") == 0 ||
			  pg_strcasecmp(prev4_wd, "INDEX") == 0 ||
			  pg_strcasecmp(prev4_wd, "CONCURRENTLY") == 0) &&
			 pg_strcasecmp(prev3_wd, "ON") == 0 &&
			 pg_strcasecmp(prev_wd, "(") == 0)
		COMPLETE_WITH_ATTR(prev2_wd, "");
	/* same if you put in USING */
	else if (pg_strcasecmp(prev5_wd, "ON") == 0 &&
			 pg_strcasecmp(prev3_wd, "USING") == 0 &&
			 pg_strcasecmp(prev_wd, "(") == 0)
		COMPLETE_WITH_ATTR(prev4_wd, "");
	/* Complete USING with an index method */
	else if (pg_strcasecmp(prev_wd, "USING") == 0)
		COMPLETE_WITH_QUERY(Query_for_list_of_access_methods);
	else if (pg_strcasecmp(prev4_wd, "ON") == 0 &&
			 pg_strcasecmp(prev2_wd, "USING") == 0)
		COMPLETE_WITH_CONST("(");

/* CREATE RULE */
	/* Complete "CREATE RULE <sth>" with "AS" */
	else if (pg_strcasecmp(prev3_wd, "CREATE") == 0 &&
			 pg_strcasecmp(prev2_wd, "RULE") == 0)
		COMPLETE_WITH_CONST("AS");
	/* Complete "CREATE RULE <sth> AS with "ON" */
	else if (pg_strcasecmp(prev4_wd, "CREATE") == 0 &&
			 pg_strcasecmp(prev3_wd, "RULE") == 0 &&
			 pg_strcasecmp(prev_wd, "AS") == 0)
		COMPLETE_WITH_CONST("ON");
	/* Complete "RULE * AS ON" with SELECT|UPDATE|DELETE|INSERT */
	else if (pg_strcasecmp(prev4_wd, "RULE") == 0 &&
			 pg_strcasecmp(prev2_wd, "AS") == 0 &&
			 pg_strcasecmp(prev_wd, "ON") == 0)
	{
		static const char *const rule_events[] =
		{"SELECT", "UPDATE", "INSERT", "DELETE", NULL};

		COMPLETE_WITH_LIST(rule_events);
	}
	/* Complete "AS ON <sth with a 'T' :)>" with a "TO" */
	else if (pg_strcasecmp(prev3_wd, "AS") == 0 &&
			 pg_strcasecmp(prev2_wd, "ON") == 0 &&
			 (pg_toupper((unsigned char) prev_wd[4]) == 'T' ||
			  pg_toupper((unsigned char) prev_wd[5]) == 'T'))
		COMPLETE_WITH_CONST("TO");
	/* Complete "AS ON <sth> TO" with a table name */
	else if (pg_strcasecmp(prev4_wd, "AS") == 0 &&
			 pg_strcasecmp(prev3_wd, "ON") == 0 &&
			 pg_strcasecmp(prev_wd, "TO") == 0)
		COMPLETE_WITH_SCHEMA_QUERY(Query_for_list_of_tables, NULL);

/* CREATE TABLE */
	/* Complete "CREATE TEMP/TEMPORARY" with the possible temp objects */
	else if (pg_strcasecmp(prev2_wd, "CREATE") == 0 &&
			 (pg_strcasecmp(prev_wd, "TEMP") == 0 ||
			  pg_strcasecmp(prev_wd, "TEMPORARY") == 0))
	{
		static const char *const list_TEMP[] =
		{"SEQUENCE", "TABLE", "VIEW", NULL};

		COMPLETE_WITH_LIST(list_TEMP);
	}

/* CREATE TABLESPACE */
	else if (pg_strcasecmp(prev3_wd, "CREATE") == 0 &&
			 pg_strcasecmp(prev2_wd, "TABLESPACE") == 0)
	{
		static const char *const list_CREATETABLESPACE[] =
		{"OWNER", "FILESPACE", NULL};

		COMPLETE_WITH_LIST(list_CREATETABLESPACE);
	}
	/* Complete CREATE TABLESPACE name OWNER name with "FILESPACE" */
	else if (pg_strcasecmp(prev5_wd, "CREATE") == 0 &&
			 pg_strcasecmp(prev4_wd, "TABLESPACE") == 0 &&
			 pg_strcasecmp(prev2_wd, "OWNER") == 0)
	{
		COMPLETE_WITH_CONST("FILESPACE");
	}

/* CREATE TEXT SEARCH */
	else if (pg_strcasecmp(prev3_wd, "CREATE") == 0 &&
			 pg_strcasecmp(prev2_wd, "TEXT") == 0 &&
			 pg_strcasecmp(prev_wd, "SEARCH") == 0)
	{
		static const char *const list_CREATETEXTSEARCH[] =
		{"CONFIGURATION", "DICTIONARY", "PARSER", "TEMPLATE", NULL};

		COMPLETE_WITH_LIST(list_CREATETEXTSEARCH);
	}
	else if (pg_strcasecmp(prev4_wd, "TEXT") == 0 &&
			 pg_strcasecmp(prev3_wd, "SEARCH") == 0 &&
			 pg_strcasecmp(prev2_wd, "CONFIGURATION") == 0)
		COMPLETE_WITH_CONST("(");

/* CREATE TRIGGER */
	/* complete CREATE TRIGGER <name> with BEFORE,AFTER */
	else if (pg_strcasecmp(prev3_wd, "CREATE") == 0 &&
			 pg_strcasecmp(prev2_wd, "TRIGGER") == 0)
	{
		static const char *const list_CREATETRIGGER[] =
		{"BEFORE", "AFTER", NULL};

		COMPLETE_WITH_LIST(list_CREATETRIGGER);
	}
	/* complete CREATE TRIGGER <name> BEFORE,AFTER with an event */
	else if (pg_strcasecmp(prev4_wd, "CREATE") == 0 &&
			 pg_strcasecmp(prev3_wd, "TRIGGER") == 0 &&
			 (pg_strcasecmp(prev_wd, "BEFORE") == 0 ||
			  pg_strcasecmp(prev_wd, "AFTER") == 0))
	{
		static const char *const list_CREATETRIGGER_EVENTS[] =
		{"INSERT", "DELETE", "UPDATE", "TRUNCATE", NULL};

		COMPLETE_WITH_LIST(list_CREATETRIGGER_EVENTS);
	}
	/* complete CREATE TRIGGER <name> BEFORE,AFTER sth with OR,ON */
	else if (pg_strcasecmp(prev5_wd, "CREATE") == 0 &&
			 pg_strcasecmp(prev4_wd, "TRIGGER") == 0 &&
			 (pg_strcasecmp(prev2_wd, "BEFORE") == 0 ||
			  pg_strcasecmp(prev2_wd, "AFTER") == 0))
	{
		static const char *const list_CREATETRIGGER2[] =
		{"ON", "OR", NULL};

		COMPLETE_WITH_LIST(list_CREATETRIGGER2);
	}

	/*
	 * complete CREATE TRIGGER <name> BEFORE,AFTER event ON with a list of
	 * tables
	 */
	else if (pg_strcasecmp(prev5_wd, "TRIGGER") == 0 &&
			 (pg_strcasecmp(prev3_wd, "BEFORE") == 0 ||
			  pg_strcasecmp(prev3_wd, "AFTER") == 0) &&
			 pg_strcasecmp(prev_wd, "ON") == 0)
		COMPLETE_WITH_SCHEMA_QUERY(Query_for_list_of_tables, NULL);
	/* complete CREATE TRIGGER ... EXECUTE with PROCEDURE */
	else if (pg_strcasecmp(prev_wd, "EXECUTE") == 0)
		COMPLETE_WITH_CONST("PROCEDURE");

/* CREATE ROLE,USER,GROUP */
	else if (pg_strcasecmp(prev3_wd, "CREATE") == 0 &&
			 !(pg_strcasecmp(prev2_wd, "USER") == 0 && pg_strcasecmp(prev_wd, "MAPPING") == 0) &&
			 (pg_strcasecmp(prev2_wd, "ROLE") == 0 ||
			  pg_strcasecmp(prev2_wd, "GROUP") == 0 || pg_strcasecmp(prev2_wd, "USER") == 0))
	{
		static const char *const list_CREATEROLE[] =
		{"ADMIN", "CONNECTION LIMIT", "CREATEDB", "CREATEROLE", "CREATEUSER",
			"ENCRYPTED", "IN", "INHERIT", "LOGIN", "NOINHERIT", "NOLOGIN", "NOCREATEDB",
			"NOCREATEROLE", "NOCREATEUSER", "NOSUPERUSER", "ROLE", "SUPERUSER", "SYSID",
		"UNENCRYPTED", NULL};

		COMPLETE_WITH_LIST(list_CREATEROLE);
	}

/* CREATE/DROP RESOURCE GROUP/QUEUE */
	else if ((pg_strcasecmp(prev2_wd, "CREATE") == 0 || pg_strcasecmp(prev2_wd, "DROP") == 0) &&
			 pg_strcasecmp(prev_wd, "RESOURCE") == 0)
	 {
		static const char *const list_CREATERESOURCEGROUP[] =
		{"GROUP", "QUEUE", NULL};

		COMPLETE_WITH_LIST(list_CREATERESOURCEGROUP);
	 }

/* CREATE/DROP RESOURCE GROUP */
	else if ((pg_strcasecmp(prev3_wd, "CREATE") == 0 ||
			  pg_strcasecmp(prev3_wd, "DROP") == 0) &&
			 pg_strcasecmp(prev2_wd, "RESOURCE") == 0 &&
			 pg_strcasecmp(prev_wd, "GROUP") == 0)
		COMPLETE_WITH_QUERY(Query_for_list_of_resgroups);

/* CREATE RESOURCE GROUP <name> */
	else if (pg_strcasecmp(prev4_wd, "CREATE") == 0 &&
			 pg_strcasecmp(prev3_wd, "RESOURCE") == 0 &&
			 pg_strcasecmp(prev2_wd, "GROUP") == 0)
		COMPLETE_WITH_CONST("WITH (");

	else if (pg_strcasecmp(prev5_wd, "RESOURCE") == 0 &&
			 pg_strcasecmp(prev4_wd, "GROUP") == 0 &&
			 pg_strcasecmp(prev2_wd, "WITH") == 0 &&
			 pg_strcasecmp(prev_wd, "(") == 0)
	{
		static const char *const list_CREATERESOURCEGROUP[] =
		{"CONCURRENCY", "CPU_RATE_LIMIT", "MEMORY_LIMIT", "MEMORY_REDZONE_LIMIT", NULL};

		COMPLETE_WITH_LIST(list_CREATERESOURCEGROUP);
	}

	/*
	 * complete CREATE ROLE,USER,GROUP <name> ENCRYPTED,UNENCRYPTED with
	 * PASSWORD
	 */
	else if (pg_strcasecmp(prev4_wd, "CREATE") == 0 &&
			 (pg_strcasecmp(prev3_wd, "ROLE") == 0 ||
			  pg_strcasecmp(prev3_wd, "GROUP") == 0 || pg_strcasecmp(prev3_wd, "USER") == 0) &&
			 (pg_strcasecmp(prev_wd, "ENCRYPTED") == 0 || pg_strcasecmp(prev_wd, "UNENCRYPTED") == 0))
	{
		COMPLETE_WITH_CONST("PASSWORD");
	}
	/* complete CREATE ROLE,USER,GROUP <name> IN with ROLE,GROUP */
	else if (pg_strcasecmp(prev4_wd, "CREATE") == 0 &&
			 (pg_strcasecmp(prev3_wd, "ROLE") == 0 ||
			  pg_strcasecmp(prev3_wd, "GROUP") == 0 || pg_strcasecmp(prev3_wd, "USER") == 0) &&
			 pg_strcasecmp(prev_wd, "IN") == 0)
	{
		static const char *const list_CREATEROLE3[] =
		{"GROUP", "ROLE", NULL};

		COMPLETE_WITH_LIST(list_CREATEROLE3);
	}

/* CREATE VIEW */
	/* Complete CREATE VIEW <name> with AS */
	else if (pg_strcasecmp(prev3_wd, "CREATE") == 0 &&
			 pg_strcasecmp(prev2_wd, "VIEW") == 0)
		COMPLETE_WITH_CONST("AS");
	/* Complete "CREATE VIEW <sth> AS with "SELECT" */
	else if (pg_strcasecmp(prev4_wd, "CREATE") == 0 &&
			 pg_strcasecmp(prev3_wd, "VIEW") == 0 &&
			 pg_strcasecmp(prev_wd, "AS") == 0)
		COMPLETE_WITH_CONST("SELECT");

/* DECLARE */
	else if (pg_strcasecmp(prev2_wd, "DECLARE") == 0)
	{
		static const char *const list_DECLARE[] =
		{"BINARY", "INSENSITIVE", "SCROLL", "NO SCROLL", "CURSOR", NULL};

		COMPLETE_WITH_LIST(list_DECLARE);
	}

/* CURSOR */
	else if (pg_strcasecmp(prev_wd, "CURSOR") == 0)
	{
		static const char *const list_DECLARECURSOR[] =
		{"WITH HOLD", "WITHOUT HOLD", "FOR", NULL};

		COMPLETE_WITH_LIST(list_DECLARECURSOR);
	}


/* DELETE */

	/*
	 * Complete DELETE with FROM (only if the word before that is not "ON"
	 * (cf. rules) or "BEFORE" or "AFTER" (cf. triggers) or GRANT)
	 */
	else if (pg_strcasecmp(prev_wd, "DELETE") == 0 &&
			 !(pg_strcasecmp(prev2_wd, "ON") == 0 ||
			   pg_strcasecmp(prev2_wd, "GRANT") == 0 ||
			   pg_strcasecmp(prev2_wd, "BEFORE") == 0 ||
			   pg_strcasecmp(prev2_wd, "AFTER") == 0))
		COMPLETE_WITH_CONST("FROM");
	/* Complete DELETE FROM with a list of tables */
	else if (pg_strcasecmp(prev2_wd, "DELETE") == 0 &&
			 pg_strcasecmp(prev_wd, "FROM") == 0)
		COMPLETE_WITH_SCHEMA_QUERY(Query_for_list_of_tables, NULL);
	/* Complete DELETE FROM <table> */
	else if (pg_strcasecmp(prev3_wd, "DELETE") == 0 &&
			 pg_strcasecmp(prev2_wd, "FROM") == 0)
	{
		static const char *const list_DELETE[] =
		{"USING", "WHERE", "SET", NULL};

		COMPLETE_WITH_LIST(list_DELETE);
	}
	/* XXX: implement tab completion for DELETE ... USING */

/* DISCARD */
	else if (pg_strcasecmp(prev_wd, "DISCARD") == 0)
	{
		static const char *const list_DISCARD[] =
		{"ALL", "PLANS", "TEMP", NULL};

		COMPLETE_WITH_LIST(list_DISCARD);
	}

/* DO */

	/*
	 * Complete DO with LANGUAGE.
	 */
	else if (pg_strcasecmp(prev_wd, "DO") == 0)
	{
		static const char *const list_DO[] =
		{"LANGUAGE", NULL};

		COMPLETE_WITH_LIST(list_DO);
	}

/* DROP (when not the previous word) */
	/* DROP AGGREGATE */
	else if (pg_strcasecmp(prev3_wd, "DROP") == 0 &&
			 pg_strcasecmp(prev2_wd, "AGGREGATE") == 0)
		COMPLETE_WITH_CONST("(");

	/* DROP object with CASCADE / RESTRICT */
	else if ((pg_strcasecmp(prev3_wd, "DROP") == 0 &&
			  (pg_strcasecmp(prev2_wd, "CONVERSION") == 0 ||
			   pg_strcasecmp(prev2_wd, "DOMAIN") == 0 ||
			   pg_strcasecmp(prev2_wd, "EXTENSION") == 0 ||
			   pg_strcasecmp(prev2_wd, "FUNCTION") == 0 ||
			   pg_strcasecmp(prev2_wd, "INDEX") == 0 ||
			   pg_strcasecmp(prev2_wd, "LANGUAGE") == 0 ||
			   pg_strcasecmp(prev2_wd, "SCHEMA") == 0 ||
			   pg_strcasecmp(prev2_wd, "SEQUENCE") == 0 ||
			   pg_strcasecmp(prev2_wd, "SERVER") == 0 ||
			   pg_strcasecmp(prev2_wd, "TABLE") == 0 ||
			   pg_strcasecmp(prev2_wd, "TYPE") == 0 ||
			   pg_strcasecmp(prev2_wd, "VIEW") == 0)) ||
			 (pg_strcasecmp(prev4_wd, "DROP") == 0 &&
			  pg_strcasecmp(prev3_wd, "AGGREGATE") == 0 &&
			  prev_wd[strlen(prev_wd) - 1] == ')') ||
			 (pg_strcasecmp(prev5_wd, "DROP") == 0 &&
			  pg_strcasecmp(prev4_wd, "TEXT") == 0 &&
			  pg_strcasecmp(prev3_wd, "SEARCH") == 0 &&
			  (pg_strcasecmp(prev2_wd, "CONFIGURATION") == 0 ||
			   pg_strcasecmp(prev2_wd, "DICTIONARY") == 0 ||
			   pg_strcasecmp(prev2_wd, "PARSER") == 0 ||
			   pg_strcasecmp(prev2_wd, "TEMPLATE") == 0))
		)
	{
		if (pg_strcasecmp(prev3_wd, "DROP") == 0 &&
			pg_strcasecmp(prev2_wd, "FUNCTION") == 0)
		{
			COMPLETE_WITH_CONST("(");
		}
		else
		{
			static const char *const list_DROPCR[] =
			{"CASCADE", "RESTRICT", NULL};

			COMPLETE_WITH_LIST(list_DROPCR);
		}
	}
	else if (pg_strcasecmp(prev4_wd, "DROP") == 0 &&
			 (pg_strcasecmp(prev3_wd, "AGGREGATE") == 0 ||
			  pg_strcasecmp(prev3_wd, "FUNCTION") == 0) &&
			 pg_strcasecmp(prev_wd, "(") == 0)
	{
		char	   *tmp_buf = malloc(strlen(Query_for_list_of_arguments) + strlen(prev2_wd));

		sprintf(tmp_buf, Query_for_list_of_arguments, prev2_wd);
		COMPLETE_WITH_QUERY(tmp_buf);
		free(tmp_buf);
	}
	/* DROP OWNED BY */
	else if (pg_strcasecmp(prev2_wd, "DROP") == 0 &&
			 pg_strcasecmp(prev_wd, "OWNED") == 0)
		COMPLETE_WITH_CONST("BY");
	else if (pg_strcasecmp(prev3_wd, "DROP") == 0 &&
			 pg_strcasecmp(prev2_wd, "OWNED") == 0 &&
			 pg_strcasecmp(prev_wd, "BY") == 0)
		COMPLETE_WITH_QUERY(Query_for_list_of_roles);
	else if (pg_strcasecmp(prev3_wd, "DROP") == 0 &&
			 pg_strcasecmp(prev2_wd, "TEXT") == 0 &&
			 pg_strcasecmp(prev_wd, "SEARCH") == 0)
	{

		static const char *const list_ALTERTEXTSEARCH[] =
		{"CONFIGURATION", "DICTIONARY", "PARSER", "TEMPLATE", NULL};

		COMPLETE_WITH_LIST(list_ALTERTEXTSEARCH);
	}

/* EXPLAIN */

	/*
	 * Complete EXPLAIN [ANALYZE] [VERBOSE] with list of EXPLAIN-able commands
	 */
	else if (pg_strcasecmp(prev_wd, "EXPLAIN") == 0)
	{
		static const char *const list_EXPLAIN[] =
		{"SELECT", "INSERT", "DELETE", "UPDATE", "DECLARE", "ANALYZE", "VERBOSE", NULL};

		COMPLETE_WITH_LIST(list_EXPLAIN);
	}
	else if (pg_strcasecmp(prev2_wd, "EXPLAIN") == 0 &&
			 pg_strcasecmp(prev_wd, "ANALYZE") == 0)
	{
		static const char *const list_EXPLAIN[] =
		{"SELECT", "INSERT", "DELETE", "UPDATE", "DECLARE", "VERBOSE", NULL};

		COMPLETE_WITH_LIST(list_EXPLAIN);
	}
	else if ((pg_strcasecmp(prev2_wd, "EXPLAIN") == 0 &&
			  pg_strcasecmp(prev_wd, "VERBOSE") == 0) ||
			 (pg_strcasecmp(prev3_wd, "EXPLAIN") == 0 &&
			  pg_strcasecmp(prev2_wd, "ANALYZE") == 0 &&
			  pg_strcasecmp(prev_wd, "VERBOSE") == 0))
	{
		static const char *const list_EXPLAIN[] =
		{"SELECT", "INSERT", "DELETE", "UPDATE", "DECLARE", NULL};

		COMPLETE_WITH_LIST(list_EXPLAIN);
	}

/* FETCH && MOVE */
	/* Complete FETCH with one of FORWARD, BACKWARD, RELATIVE */
	else if (pg_strcasecmp(prev_wd, "FETCH") == 0 ||
			 pg_strcasecmp(prev_wd, "MOVE") == 0)
	{
		static const char *const list_FETCH1[] =
		{"ABSOLUTE", "BACKWARD", "FORWARD", "RELATIVE", NULL};

		COMPLETE_WITH_LIST(list_FETCH1);
	}
	/* Complete FETCH <sth> with one of ALL, NEXT, PRIOR */
	else if (pg_strcasecmp(prev2_wd, "FETCH") == 0 ||
			 pg_strcasecmp(prev2_wd, "MOVE") == 0)
	{
		static const char *const list_FETCH2[] =
		{"ALL", "NEXT", "PRIOR", NULL};

		COMPLETE_WITH_LIST(list_FETCH2);
	}

	/*
	 * Complete FETCH <sth1> <sth2> with "FROM" or "IN". These are equivalent,
	 * but we may as well tab-complete both: perhaps some users prefer one
	 * variant or the other.
	 */
	else if (pg_strcasecmp(prev3_wd, "FETCH") == 0 ||
			 pg_strcasecmp(prev3_wd, "MOVE") == 0)
	{
		static const char *const list_FROMIN[] =
		{"FROM", "IN", NULL};

		COMPLETE_WITH_LIST(list_FROMIN);
	}

/* GRANT && REVOKE*/
	/* Complete GRANT/REVOKE with a list of privileges */
	else if (pg_strcasecmp(prev_wd, "GRANT") == 0 ||
			 pg_strcasecmp(prev_wd, "REVOKE") == 0)
	{
		static const char *const list_privilege[] =
		{"SELECT", "INSERT", "UPDATE", "DELETE", "TRUNCATE", "REFERENCES",
			"TRIGGER", "CREATE", "CONNECT", "TEMPORARY", "EXECUTE", "USAGE",
		"ALL", NULL};

		COMPLETE_WITH_LIST(list_privilege);
	}
	/* Complete GRANT/REVOKE <sth> with "ON" */
	else if (pg_strcasecmp(prev2_wd, "GRANT") == 0 ||
			 pg_strcasecmp(prev2_wd, "REVOKE") == 0)
		COMPLETE_WITH_CONST("ON");

	/*
	 * Complete GRANT/REVOKE <sth> ON with a list of tables, views, sequences,
	 * and indexes
	 *
	 * keywords DATABASE, FUNCTION, LANGUAGE, SCHEMA added to query result via
	 * UNION; seems to work intuitively
	 *
	 * Note: GRANT/REVOKE can get quite complex; tab-completion as implemented
	 * here will only work if the privilege list contains exactly one
	 * privilege
	 */
	else if ((pg_strcasecmp(prev3_wd, "GRANT") == 0 ||
			  pg_strcasecmp(prev3_wd, "REVOKE") == 0) &&
			 pg_strcasecmp(prev_wd, "ON") == 0)
		COMPLETE_WITH_SCHEMA_QUERY(Query_for_list_of_tsv,
								   " UNION SELECT 'DATABASE'"
								   " UNION SELECT 'FUNCTION'"
								   " UNION SELECT 'LANGUAGE'"
								   " UNION SELECT 'LARGE OBJECT'"
								   " UNION SELECT 'SCHEMA'"
								   " UNION SELECT 'TABLESPACE'");

	/* Complete "GRANT/REVOKE * ON * " with "TO/FROM" */
	else if ((pg_strcasecmp(prev4_wd, "GRANT") == 0 ||
			  pg_strcasecmp(prev4_wd, "REVOKE") == 0) &&
			 pg_strcasecmp(prev2_wd, "ON") == 0)
	{
		if (pg_strcasecmp(prev_wd, "DATABASE") == 0)
			COMPLETE_WITH_QUERY(Query_for_list_of_databases);
		else if (pg_strcasecmp(prev_wd, "FUNCTION") == 0)
			COMPLETE_WITH_SCHEMA_QUERY(Query_for_list_of_functions, NULL);
		else if (pg_strcasecmp(prev_wd, "LANGUAGE") == 0)
			COMPLETE_WITH_QUERY(Query_for_list_of_languages);
		else if (pg_strcasecmp(prev_wd, "SCHEMA") == 0)
			COMPLETE_WITH_QUERY(Query_for_list_of_schemas);
		else if (pg_strcasecmp(prev_wd, "TABLESPACE") == 0)
			COMPLETE_WITH_QUERY(Query_for_list_of_tablespaces);
		else if (pg_strcasecmp(prev4_wd, "GRANT") == 0)
			COMPLETE_WITH_CONST("TO");
		else
			COMPLETE_WITH_CONST("FROM");
	}

	/* Complete "GRANT/REVOKE * ON * TO/FROM" with username, GROUP, or PUBLIC */
	else if (pg_strcasecmp(prev5_wd, "GRANT") == 0 &&
			 pg_strcasecmp(prev3_wd, "ON") == 0)
	{
		if (pg_strcasecmp(prev_wd, "TO") == 0)
			COMPLETE_WITH_QUERY(Query_for_list_of_grant_roles);
		else
			COMPLETE_WITH_CONST("TO");
	}
	else if (pg_strcasecmp(prev5_wd, "REVOKE") == 0 &&
			 pg_strcasecmp(prev3_wd, "ON") == 0)
	{
		if (pg_strcasecmp(prev_wd, "FROM") == 0)
			COMPLETE_WITH_QUERY(Query_for_list_of_grant_roles);
		else
			COMPLETE_WITH_CONST("FROM");
	}

/* GROUP BY */
	else if (pg_strcasecmp(prev3_wd, "FROM") == 0 &&
			 pg_strcasecmp(prev_wd, "GROUP") == 0)
		COMPLETE_WITH_CONST("BY");

/* INSERT */
	/* Complete INSERT with "INTO" */
	else if (pg_strcasecmp(prev_wd, "INSERT") == 0)
		COMPLETE_WITH_CONST("INTO");
	/* Complete INSERT INTO with table names */
	else if (pg_strcasecmp(prev2_wd, "INSERT") == 0 &&
			 pg_strcasecmp(prev_wd, "INTO") == 0)
		COMPLETE_WITH_SCHEMA_QUERY(Query_for_list_of_tables, NULL);
	/* Complete "INSERT INTO <table> (" with attribute names */
	else if (pg_strcasecmp(prev4_wd, "INSERT") == 0 &&
			 pg_strcasecmp(prev3_wd, "INTO") == 0 &&
			 pg_strcasecmp(prev_wd, "(") == 0)
		COMPLETE_WITH_ATTR(prev2_wd, "");

	/*
	 * Complete INSERT INTO <table> with "(" or "VALUES" or "SELECT" or
	 * "TABLE" or "DEFAULT VALUES"
	 */
	else if (pg_strcasecmp(prev3_wd, "INSERT") == 0 &&
			 pg_strcasecmp(prev2_wd, "INTO") == 0)
	{
		static const char *const list_INSERT[] =
		{"(", "DEFAULT VALUES", "SELECT", "TABLE", "VALUES", NULL};

		COMPLETE_WITH_LIST(list_INSERT);
	}

	/*
	 * Complete INSERT INTO <table> (attribs) with "VALUES" or "SELECT" or
	 * "TABLE"
	 */
	else if (pg_strcasecmp(prev4_wd, "INSERT") == 0 &&
			 pg_strcasecmp(prev3_wd, "INTO") == 0 &&
			 prev_wd[strlen(prev_wd) - 1] == ')')
	{
		static const char *const list_INSERT[] =
		{"SELECT", "TABLE", "VALUES", NULL};

		COMPLETE_WITH_LIST(list_INSERT);
	}

	/* Insert an open parenthesis after "VALUES" */
	else if (pg_strcasecmp(prev_wd, "VALUES") == 0 &&
			 pg_strcasecmp(prev2_wd, "DEFAULT") != 0)
		COMPLETE_WITH_CONST("(");

/* LOCK */
	/* Complete LOCK [TABLE] with a list of tables */
	else if (pg_strcasecmp(prev_wd, "LOCK") == 0)
		COMPLETE_WITH_SCHEMA_QUERY(Query_for_list_of_tables,
								   " UNION SELECT 'TABLE'");
	else if (pg_strcasecmp(prev_wd, "TABLE") == 0 &&
			 pg_strcasecmp(prev2_wd, "LOCK") == 0)
		COMPLETE_WITH_SCHEMA_QUERY(Query_for_list_of_tables, "");

	/* For the following, handle the case of a single table only for now */

	/* Complete LOCK [TABLE] <table> with "IN" */
	else if ((pg_strcasecmp(prev2_wd, "LOCK") == 0 &&
			  pg_strcasecmp(prev_wd, "TABLE")) ||
			 (pg_strcasecmp(prev2_wd, "TABLE") == 0 &&
			  pg_strcasecmp(prev3_wd, "LOCK") == 0))
		COMPLETE_WITH_CONST("IN");

	/* Complete LOCK [TABLE] <table> IN with a lock mode */
	else if (pg_strcasecmp(prev_wd, "IN") == 0 &&
			 (pg_strcasecmp(prev3_wd, "LOCK") == 0 ||
			  (pg_strcasecmp(prev3_wd, "TABLE") == 0 &&
			   pg_strcasecmp(prev4_wd, "LOCK") == 0)))
	{
		static const char *const lock_modes[] =
		{"ACCESS SHARE MODE",
			"ROW SHARE MODE", "ROW EXCLUSIVE MODE",
			"SHARE UPDATE EXCLUSIVE MODE", "SHARE MODE",
			"SHARE ROW EXCLUSIVE MODE",
		"EXCLUSIVE MODE", "ACCESS EXCLUSIVE MODE", NULL};

		COMPLETE_WITH_LIST(lock_modes);
	}

/* NOTIFY */
	else if (pg_strcasecmp(prev_wd, "NOTIFY") == 0)
	   if (pset.sversion >= 80210 && pset.sversion < 80220)
		   COMPLETE_WITH_QUERY("SELECT pg_catalog.quote_ident(relname) FROM pg_catalog.pg_listener WHERE substring(pg_catalog.quote_ident(relname),1,%d)='%s'");
	   else
	       COMPLETE_WITH_QUERY("SELECT pg_catalog.quote_ident(channel) FROM pg_catalog.pg_listening_channels() AS channel WHERE substring(pg_catalog.quote_ident(channel),1,%d)='%s'");
		
/* OPTIONS */
	else if (pg_strcasecmp(prev_wd, "OPTIONS") == 0)
		COMPLETE_WITH_CONST("(");

/* OWNER TO  - complete with available roles */
	else if (pg_strcasecmp(prev2_wd, "OWNER") == 0 &&
			 pg_strcasecmp(prev_wd, "TO") == 0)
		COMPLETE_WITH_QUERY(Query_for_list_of_roles);

/* ORDER BY */
	else if (pg_strcasecmp(prev3_wd, "FROM") == 0 &&
			 pg_strcasecmp(prev_wd, "ORDER") == 0)
		COMPLETE_WITH_CONST("BY");
	else if (pg_strcasecmp(prev4_wd, "FROM") == 0 &&
			 pg_strcasecmp(prev2_wd, "ORDER") == 0 &&
			 pg_strcasecmp(prev_wd, "BY") == 0)
		COMPLETE_WITH_ATTR(prev3_wd, "");

/* PREPARE xx AS */
	else if (pg_strcasecmp(prev_wd, "AS") == 0 &&
			 pg_strcasecmp(prev3_wd, "PREPARE") == 0)
	{
		static const char *const list_PREPARE[] =
		{"SELECT", "UPDATE", "INSERT", "DELETE", NULL};

		COMPLETE_WITH_LIST(list_PREPARE);
	}

/*
 * PREPARE TRANSACTION is missing on purpose. It's intended for transaction
 * managers, not for manual use in interactive sessions.
 */

/* REASSIGN OWNED BY xxx TO yyy */
	else if (pg_strcasecmp(prev_wd, "REASSIGN") == 0)
		COMPLETE_WITH_CONST("OWNED");
	else if (pg_strcasecmp(prev_wd, "OWNED") == 0 &&
			 pg_strcasecmp(prev2_wd, "REASSIGN") == 0)
		COMPLETE_WITH_CONST("BY");
	else if (pg_strcasecmp(prev_wd, "BY") == 0 &&
			 pg_strcasecmp(prev2_wd, "OWNED") == 0 &&
			 pg_strcasecmp(prev3_wd, "REASSIGN") == 0)
		COMPLETE_WITH_QUERY(Query_for_list_of_roles);
	else if (pg_strcasecmp(prev2_wd, "BY") == 0 &&
			 pg_strcasecmp(prev3_wd, "OWNED") == 0 &&
			 pg_strcasecmp(prev4_wd, "REASSIGN") == 0)
		COMPLETE_WITH_CONST("TO");
	else if (pg_strcasecmp(prev_wd, "TO") == 0 &&
			 pg_strcasecmp(prev3_wd, "BY") == 0 &&
			 pg_strcasecmp(prev4_wd, "OWNED") == 0 &&
			 pg_strcasecmp(prev5_wd, "REASSIGN") == 0)
		COMPLETE_WITH_QUERY(Query_for_list_of_roles);

/* REINDEX */
	else if (pg_strcasecmp(prev_wd, "REINDEX") == 0)
	{
		static const char *const list_REINDEX[] =
		{"TABLE", "INDEX", "SYSTEM", "DATABASE", NULL};

		COMPLETE_WITH_LIST(list_REINDEX);
	}
	else if (pg_strcasecmp(prev2_wd, "REINDEX") == 0)
	{
		if (pg_strcasecmp(prev_wd, "TABLE") == 0)
			COMPLETE_WITH_SCHEMA_QUERY(Query_for_list_of_tables, NULL);
		else if (pg_strcasecmp(prev_wd, "INDEX") == 0)
			COMPLETE_WITH_SCHEMA_QUERY(Query_for_list_of_indexes, NULL);
		else if (pg_strcasecmp(prev_wd, "SYSTEM") == 0 ||
				 pg_strcasecmp(prev_wd, "DATABASE") == 0)
			COMPLETE_WITH_QUERY(Query_for_list_of_databases);
	}

/* SELECT */
	/* naah . . . */

/* SET, RESET, SHOW */
	/* Complete with a variable name */
	else if ((pg_strcasecmp(prev_wd, "SET") == 0 &&
			  pg_strcasecmp(prev3_wd, "UPDATE") != 0) ||
			 pg_strcasecmp(prev_wd, "RESET") == 0)
		COMPLETE_WITH_QUERY(Query_for_list_of_set_vars);
	else if (pg_strcasecmp(prev_wd, "SHOW") == 0)
		COMPLETE_WITH_QUERY(Query_for_list_of_show_vars);
	/* Complete "SET TRANSACTION" */
	else if ((pg_strcasecmp(prev2_wd, "SET") == 0 &&
			  pg_strcasecmp(prev_wd, "TRANSACTION") == 0)
			 || (pg_strcasecmp(prev2_wd, "START") == 0
				 && pg_strcasecmp(prev_wd, "TRANSACTION") == 0)
			 || (pg_strcasecmp(prev2_wd, "BEGIN") == 0
				 && pg_strcasecmp(prev_wd, "WORK") == 0)
			 || (pg_strcasecmp(prev2_wd, "BEGIN") == 0
				 && pg_strcasecmp(prev_wd, "TRANSACTION") == 0)
			 || (pg_strcasecmp(prev4_wd, "SESSION") == 0
				 && pg_strcasecmp(prev3_wd, "CHARACTERISTICS") == 0
				 && pg_strcasecmp(prev2_wd, "AS") == 0
				 && pg_strcasecmp(prev_wd, "TRANSACTION") == 0))
	{
		static const char *const my_list[] =
		{"ISOLATION LEVEL", "READ", NULL};

		COMPLETE_WITH_LIST(my_list);
	}
	else if ((pg_strcasecmp(prev3_wd, "SET") == 0
			  || pg_strcasecmp(prev3_wd, "BEGIN") == 0
			  || pg_strcasecmp(prev3_wd, "START") == 0
			  || (pg_strcasecmp(prev4_wd, "CHARACTERISTICS") == 0
				  && pg_strcasecmp(prev3_wd, "AS") == 0))
			 && (pg_strcasecmp(prev2_wd, "TRANSACTION") == 0
				 || pg_strcasecmp(prev2_wd, "WORK") == 0)
			 && pg_strcasecmp(prev_wd, "ISOLATION") == 0)
		COMPLETE_WITH_CONST("LEVEL");
	else if ((pg_strcasecmp(prev4_wd, "SET") == 0
			  || pg_strcasecmp(prev4_wd, "BEGIN") == 0
			  || pg_strcasecmp(prev4_wd, "START") == 0
			  || pg_strcasecmp(prev4_wd, "AS") == 0)
			 && (pg_strcasecmp(prev3_wd, "TRANSACTION") == 0
				 || pg_strcasecmp(prev3_wd, "WORK") == 0)
			 && pg_strcasecmp(prev2_wd, "ISOLATION") == 0
			 && pg_strcasecmp(prev_wd, "LEVEL") == 0)
	{
		static const char *const my_list[] =
		{"READ", "REPEATABLE", "SERIALIZABLE", NULL};

		COMPLETE_WITH_LIST(my_list);
	}
	else if ((pg_strcasecmp(prev4_wd, "TRANSACTION") == 0 ||
			  pg_strcasecmp(prev4_wd, "WORK") == 0) &&
			 pg_strcasecmp(prev3_wd, "ISOLATION") == 0 &&
			 pg_strcasecmp(prev2_wd, "LEVEL") == 0 &&
			 pg_strcasecmp(prev_wd, "READ") == 0)
	{
		static const char *const my_list[] =
		{"UNCOMMITTED", "COMMITTED", NULL};

		COMPLETE_WITH_LIST(my_list);
	}
	else if ((pg_strcasecmp(prev4_wd, "TRANSACTION") == 0 ||
			  pg_strcasecmp(prev4_wd, "WORK") == 0) &&
			 pg_strcasecmp(prev3_wd, "ISOLATION") == 0 &&
			 pg_strcasecmp(prev2_wd, "LEVEL") == 0 &&
			 pg_strcasecmp(prev_wd, "REPEATABLE") == 0)
		COMPLETE_WITH_CONST("READ");
	else if ((pg_strcasecmp(prev3_wd, "SET") == 0 ||
			  pg_strcasecmp(prev3_wd, "BEGIN") == 0 ||
			  pg_strcasecmp(prev3_wd, "START") == 0 ||
			  pg_strcasecmp(prev3_wd, "AS") == 0) &&
			 (pg_strcasecmp(prev2_wd, "TRANSACTION") == 0 ||
			  pg_strcasecmp(prev2_wd, "WORK") == 0) &&
			 pg_strcasecmp(prev_wd, "READ") == 0)
	{
		static const char *const my_list[] =
		{"ONLY", "WRITE", NULL};

		COMPLETE_WITH_LIST(my_list);
	}
	/* Complete SET CONSTRAINTS <foo> with DEFERRED|IMMEDIATE */
	else if (pg_strcasecmp(prev3_wd, "SET") == 0 &&
			 pg_strcasecmp(prev2_wd, "CONSTRAINTS") == 0)
	{
		static const char *const constraint_list[] =
		{"DEFERRED", "IMMEDIATE", NULL};

		COMPLETE_WITH_LIST(constraint_list);
	}
	/* Complete SET ROLE */
	else if (pg_strcasecmp(prev2_wd, "SET") == 0 &&
			 pg_strcasecmp(prev_wd, "ROLE") == 0)
		COMPLETE_WITH_QUERY(Query_for_list_of_roles);
	/* Complete SET SESSION with AUTHORIZATION or CHARACTERISTICS... */
	else if (pg_strcasecmp(prev2_wd, "SET") == 0 &&
			 pg_strcasecmp(prev_wd, "SESSION") == 0)
	{
		static const char *const my_list[] =
		{"AUTHORIZATION", "CHARACTERISTICS AS TRANSACTION", NULL};

		COMPLETE_WITH_LIST(my_list);
	}
	/* Complete SET SESSION AUTHORIZATION with username */
	else if (pg_strcasecmp(prev3_wd, "SET") == 0
			 && pg_strcasecmp(prev2_wd, "SESSION") == 0
			 && pg_strcasecmp(prev_wd, "AUTHORIZATION") == 0)
		COMPLETE_WITH_QUERY(Query_for_list_of_roles " UNION SELECT 'DEFAULT'");
	/* Complete RESET SESSION with AUTHORIZATION */
	else if (pg_strcasecmp(prev2_wd, "RESET") == 0 &&
			 pg_strcasecmp(prev_wd, "SESSION") == 0)
		COMPLETE_WITH_CONST("AUTHORIZATION");
	/* Complete SET <var> with "TO" */
	else if (pg_strcasecmp(prev2_wd, "SET") == 0 &&
			 pg_strcasecmp(prev4_wd, "UPDATE") != 0 &&
			 pg_strcasecmp(prev_wd, "TABLESPACE") != 0 &&
			 pg_strcasecmp(prev_wd, "SCHEMA") != 0 &&
			 prev_wd[strlen(prev_wd) - 1] != ')' &&
			 pg_strcasecmp(prev4_wd, "DOMAIN") != 0)
		COMPLETE_WITH_CONST("TO");
	/* Suggest possible variable values */
	else if (pg_strcasecmp(prev3_wd, "SET") == 0 &&
			 (pg_strcasecmp(prev_wd, "TO") == 0 || strcmp(prev_wd, "=") == 0))
	{
		if (pg_strcasecmp(prev2_wd, "DateStyle") == 0)
		{
			static const char *const my_list[] =
			{"ISO", "SQL", "Postgres", "German",
				"YMD", "DMY", "MDY",
				"US", "European", "NonEuropean",
			"DEFAULT", NULL};

			COMPLETE_WITH_LIST(my_list);
		}
		else if (pg_strcasecmp(prev2_wd, "IntervalStyle") == 0)
		{
			static const char *const my_list[] =
			{"postgres", "postgres_verbose", "sql_standard", "iso_8601", NULL};

			COMPLETE_WITH_LIST(my_list);
		}
		else if (pg_strcasecmp(prev2_wd, "GEQO") == 0)
		{
			static const char *const my_list[] =
			{"ON", "OFF", "DEFAULT", NULL};

			COMPLETE_WITH_LIST(my_list);
		}
		else
		{
			static const char *const my_list[] =
			{"DEFAULT", NULL};

			COMPLETE_WITH_LIST(my_list);
		}
	}

/* START TRANSACTION */
	else if (pg_strcasecmp(prev_wd, "START") == 0)
		COMPLETE_WITH_CONST("TRANSACTION");

/* TRUNCATE */
	else if (pg_strcasecmp(prev_wd, "TRUNCATE") == 0)
		COMPLETE_WITH_SCHEMA_QUERY(Query_for_list_of_tables, NULL);

/* UNLISTEN */
	else if (pg_strcasecmp(prev_wd, "UNLISTEN") == 0)
	    if (pset.sversion >= 80210 && pset.sversion < 80220)
		   COMPLETE_WITH_QUERY("SELECT pg_catalog.quote_ident(relname) FROM pg_catalog.pg_listener WHERE substring(pg_catalog.quote_ident(relname),1,%d)='%s'");
		else
		   COMPLETE_WITH_QUERY("SELECT pg_catalog.quote_ident(channel) FROM pg_catalog.pg_listening_channels() AS channel WHERE substring(pg_catalog.quote_ident(channel),1,%d)='%s' UNION SELECT '*'");
/* UPDATE */
	/* If prev. word is UPDATE suggest a list of tables */
	else if (pg_strcasecmp(prev_wd, "UPDATE") == 0)
		COMPLETE_WITH_SCHEMA_QUERY(Query_for_list_of_tables, NULL);
	/* Complete UPDATE <table> with "SET" */
	else if (pg_strcasecmp(prev2_wd, "UPDATE") == 0)
		COMPLETE_WITH_CONST("SET");

	/*
	 * If the previous word is SET (and it wasn't caught above as the _first_
	 * word) the word before it was (hopefully) a table name and we'll now
	 * make a list of attributes.
	 */
	else if (pg_strcasecmp(prev_wd, "SET") == 0)
		COMPLETE_WITH_ATTR(prev2_wd, "");

/* UPDATE xx SET yy = */
	else if (pg_strcasecmp(prev2_wd, "SET") == 0 &&
			 pg_strcasecmp(prev4_wd, "UPDATE") == 0)
		COMPLETE_WITH_CONST("=");

/*
 * VACUUM [ FULL | FREEZE ] [ VERBOSE ] [ table ]
 * VACUUM [ FULL | FREEZE ] [ VERBOSE ] ANALYZE [ table [ (column [, ...] ) ] ]
 */
	else if (pg_strcasecmp(prev_wd, "VACUUM") == 0)
		COMPLETE_WITH_SCHEMA_QUERY(Query_for_list_of_tables,
								   " UNION SELECT 'FULL'"
								   " UNION SELECT 'FREEZE'"
								   " UNION SELECT 'ANALYZE'"
								   " UNION SELECT 'VERBOSE'");
	else if (pg_strcasecmp(prev2_wd, "VACUUM") == 0 &&
			 (pg_strcasecmp(prev_wd, "FULL") == 0 ||
			  pg_strcasecmp(prev_wd, "FREEZE") == 0))
		COMPLETE_WITH_SCHEMA_QUERY(Query_for_list_of_tables,
								   " UNION SELECT 'ANALYZE'"
								   " UNION SELECT 'VERBOSE'");
	else if (pg_strcasecmp(prev3_wd, "VACUUM") == 0 &&
			 pg_strcasecmp(prev_wd, "ANALYZE") == 0 &&
			 (pg_strcasecmp(prev2_wd, "FULL") == 0 ||
			  pg_strcasecmp(prev2_wd, "FREEZE") == 0))
		COMPLETE_WITH_SCHEMA_QUERY(Query_for_list_of_tables,
								   " UNION SELECT 'VERBOSE'");
	else if (pg_strcasecmp(prev3_wd, "VACUUM") == 0 &&
			 pg_strcasecmp(prev_wd, "VERBOSE") == 0 &&
			 (pg_strcasecmp(prev2_wd, "FULL") == 0 ||
			  pg_strcasecmp(prev2_wd, "FREEZE") == 0))
		COMPLETE_WITH_SCHEMA_QUERY(Query_for_list_of_tables,
								   " UNION SELECT 'ANALYZE'");
	else if (pg_strcasecmp(prev2_wd, "VACUUM") == 0 &&
			 pg_strcasecmp(prev_wd, "VERBOSE") == 0)
		COMPLETE_WITH_SCHEMA_QUERY(Query_for_list_of_tables,
								   " UNION SELECT 'ANALYZE'");
	else if (pg_strcasecmp(prev2_wd, "VACUUM") == 0 &&
			 pg_strcasecmp(prev_wd, "ANALYZE") == 0)
		COMPLETE_WITH_SCHEMA_QUERY(Query_for_list_of_tables,
								   " UNION SELECT 'VERBOSE'");
	else if ((pg_strcasecmp(prev_wd, "ANALYZE") == 0 &&
			  pg_strcasecmp(prev2_wd, "VERBOSE") == 0) ||
			 (pg_strcasecmp(prev_wd, "VERBOSE") == 0 &&
			  pg_strcasecmp(prev2_wd, "ANALYZE") == 0))
		COMPLETE_WITH_SCHEMA_QUERY(Query_for_list_of_tables, NULL);

/* WITH [RECURSIVE] */
	else if (pg_strcasecmp(prev_wd, "WITH") == 0)
		COMPLETE_WITH_CONST("RECURSIVE");

/* ANALYZE */
	/* If the previous word is ANALYZE, produce list of tables */
	else if (pg_strcasecmp(prev_wd, "ANALYZE") == 0)
		COMPLETE_WITH_SCHEMA_QUERY(Query_for_list_of_tables, NULL);

/* WHERE */
	/* Simple case of the word before the where being the table name */
	else if (pg_strcasecmp(prev_wd, "WHERE") == 0)
		COMPLETE_WITH_ATTR(prev2_wd, "");

/* ... FROM ... */
/* TODO: also include SRF ? */
	else if (pg_strcasecmp(prev_wd, "FROM") == 0 &&
			 pg_strcasecmp(prev3_wd, "COPY") != 0 &&
			 pg_strcasecmp(prev3_wd, "\\copy") != 0)
		COMPLETE_WITH_SCHEMA_QUERY(Query_for_list_of_tsv, NULL);


/* Backslash commands */
/* TODO:  \dc \dd \dl */
	else if (strcmp(prev_wd, "\\connect") == 0 || strcmp(prev_wd, "\\c") == 0)
		COMPLETE_WITH_QUERY(Query_for_list_of_databases);

	else if (strncmp(prev_wd, "\\da", strlen("\\da")) == 0)
		COMPLETE_WITH_SCHEMA_QUERY(Query_for_list_of_aggregates, NULL);
	else if (strncmp(prev_wd, "\\db", strlen("\\db")) == 0)
		COMPLETE_WITH_QUERY(Query_for_list_of_tablespaces);
	else if (strncmp(prev_wd, "\\dD", strlen("\\dD")) == 0)
		COMPLETE_WITH_SCHEMA_QUERY(Query_for_list_of_domains, NULL);

	else if (strncmp(prev_wd, "\\df", strlen("\\df")) == 0)
		COMPLETE_WITH_SCHEMA_QUERY(Query_for_list_of_functions, NULL);
	else if (strncmp(prev_wd, "\\dFd", strlen("\\dFd")) == 0)
		COMPLETE_WITH_QUERY(Query_for_list_of_ts_dictionaries);
	else if (strncmp(prev_wd, "\\dFp", strlen("\\dFp")) == 0)
		COMPLETE_WITH_QUERY(Query_for_list_of_ts_parsers);
	else if (strncmp(prev_wd, "\\dFt", strlen("\\dFt")) == 0)
		COMPLETE_WITH_QUERY(Query_for_list_of_ts_templates);
	/* must be at end of \dF */
	else if (strncmp(prev_wd, "\\dF", strlen("\\dF")) == 0)
		COMPLETE_WITH_QUERY(Query_for_list_of_ts_configurations);

	else if (strncmp(prev_wd, "\\di", strlen("\\di")) == 0)
		COMPLETE_WITH_SCHEMA_QUERY(Query_for_list_of_indexes, NULL);
	else if (strncmp(prev_wd, "\\dn", strlen("\\dn")) == 0)
		COMPLETE_WITH_QUERY(Query_for_list_of_schemas);
	else if (strncmp(prev_wd, "\\dp", strlen("\\dp")) == 0
			 || strncmp(prev_wd, "\\z", strlen("\\z")) == 0)
		COMPLETE_WITH_SCHEMA_QUERY(Query_for_list_of_tsv, NULL);
	else if (strncmp(prev_wd, "\\ds", strlen("\\ds")) == 0)
		COMPLETE_WITH_SCHEMA_QUERY(Query_for_list_of_sequences, NULL);
	else if (strncmp(prev_wd, "\\dt", strlen("\\dt")) == 0)
		COMPLETE_WITH_SCHEMA_QUERY(Query_for_list_of_tables, NULL);
	else if (strncmp(prev_wd, "\\dT", strlen("\\dT")) == 0)
		COMPLETE_WITH_SCHEMA_QUERY(Query_for_list_of_datatypes, NULL);
	else if (strncmp(prev_wd, "\\du", strlen("\\du")) == 0
			 || (strncmp(prev_wd, "\\dg", strlen("\\dg")) == 0))
		COMPLETE_WITH_QUERY(Query_for_list_of_roles);
	else if (strncmp(prev_wd, "\\dv", strlen("\\dv")) == 0)
		COMPLETE_WITH_SCHEMA_QUERY(Query_for_list_of_views, NULL);

	/* must be at end of \d list */
	else if (strncmp(prev_wd, "\\d", strlen("\\d")) == 0)
		COMPLETE_WITH_SCHEMA_QUERY(Query_for_list_of_tisv, NULL);

	else if (strcmp(prev_wd, "\\ef") == 0)
		COMPLETE_WITH_SCHEMA_QUERY(Query_for_list_of_functions, NULL);

	else if (strcmp(prev_wd, "\\encoding") == 0)
		COMPLETE_WITH_QUERY(Query_for_list_of_encodings);
	else if (strcmp(prev_wd, "\\h") == 0 || strcmp(prev_wd, "\\help") == 0)
		COMPLETE_WITH_LIST(sql_commands);
	else if (strcmp(prev_wd, "\\password") == 0)
		COMPLETE_WITH_QUERY(Query_for_list_of_roles);
	else if (strcmp(prev_wd, "\\pset") == 0)
	{
		static const char *const my_list[] =
		{"format", "border", "expanded",
			"null", "fieldsep", "tuples_only", "title", "tableattr",
		"linestyle", "pager", "recordsep", NULL};

		COMPLETE_WITH_LIST(my_list);
	}
	else if (strcmp(prev_wd, "\\cd") == 0 ||
			 strcmp(prev_wd, "\\e") == 0 || strcmp(prev_wd, "\\edit") == 0 ||
			 strcmp(prev_wd, "\\g") == 0 ||
		  strcmp(prev_wd, "\\i") == 0 || strcmp(prev_wd, "\\include") == 0 ||
			 strcmp(prev_wd, "\\o") == 0 || strcmp(prev_wd, "\\out") == 0 ||
			 strcmp(prev_wd, "\\s") == 0 ||
			 strcmp(prev_wd, "\\w") == 0 || strcmp(prev_wd, "\\write") == 0
		)
		matches = completion_matches(text, filename_completion_function);


	/*
	 * Finally, we look through the list of "things", such as TABLE, INDEX and
	 * check if that was the previous word. If so, execute the query to get a
	 * list of them.
	 */
	else
	{
		int			i;

		for (i = 0; words_after_create[i].name; i++)
		{
			if (pg_strcasecmp(prev_wd, words_after_create[i].name) == 0)
			{
				if (words_after_create[i].query)
					COMPLETE_WITH_QUERY(words_after_create[i].query);
				else if (words_after_create[i].squery)
					COMPLETE_WITH_SCHEMA_QUERY(*words_after_create[i].squery,
											   NULL);
				break;
			}
		}
	}

	/*
	 * If we still don't have anything to match we have to fabricate some sort
	 * of default list. If we were to just return NULL, readline automatically
	 * attempts filename completion, and that's usually no good.
	 */
	if (matches == NULL)
	{
		COMPLETE_WITH_CONST("");
#ifdef HAVE_RL_COMPLETION_APPEND_CHARACTER
		rl_completion_append_character = '\0';
#endif
	}

	/* free storage */
	free(prev_wd);
	free(prev2_wd);
	free(prev3_wd);
	free(prev4_wd);
	free(prev5_wd);

	/* Return our Grand List O' Matches */
	return matches;
}


/*
 * GENERATOR FUNCTIONS
 *
 * These functions do all the actual work of completing the input. They get
 * passed the text so far and the count how many times they have been called
 * so far with the same text.
 * If you read the above carefully, you'll see that these don't get called
 * directly but through the readline interface.
 * The return value is expected to be the full completion of the text, going
 * through a list each time, or NULL if there are no more matches. The string
 * will be free()'d by readline, so you must run it through strdup() or
 * something of that sort.
*/

/*
 * This one gives you one from a list of things you can put after CREATE
 * as defined above.
*/
static char *
create_command_generator(const char *text, int state)
{
	static int	list_index,
				string_length;
	const char *name;

	/* If this is the first time for this completion, init some values */
	if (state == 0)
	{
		list_index = 0;
		string_length = strlen(text);
	}

	/* find something that matches */
	while ((name = words_after_create[list_index++].name))
	{
		if ((pg_strncasecmp(name, text, string_length) == 0) &&
			!words_after_create[list_index - 1].noshow)
			return pg_strdup(name);
	}
	/* if nothing matches, return NULL */
	return NULL;
}

/*
 * This function gives you a list of things you can put after a DROP command.
 * Very similar to create_command_generator, but has an additional entry for
 * OWNED BY.  (We do it this way in order not to duplicate the
 * words_after_create list.)
 */
static char *
drop_command_generator(const char *text, int state)
{
	static int	list_index,
				string_length;
	const char *name;

	if (state == 0)
	{
		/* If this is the first time for this completion, init some values */
		list_index = 0;
		string_length = strlen(text);

		/*
		 * DROP can be followed by "OWNED BY", which is not found in the list
		 * for CREATE matches, so make it the first state. (We do not make it
		 * the last state because it would be more difficult to detect when we
		 * have to return NULL instead.)
		 *
		 * Make sure we advance to the next state.
		 */
		list_index++;
		if (pg_strncasecmp("OWNED", text, string_length) == 0)
			return pg_strdup("OWNED");
	}

	/*
	 * In subsequent attempts, try to complete with the same items we use for
	 * CREATE
	 */
	while ((name = words_after_create[list_index++ - 1].name))
	{
		if ((pg_strncasecmp(name, text, string_length) == 0) && (!words_after_create[list_index - 2].noshow))
			return pg_strdup(name);
	}

	/* if nothing matches, return NULL */
	return NULL;
}

/* The following two functions are wrappers for _complete_from_query */

static char *
complete_from_query(const char *text, int state)
{
	return _complete_from_query(0, text, state);
}

static char *
complete_from_schema_query(const char *text, int state)
{
	return _complete_from_query(1, text, state);
}


<<<<<<< HEAD
/*
 * This creates a list of matching things, according to a query pointed to
 * by completion_charp.
 * The query can be one of two kinds:
 *
 * 1. A simple query which must contain a %d and a %s, which will be replaced
 * by the string length of the text and the text itself. The query may also
 * have up to four more %s in it; the first two such will be replaced by the
 * value of completion_info_charp, the next two by the value of
 * completion_info_charp2.
 *
 * 2. A schema query used for completion of both schema and relation names.
 * These are more complex and must contain in the following order:
 * %d %s %d %s %d %s %s %d %s
 * where %d is the string length of the text and %s the text itself.
 *
 * It is assumed that strings should be escaped to become SQL literals
 * (that is, what is in the query is actually ... '%s' ...)
 *
 * See top of file for examples of both kinds of query.
=======
/* This creates a list of matching things, according to a query pointed to
   by completion_charp.
   The query can be one of two kinds:
   - A simple query which must contain a %d and a %s, which will be replaced
   by the string length of the text and the text itself. The query may also
   have up to four more %s in it; the first two such will be replaced by the
   value of completion_info_charp, the next two by the value of
   completion_info_charp2.
	 or:
   - A schema query used for completion of both schema and relation names;
   these are more complex and must contain in the following order:
	 %d %s %d %s %d %s %s %d %s
   where %d is the string length of the text and %s the text itself.

   It is assumed that strings should be escaped to become SQL literals
   (that is, what is in the query is actually ... '%s' ...)

   See top of file for examples of both kinds of query.
>>>>>>> f260edb1
*/

static char *
_complete_from_query(int is_schema_query, const char *text, int state)
{
	static int	list_index,
				string_length;
	static PGresult *result = NULL;

	/*
	 * If this is the first time for this completion, we fetch a list of our
	 * "things" from the backend.
	 */
	if (state == 0)
	{
		PQExpBufferData query_buffer;
		char	   *e_text;
		char	   *e_info_charp;
		char	   *e_info_charp2;

		list_index = 0;
		string_length = strlen(text);

		/* Free any prior result */
		PQclear(result);
		result = NULL;

		/* Set up suitably-escaped copies of textual inputs */
		e_text = pg_malloc(string_length * 2 + 1);
		PQescapeString(e_text, text, string_length);

		if (completion_info_charp)
		{
			size_t		charp_len;

			charp_len = strlen(completion_info_charp);
			e_info_charp = pg_malloc(charp_len * 2 + 1);
			PQescapeString(e_info_charp, completion_info_charp,
						   charp_len);
		}
		else
			e_info_charp = NULL;

		if (completion_info_charp2)
		{
			size_t		charp_len;

			charp_len = strlen(completion_info_charp2);
			e_info_charp2 = pg_malloc(charp_len * 2 + 1);
			PQescapeString(e_info_charp2, completion_info_charp2,
						   charp_len);
		}
		else
			e_info_charp2 = NULL;

		initPQExpBuffer(&query_buffer);

		if (is_schema_query)
		{
			/* completion_squery gives us the pieces to assemble */
			const char *qualresult = completion_squery->qualresult;

			if (qualresult == NULL)
				qualresult = completion_squery->result;

			/* Get unqualified names matching the input-so-far */
			appendPQExpBuffer(&query_buffer, "SELECT %s FROM %s WHERE ",
							  completion_squery->result,
							  completion_squery->catname);
			if (completion_squery->selcondition)
				appendPQExpBuffer(&query_buffer, "%s AND ",
								  completion_squery->selcondition);
			appendPQExpBuffer(&query_buffer, "substring(%s,1,%d)='%s'",
							  completion_squery->result,
							  string_length, e_text);
			appendPQExpBuffer(&query_buffer, " AND %s",
							  completion_squery->viscondition);

			/*
			 * When fetching relation names, suppress system catalogs unless
			 * the input-so-far begins with "pg_" or "gp_".	This is a compromise
			 * between not offering system catalogs for completion at all, and
			 * having them swamp the result when the input is just "p".
			 */
			if (strcmp(completion_squery->catname,
					   "pg_catalog.pg_class c") == 0 &&
				strncmp(text, "pg_", 3) != 0 &&
				strncmp(text, "gp_", 3) != 0)
			{
				appendPQExpBuffer(&query_buffer,
								  " AND c.relnamespace <> (SELECT oid FROM"
				   " pg_catalog.pg_namespace WHERE nspname = 'pg_catalog')");
			}

			/*
			 * Add in matching schema names, but only if there is more than
			 * one potential match among schema names.
			 */
			appendPQExpBuffer(&query_buffer, "\nUNION\n"
						   "SELECT pg_catalog.quote_ident(n.nspname) || '.' "
							  "FROM pg_catalog.pg_namespace n "
							  "WHERE substring(pg_catalog.quote_ident(n.nspname) || '.',1,%d)='%s'",
							  string_length, e_text);
			appendPQExpBuffer(&query_buffer,
							  " AND (SELECT pg_catalog.count(*)"
							  " FROM pg_catalog.pg_namespace"
			" WHERE substring(pg_catalog.quote_ident(nspname) || '.',1,%d) ="
							  " substring('%s',1,pg_catalog.length(pg_catalog.quote_ident(nspname))+1)) > 1",
							  string_length, e_text);

			/*
			 * Add in matching qualified names, but only if there is exactly
			 * one schema matching the input-so-far.
			 */
			appendPQExpBuffer(&query_buffer, "\nUNION\n"
					 "SELECT pg_catalog.quote_ident(n.nspname) || '.' || %s "
							  "FROM %s, pg_catalog.pg_namespace n "
							  "WHERE %s = n.oid AND ",
							  qualresult,
							  completion_squery->catname,
							  completion_squery->namespace);
			if (completion_squery->selcondition)
				appendPQExpBuffer(&query_buffer, "%s AND ",
								  completion_squery->selcondition);
			appendPQExpBuffer(&query_buffer, "substring(pg_catalog.quote_ident(n.nspname) || '.' || %s,1,%d)='%s'",
							  qualresult,
							  string_length, e_text);

			/*
			 * This condition exploits the single-matching-schema rule to
			 * speed up the query
			 */
			appendPQExpBuffer(&query_buffer,
			" AND substring(pg_catalog.quote_ident(n.nspname) || '.',1,%d) ="
							  " substring('%s',1,pg_catalog.length(pg_catalog.quote_ident(n.nspname))+1)",
							  string_length, e_text);
			appendPQExpBuffer(&query_buffer,
							  " AND (SELECT pg_catalog.count(*)"
							  " FROM pg_catalog.pg_namespace"
			" WHERE substring(pg_catalog.quote_ident(nspname) || '.',1,%d) ="
							  " substring('%s',1,pg_catalog.length(pg_catalog.quote_ident(nspname))+1)) = 1",
							  string_length, e_text);

			/* If an addon query was provided, use it */
			if (completion_charp)
				appendPQExpBuffer(&query_buffer, "\n%s", completion_charp);
		}
		else
		{
			/* completion_charp is an sprintf-style format string */
			appendPQExpBuffer(&query_buffer, completion_charp,
							  string_length, e_text,
							  e_info_charp, e_info_charp,
							  e_info_charp2, e_info_charp2);
		}

		/* Limit the number of records in the result */
		appendPQExpBuffer(&query_buffer, "\nLIMIT %d",
						  completion_max_records);

		result = exec_query(query_buffer.data);

		termPQExpBuffer(&query_buffer);
		free(e_text);
		if (e_info_charp)
			free(e_info_charp);
		if (e_info_charp2)
			free(e_info_charp2);
	}

	/* Find something that matches */
	if (result && PQresultStatus(result) == PGRES_TUPLES_OK)
	{
		const char *item;

		while (list_index < PQntuples(result) &&
			   (item = PQgetvalue(result, list_index++, 0)))
			if (pg_strncasecmp(text, item, string_length) == 0)
				return pg_strdup(item);
	}

	/* If nothing matches, free the db structure and return null */
	PQclear(result);
	result = NULL;
	return NULL;
}


/*
 * This function returns in order one of a fixed, NULL pointer terminated list
 * of strings (if matching). This can be used if there are only a fixed number
 * SQL words that can appear at certain spot.
*/
static char *
complete_from_list(const char *text, int state)
{
	static int	string_length,
				list_index,
				matches;
	static bool casesensitive;
	const char *item;

	/* need to have a list */
	psql_assert(completion_charpp);

	/* Initialization */
	if (state == 0)
	{
		list_index = 0;
		string_length = strlen(text);
		casesensitive = true;
		matches = 0;
	}

	while ((item = completion_charpp[list_index++]))
	{
		/* First pass is case sensitive */
		if (casesensitive && strncmp(text, item, string_length) == 0)
		{
			matches++;
			return pg_strdup(item);
		}

		/* Second pass is case insensitive, don't bother counting matches */
		if (!casesensitive && pg_strncasecmp(text, item, string_length) == 0)
			return pg_strdup(item);
	}

	/*
	 * No matches found. If we're not case insensitive already, lets switch to
	 * being case insensitive and try again
	 */
	if (casesensitive && matches == 0)
	{
		casesensitive = false;
		list_index = 0;
		state++;
		return complete_from_list(text, state);
	}

	/* If no more matches, return null. */
	return NULL;
}


/*
 * This function returns one fixed string the first time even if it doesn't
 * match what's there, and nothing the second time. This should be used if
 * there is only one possibility that can appear at a certain spot, so
 * misspellings will be overwritten.  The string to be passed must be in
 * completion_charp.
*/
static char *
complete_from_const(const char *text, int state)
{
	(void) text;				/* We don't care about what was entered
								 * already. */

	psql_assert(completion_charp);
	if (state == 0)
		return pg_strdup(completion_charp);
	else
		return NULL;
}



/* HELPER FUNCTIONS */


/*
 * Execute a query and report any errors. This should be the preferred way of
 * talking to the database in this file.
 */
static PGresult *
exec_query(const char *query)
{
	PGresult   *result;

	if (query == NULL || !pset.db || PQstatus(pset.db) != CONNECTION_OK)
		return NULL;

	result = PQexec(pset.db, query);

	if (PQresultStatus(result) != PGRES_TUPLES_OK)
	{
#ifdef NOT_USED
		psql_error("tab completion query failed: %s\nQuery was:\n%s\n",
				   PQerrorMessage(pset.db), query);
#endif
		PQclear(result);
		result = NULL;
	}

	return result;
}



/*
 * Return the word (space delimited) before point. Set skip > 0 to
 * skip that many words; e.g. skip=1 finds the word before the
 * previous one. Return value is NULL or a malloc'ed string.
 */
static char *
previous_word(int point, int skip)
{
	int			i,
				start = 0,
				end = -1,
				inquotes = 0;
	char	   *s;
	const char *buf = rl_line_buffer;	/* alias */

	/* first we look for a space or a parenthesis before the current word */
	for (i = point - 1; i >= 0; i--)
		if (strchr(WORD_BREAKS, buf[i]))
			break;
	point = i;

	while (skip-- >= 0)
	{
		int			parentheses = 0;

		/* now find the first non-space which then constitutes the end */
		for (i = point; i >= 0; i--)
			if (buf[i] != ' ')
			{
				end = i;
				break;
			}

		/*
		 * If no end found we return null, because there is no word before the
		 * point
		 */
		if (end == -1)
			return NULL;

		/*
		 * Otherwise we now look for the start. The start is either the last
		 * character before any space going backwards from the end, or it's
		 * simply character 0. We also handle open quotes and parentheses.
		 */
		for (start = end; start > 0; start--)
		{
			if (buf[start] == '"')
				inquotes = !inquotes;
			if (inquotes == 0)
			{
				if (buf[start] == ')')
					parentheses++;
				else if (buf[start] == '(')
				{
					if (--parentheses <= 0)
						break;
				}
				else if (parentheses == 0 &&
						 strchr(WORD_BREAKS, buf[start - 1]))
					break;
			}
		}

		point = start - 1;
	}

	/* make a copy */
	s = pg_malloc(end - start + 2);
	strlcpy(s, &buf[start], end - start + 2);

	return s;
}

#ifdef NOT_USED

/*
 * Surround a string with single quotes. This works for both SQL and
 * psql internal. Currently disabled because it is reported not to
 * cooperate with certain versions of readline.
 */
static char *
quote_file_name(char *text, int match_type, char *quote_pointer)
{
	char	   *s;
	size_t		length;

	(void) quote_pointer;		/* not used */

	length = strlen(text) +(match_type == SINGLE_MATCH ? 3 : 2);
	s = pg_malloc(length);
	s[0] = '\'';
	strcpy(s + 1, text);
	if (match_type == SINGLE_MATCH)
		s[length - 2] = '\'';
	s[length - 1] = '\0';
	return s;
}



static char *
dequote_file_name(char *text, char quote_char)
{
	char	   *s;
	size_t		length;

	if (!quote_char)
		return pg_strdup(text);

	length = strlen(text);
	s = pg_malloc(length - 2 + 1);
	strlcpy(s, text +1, length - 2 + 1);

	return s;
}
#endif   /* NOT_USED */

#endif   /* USE_READLINE */<|MERGE_RESOLUTION|>--- conflicted
+++ resolved
@@ -5,11 +5,7 @@
  * Portions Copyright (c) 2012-Present Pivotal Software, Inc.
  * Copyright (c) 2000-2010, PostgreSQL Global Development Group
  *
-<<<<<<< HEAD
- * $PostgreSQL: pgsql/src/bin/psql/tab-complete.c,v 1.173 2008/10/04 21:56:54 tgl Exp $
-=======
  * $PostgreSQL: pgsql/src/bin/psql/tab-complete.c,v 1.170 2008/03/29 19:19:14 tgl Exp $
->>>>>>> f260edb1
  */
 
 /*----------------------------------------------------------------------
@@ -2666,7 +2662,6 @@
 }
 
 
-<<<<<<< HEAD
 /*
  * This creates a list of matching things, according to a query pointed to
  * by completion_charp.
@@ -2687,26 +2682,6 @@
  * (that is, what is in the query is actually ... '%s' ...)
  *
  * See top of file for examples of both kinds of query.
-=======
-/* This creates a list of matching things, according to a query pointed to
-   by completion_charp.
-   The query can be one of two kinds:
-   - A simple query which must contain a %d and a %s, which will be replaced
-   by the string length of the text and the text itself. The query may also
-   have up to four more %s in it; the first two such will be replaced by the
-   value of completion_info_charp, the next two by the value of
-   completion_info_charp2.
-	 or:
-   - A schema query used for completion of both schema and relation names;
-   these are more complex and must contain in the following order:
-	 %d %s %d %s %d %s %s %d %s
-   where %d is the string length of the text and %s the text itself.
-
-   It is assumed that strings should be escaped to become SQL literals
-   (that is, what is in the query is actually ... '%s' ...)
-
-   See top of file for examples of both kinds of query.
->>>>>>> f260edb1
 */
 
 static char *
