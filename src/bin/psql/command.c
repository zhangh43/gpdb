--- conflicted
+++ resolved
@@ -3,11 +3,7 @@
  *
  * Copyright (c) 2000-2010, PostgreSQL Global Development Group
  *
-<<<<<<< HEAD
  * src/bin/psql/command.c
-=======
- * $PostgreSQL: pgsql/src/bin/psql/command.c,v 1.206 2009/06/11 14:49:07 momjian Exp $
->>>>>>> 4d53a2f9
  */
 #include "postgres_fe.h"
 #include "command.h"
@@ -367,21 +363,12 @@
 		{
 			case '\0':
 			case '+':
-<<<<<<< HEAD
 			case 'S':  /* GPDB:  This is a change from old behavior: We used to show just system tables */
  				if (pattern)
 					success = describeTableDetails(pattern, show_verbose, show_system);
 				else
 					/* standard listing of interesting things */
-					success = listTables("tvsEr", NULL, show_verbose, show_system);
-=======
-			case 'S':
-				if (pattern)
-					success = describeTableDetails(pattern, show_verbose, show_system);
-				else
-					/* standard listing of interesting things */
-					success = listTables("tvs", NULL, show_verbose, show_system);
->>>>>>> 4d53a2f9
+					success = listTables("tvsE", NULL, show_verbose, show_system);
 				break;
 			case 'a':
 				success = describeAggregates(pattern, show_verbose, show_system);
@@ -396,14 +383,10 @@
 				success = listCasts(pattern);
 				break;
 			case 'd':
-<<<<<<< HEAD
 				if (strncmp(cmd, "ddp", 3) == 0)
 					success = listDefaultACLs(pattern);
 				else
 					success = objectDescription(pattern, show_system);
-=======
-				success = objectDescription(pattern, show_system);
->>>>>>> 4d53a2f9
 				break;
 			case 'D':
 				success = listDomains(pattern, show_system);
@@ -448,7 +431,6 @@
 			case 'v':
 			case 'i':
 			case 's':
-<<<<<<< HEAD
 			case 'E':	/* PostgreSQL use dx for extension, change to dE for foreign table */
             /* case 'S':  // GPDB:  We used to show just system tables for this */
 			case 'P':   /* GPDB: Parent-only tables, no children */
@@ -465,12 +447,7 @@
 					success = listDbRoleSettings(pattern, pattern2);
 				}
 				else
-					//success = PSQL_CMD_UNKNOWN;
-					/* GPDB uses \dr for foreign tables ? */
-					success = listTables(&cmd[1], pattern, show_verbose, show_system);
-=======
-				success = listTables(&cmd[1], pattern, show_verbose, show_system);
->>>>>>> 4d53a2f9
+					success = PSQL_CMD_UNKNOWN;
 				break;
 			case 'u':
 				success = describeRoles(pattern, show_verbose);
@@ -1413,11 +1390,7 @@
 	PQsetNoticeProcessor(n_conn, NoticeProcessor, NULL);
 	pset.db = n_conn;
 	SyncVariables();
-<<<<<<< HEAD
 	connection_warnings(false); /* Must be after SyncVariables */
-=======
-	connection_warnings();		/* Must be after SyncVariables */
->>>>>>> 4d53a2f9
 
 	/* Tell the user about the new connection */
 	if (!pset.quiet)
