--- conflicted
+++ resolved
@@ -17,19 +17,11 @@
 	[ 'vacuumdb', 'postgres' ],
 	qr/statement: VACUUM;/,
 	'SQL VACUUM run');
-<<<<<<< HEAD
-issues_sql_like(
-		[ 'vacuumdb', '-f', 'postgres' ],
-		qr/statement: VACUUM \(FULL\);/,
-		'vacuumdb -f');
-issues_sql_like(
-=======
 $node->issues_sql_like(
 	[ 'vacuumdb', '-f', 'postgres' ],
 	qr/statement: VACUUM \(FULL\);/,
 	'vacuumdb -f');
 $node->issues_sql_like(
->>>>>>> b5bce6c1
 	[ 'vacuumdb', '-F', 'postgres' ],
 	qr/statement: VACUUM \(FREEZE\);/,
 	'vacuumdb -F');
@@ -41,16 +33,16 @@
 	[ 'vacuumdb', '-Z', 'postgres' ],
 	qr/statement: ANALYZE;/,
 	'vacuumdb -Z');
-command_ok([qw(vacuumdb -Z --table=pg_am dbname=template1)],
+$node->command_ok([qw(vacuumdb -Z --table=pg_am dbname=template1)],
 	'vacuumdb with connection string');
 
-command_fails([qw(vacuumdb -Zt pg_am;ABORT postgres)],
+$node->command_fails([qw(vacuumdb -Zt pg_am;ABORT postgres)],
 	'trailing command in "-t", without COLUMNS');
 # Unwanted; better if it failed.
-command_ok([qw(vacuumdb -Zt pg_am(amname);ABORT postgres)],
+$node->command_ok([qw(vacuumdb -Zt pg_am(amname);ABORT postgres)],
 	'trailing command in "-t", with COLUMNS');
 
-psql('postgres', q|
+$node->safe_psql('postgres', q|
   CREATE TABLE "need""q(uot" (")x" text);
 
   CREATE FUNCTION f0(int) RETURNS int LANGUAGE SQL AS 'SELECT $1 * $1';
@@ -59,7 +51,7 @@
   INSERT INTO funcidx VALUES (0),(1),(2),(3);
   CREATE INDEX i0 ON funcidx ((f1(x)));
 |);
-command_ok([qw|vacuumdb -Z --table="need""q(uot"(")x") postgres|],
+$node->command_ok([qw|vacuumdb -Z --table="need""q(uot"(")x") postgres|],
 	'column list');
-command_fails([qw|vacuumdb -Zt funcidx postgres|],
+$node->command_fails([qw|vacuumdb -Zt funcidx postgres|],
 	'unqualifed name via functional index');