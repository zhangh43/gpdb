/*-------------------------------------------------------------------------
 *
 * pg_dump.h
 *	  Common header file for the pg_dump utility
 *
<<<<<<< HEAD
 * Portions Copyright (c) 2005-2010, Greenplum inc
=======
>>>>>>> d13f41d2
 * Portions Copyright (c) 1996-2008, PostgreSQL Global Development Group
 * Portions Copyright (c) 1994, Regents of the University of California
 *
 * $PostgreSQL: pgsql/src/bin/pg_dump/pg_dump.h,v 1.139.2.1 2009/01/18 20:44:53 tgl Exp $
 *
 *-------------------------------------------------------------------------
 */

#ifndef PG_DUMP_H
#define PG_DUMP_H

#include "postgres_fe.h"
#include "pqexpbuffer.h"

/*
 * WIN32 does not provide 64-bit off_t, but does provide the functions operating
 * with 64-bit offsets.
 */
#ifdef WIN32
#define pgoff_t __int64
#undef fseeko
#undef ftello
#ifdef WIN32_ONLY_COMPILER
#define fseeko(stream, offset, origin) _fseeki64(stream, offset, origin)
#define ftello(stream) _ftelli64(stream)
#else
#define fseeko(stream, offset, origin) fseeko64(stream, offset, origin)
#define ftello(stream) ftello64(stream)
#endif
#else
#define pgoff_t off_t
#endif

/*
 * pg_dump uses two different mechanisms for identifying database objects:
 *
 * CatalogId represents an object by the tableoid and oid of its defining
 * entry in the system catalogs.  We need this to interpret pg_depend entries,
 * for instance.
 *
 * DumpId is a simple sequential integer counter assigned as dumpable objects
 * are identified during a pg_dump run.  We use DumpId internally in preference
 * to CatalogId for two reasons: it's more compact, and we can assign DumpIds
 * to "objects" that don't have a separate CatalogId.  For example, it is
 * convenient to consider a table, its data, and its ACL as three separate
 * dumpable "objects" with distinct DumpIds --- this lets us reason about the
 * order in which to dump these things.
 */

typedef struct
{
	Oid			tableoid;
	Oid			oid;
} CatalogId;

typedef int DumpId;

/*
 * Data structures for simple lists of OIDs and strings.  The support for
 * these is very primitive compared to the backend's List facilities, but
 * it's all we need in pg_dump.
 */

typedef struct SimpleOidListCell
{
	struct SimpleOidListCell *next;
	Oid			val;
} SimpleOidListCell;

typedef struct SimpleOidList
{
	SimpleOidListCell *head;
	SimpleOidListCell *tail;
} SimpleOidList;

typedef struct SimpleStringListCell
{
	struct SimpleStringListCell *next;
	char		val[1];			/* VARIABLE LENGTH FIELD */
} SimpleStringListCell;

typedef struct SimpleStringList
{
	SimpleStringListCell *head;
	SimpleStringListCell *tail;
} SimpleStringList;

/*
 * The data structures used to store system catalog information.  Every
 * dumpable object is a subclass of DumpableObject.
 *
 * NOTE: the structures described here live for the entire pg_dump run;
 * and in most cases we make a struct for every object we can find in the
 * catalogs, not only those we are actually going to dump.	Hence, it's
 * best to store a minimal amount of per-object info in these structs,
 * and retrieve additional per-object info when and if we dump a specific
 * object.	In particular, try to avoid retrieving expensive-to-compute
 * information until it's known to be needed.  We do, however, have to
 * store enough info to determine whether an object should be dumped and
 * what order to dump in.
 */

typedef enum
{
	/* When modifying this enum, update priority tables in pg_dump_sort.c! */
	DO_NAMESPACE,
	DO_TYPE,
	DO_SHELL_TYPE,
	DO_FUNC,
	DO_AGG,
	DO_OPERATOR,
	DO_OPCLASS,
	DO_OPFAMILY,
	DO_CONVERSION,
	DO_TABLE,
	DO_ATTRDEF,
	DO_INDEX,
	DO_RULE,
	DO_TRIGGER,
	DO_CONSTRAINT,
	DO_FK_CONSTRAINT,			/* see note for ConstraintInfo */
	DO_PROCLANG,
	DO_CAST,
	DO_TABLE_DATA,
	DO_DUMMY_TYPE,
	DO_TSPARSER,
	DO_TSDICT,
	DO_TSTEMPLATE,
	DO_TSCONFIG,
	DO_BLOBS,
	DO_BLOB_COMMENTS,
	DO_EXTPROTOCOL,
	DO_TYPE_STORAGE_OPTIONS
} DumpableObjectType;

typedef struct _dumpableObject
{
	DumpableObjectType objType;
	CatalogId	catId;			/* zero if not a cataloged object */
	DumpId		dumpId;			/* assigned by AssignDumpId() */
	char	   *name;			/* object name (should never be NULL) */
	struct _namespaceInfo *namespace;	/* containing namespace, or NULL */
	bool		dump;			/* true if we want to dump this object */
	DumpId	   *dependencies;	/* dumpIds of objects this one depends on */
	int			nDeps;			/* number of valid dependencies */
	int			allocDeps;		/* allocated size of dependencies[] */
} DumpableObject;

typedef struct _namespaceInfo
{
	DumpableObject dobj;
	char	   *rolname;		/* name of owner, or empty string */
	char	   *nspacl;
} NamespaceInfo;

typedef struct _typeInfo
{
	DumpableObject dobj;

	/*
	 * Note: dobj.name is the pg_type.typname entry.  format_type() might
	 * produce something different than typname
	 */
	char	   *rolname;		/* name of owner, or empty string */
	Oid			typelem;
	Oid			typrelid;
	char		typrelkind;		/* 'r', 'v', 'c', etc */
	char		typtype;		/* 'b', 'c', etc */
	bool		isArray;		/* true if auto-generated array type */
	bool		isDefined;		/* true if typisdefined */
	/* If it's a dumpable base type, we create a "shell type" entry for it */
	struct _shellTypeInfo *shellType;	/* shell-type entry, or NULL */
	/* If it's a domain, we store links to its constraints here: */
	int			nDomChecks;
	struct _constraintInfo *domChecks;
} TypeInfo;


typedef struct _typeStorageOptions
{
	DumpableObject dobj;

	/*
	 * Note: dobj.name is the pg_type.typname entry.  format_type() might
	 * produce something different than typname
	 */
	char     *typnamespace;
	char     *typoptions; /* storage options */
	char     *rolname;		/* name of owner, or empty string */
} TypeStorageOptions;



typedef struct _shellTypeInfo
{
	DumpableObject dobj;

	TypeInfo   *baseType;		/* back link to associated base type */
} ShellTypeInfo;

typedef struct _funcInfo
{
	DumpableObject dobj;
	char	   *rolname;		/* name of owner, or empty string */
	Oid			lang;
	int			nargs;
	Oid		   *argtypes;
	Oid			prorettype;
	char	   *proacl;
} FuncInfo;

/* AggInfo is a superset of FuncInfo */
typedef struct _aggInfo
{
	FuncInfo	aggfn;
	/* we don't require any other fields at the moment */
} AggInfo;

typedef struct _ptcInfo
{
	DumpableObject dobj;
	char	   *ptcreadfn;
	char	   *ptcwritefn;
	char	   *ptcowner;
	char	   *ptcacl;
	bool	   ptctrusted;
	Oid		   ptcreadid;
	Oid		   ptcwriteid;
	Oid		   ptcvalidid;
} ExtProtInfo;

typedef struct _oprInfo
{
	DumpableObject dobj;
	char	   *rolname;
	Oid			oprcode;
} OprInfo;

typedef struct _opclassInfo
{
	DumpableObject dobj;
	char	   *rolname;
} OpclassInfo;

typedef struct _opfamilyInfo
{
	DumpableObject dobj;
	char	   *rolname;
} OpfamilyInfo;

typedef struct _convInfo
{
	DumpableObject dobj;
	char	   *rolname;
} ConvInfo;

typedef struct _tableInfo
{
	/*
	 * These fields are collected for every table in the database.
	 */
	DumpableObject dobj;
	char	   *rolname;		/* name of owner, or empty string */
	char	   *relacl;
	char		relkind;
	char		relstorage;
	char	   *reltablespace;	/* relation tablespace */
	char	   *reloptions;		/* options specified by WITH (...) */
	bool		hasindex;		/* does it have any indexes? */
	bool		hasrules;		/* does it have any rules? */
	bool		hasoids;		/* does it have OIDs? */
	bool		istoasted;		/* does table have toast table? */
	int			ncheck;			/* # of CHECK expressions */
	int			ntrig;			/* # of triggers */
	/* these two are set only if table is a sequence owned by a column: */
	Oid			owning_tab;		/* OID of table owning sequence */
	int			owning_col;		/* attr # of column owning sequence */

	bool		interesting;	/* true if need to collect more data */

	/*
	 * These fields are computed only if we decide the table is interesting
	 * (it's either a table to dump, or a direct parent of a dumpable table).
	 */
	int			numatts;		/* number of attributes */
	char	  **attnames;		/* the attribute names */
	char	  **atttypnames;	/* attribute type names */
	int		   *atttypmod;		/* type-specific type modifiers */
	int		   *attstattarget;	/* attribute statistics targets */
	char	   *attstorage;		/* attribute storage scheme */
	char	   *typstorage;		/* type storage scheme */
	bool	   *attisdropped;	/* true if attr is dropped; don't dump it */
	bool	   *attislocal;		/* true if attr has local definition */
	bool	   *notnull;		/* NOT NULL constraints on attributes */
	bool	   *inhNotNull;		/* true if NOT NULL is inherited */
<<<<<<< HEAD
	char    **attencoding;  /* the attribute encoding values */
=======
	struct _attrDefInfo **attrdefs;		/* DEFAULT expressions */
>>>>>>> d13f41d2
	struct _constraintInfo *checkexprs; /* CHECK constraints */

	/*
	 * Stuff computed only for dumpable tables.
	 */
	int			numParents;		/* number of (immediate) parent tables */
	struct _tableInfo **parents;	/* TableInfos of immediate parents */
	Oid			parrelid;			/* external partition's parent oid */
} TableInfo;

typedef struct _attrDefInfo
{
	DumpableObject dobj;		/* note: dobj.name is name of table */
	TableInfo  *adtable;		/* link to table of attribute */
	int			adnum;
	char	   *adef_expr;		/* decompiled DEFAULT expression */
	bool		separate;		/* TRUE if must dump as separate item */
} AttrDefInfo;

typedef struct _tableDataInfo
{
	DumpableObject dobj;
	TableInfo  *tdtable;		/* link to table to dump */
	bool		oids;			/* include OIDs in data? */
} TableDataInfo;

typedef struct _indxInfo
{
	DumpableObject dobj;
	TableInfo  *indextable;		/* link to table the index is for */
	char	   *indexdef;
	char	   *tablespace;		/* tablespace in which index is stored */
	char	   *options;		/* options specified by WITH (...) */
	int			indnkeys;
	Oid		   *indkeys;
	bool		indisclustered;
	/* if there is an associated constraint object, its dumpId: */
	DumpId		indexconstraint;
} IndxInfo;

typedef struct _ruleInfo
{
	DumpableObject dobj;
	TableInfo  *ruletable;		/* link to table the rule is for */
	char		ev_type;
	bool		is_instead;
	char		ev_enabled;
	bool		separate;		/* TRUE if must dump as separate item */
	/* separate is always true for non-ON SELECT rules */
} RuleInfo;

typedef struct _triggerInfo
{
	DumpableObject dobj;
	TableInfo  *tgtable;		/* link to table the trigger is for */
	char	   *tgfname;
	int			tgtype;
	int			tgnargs;
	char	   *tgargs;
	bool		tgisconstraint;
	char	   *tgconstrname;
	Oid			tgconstrrelid;
	char	   *tgconstrrelname;
	char		tgenabled;
	bool		tgdeferrable;
	bool		tginitdeferred;
} TriggerInfo;

/*
 * struct ConstraintInfo is used for all constraint types.	However we
 * use a different objType for foreign key constraints, to make it easier
 * to sort them the way we want.
 */
typedef struct _constraintInfo
{
	DumpableObject dobj;
	TableInfo  *contable;		/* NULL if domain constraint */
	TypeInfo   *condomain;		/* NULL if table constraint */
	char		contype;
	char	   *condef;			/* definition, if CHECK or FOREIGN KEY */
	DumpId		conindex;		/* identifies associated index if any */
	bool		coninherited;	/* TRUE if appears to be inherited */
	bool		separate;		/* TRUE if must dump as separate item */
} ConstraintInfo;

typedef struct _procLangInfo
{
	DumpableObject dobj;
	bool		lanpltrusted;
	Oid			lanplcallfoid;
	Oid			laninline;
	Oid			lanvalidator;
	char	   *lanacl;
	char	   *lanowner;		/* name of owner, or empty string */
} ProcLangInfo;

typedef struct _castInfo
{
	DumpableObject dobj;
	Oid			castsource;
	Oid			casttarget;
	Oid			castfunc;
	char		castcontext;
} CastInfo;

/* InhInfo isn't a DumpableObject, just temporary state */
typedef struct _inhInfo
{
	Oid			inhrelid;		/* OID of a child table */
	Oid			inhparent;		/* OID of its parent */
} InhInfo;

typedef struct _prsInfo
{
	DumpableObject dobj;
	Oid			prsstart;
	Oid			prstoken;
	Oid			prsend;
	Oid			prsheadline;
	Oid			prslextype;
} TSParserInfo;

typedef struct _dictInfo
{
	DumpableObject dobj;
	char	   *rolname;
	Oid			dicttemplate;
	char	   *dictinitoption;
} TSDictInfo;

typedef struct _tmplInfo
{
	DumpableObject dobj;
	Oid			tmplinit;
	Oid			tmpllexize;
} TSTemplateInfo;

typedef struct _cfgInfo
{
	DumpableObject dobj;
	char	   *rolname;
	Oid			cfgparser;
} TSConfigInfo;

/* global decls */
extern bool force_quotes;		/* double-quotes for identifiers flag */
extern bool g_verbose;			/* verbose flag */

/* placeholders for comment starting and ending delimiters */
extern char g_comment_start[10];
extern char g_comment_end[10];

extern char g_opaque_type[10];	/* name for the opaque type */

extern const char *EXT_PARTITION_NAME_POSTFIX;
/*
 *	common utility functions
 */

extern TableInfo *getSchemaData(int *numTablesPtr, int g_role);

typedef enum _OidOptions
{
	zeroAsOpaque = 1,
	zeroAsAny = 2,
	zeroAsStar = 4,
	zeroAsNone = 8
} OidOptions;

extern void DetectChildConstraintDropped(TableInfo *tbinfo, PQExpBuffer q); /* GPDB only */
extern void AssignDumpId(DumpableObject *dobj);
extern DumpId createDumpId(void);
extern DumpId getMaxDumpId(void);
extern DumpableObject *findObjectByDumpId(DumpId dumpId);
extern DumpableObject *findObjectByCatalogId(CatalogId catalogId);
extern void getDumpableObjects(DumpableObject ***objs, int *numObjs);

extern void addObjectDependency(DumpableObject *dobj, DumpId refId);
extern void removeObjectDependency(DumpableObject *dobj, DumpId refId);

extern TableInfo *findTableByOid(Oid oid);
extern TypeInfo *findTypeByOid(Oid oid);
extern FuncInfo *findFuncByOid(Oid oid);
extern OprInfo *findOprByOid(Oid oid);
extern NamespaceInfo *findNamespaceByOid(Oid oid);

extern void simple_oid_list_append(SimpleOidList *list, Oid val);
extern void simple_string_list_append(SimpleStringList *list, const char *val);
extern bool simple_oid_list_member(SimpleOidList *list, Oid val);
extern bool simple_string_list_member(SimpleStringList *list, const char *val);
extern bool open_file_and_append_to_list(const char *fileName, SimpleStringList *list, const char *reason);

extern char *pg_strdup(const char *string);
extern void *pg_malloc(size_t size);
extern void *pg_calloc(size_t nmemb, size_t size);
extern void *pg_realloc(void *ptr, size_t size);

extern void check_conn_and_db(void);
extern void exit_nicely(void);

extern void parseOidArray(const char *str, Oid *array, int arraysize);

extern void sortDumpableObjects(DumpableObject **objs, int numObjs);
extern void sortDumpableObjectsByTypeName(DumpableObject **objs, int numObjs);
extern void sortDumpableObjectsByTypeOid(DumpableObject **objs, int numObjs);


/*
 * version specific routines
 */
extern NamespaceInfo *getNamespaces(int *numNamespaces);
extern TypeInfo *getTypes(int *numTypes);
extern TypeStorageOptions *getTypeStorageOptions(int *numTypes);
extern FuncInfo *getFuncs(int *numFuncs);
extern AggInfo *getAggregates(int *numAggregates);
extern ExtProtInfo *getExtProtocols(int *numExtProtocols);
extern OprInfo *getOperators(int *numOperators);
extern OpclassInfo *getOpclasses(int *numOpclasses);
extern OpfamilyInfo *getOpfamilies(int *numOpfamilies);
extern ConvInfo *getConversions(int *numConversions);
extern TableInfo *getTables(int *numTables);
extern void getOwnedSeqs(TableInfo tblinfo[], int numTables);
extern InhInfo *getInherits(int *numInherits);
extern void getIndexes(TableInfo tblinfo[], int numTables);
extern void getConstraints(TableInfo tblinfo[], int numTables);
extern RuleInfo *getRules(int *numRules);
extern void getTriggers(TableInfo tblinfo[], int numTables);
extern ProcLangInfo *getProcLangs(int *numProcLangs);
extern CastInfo *getCasts(int *numCasts);
extern void getTableAttrs(TableInfo *tbinfo, int numTables);
extern bool shouldPrintColumn(TableInfo *tbinfo, int colno);
extern TSParserInfo *getTSParsers(int *numTSParsers);
extern TSDictInfo *getTSDictionaries(int *numTSDicts);
extern TSTemplateInfo *getTSTemplates(int *numTSTemplates);
extern TSConfigInfo *getTSConfigurations(int *numTSConfigs);

extern bool	testExtProtocolSupport(void);


#endif   /* PG_DUMP_H */<|MERGE_RESOLUTION|>--- conflicted
+++ resolved
@@ -3,10 +3,7 @@
  * pg_dump.h
  *	  Common header file for the pg_dump utility
  *
-<<<<<<< HEAD
  * Portions Copyright (c) 2005-2010, Greenplum inc
-=======
->>>>>>> d13f41d2
  * Portions Copyright (c) 1996-2008, PostgreSQL Global Development Group
  * Portions Copyright (c) 1994, Regents of the University of California
  *
@@ -302,11 +299,8 @@
 	bool	   *attislocal;		/* true if attr has local definition */
 	bool	   *notnull;		/* NOT NULL constraints on attributes */
 	bool	   *inhNotNull;		/* true if NOT NULL is inherited */
-<<<<<<< HEAD
-	char    **attencoding;  /* the attribute encoding values */
-=======
+	char	  **attencoding;	/* the attribute encoding values */
 	struct _attrDefInfo **attrdefs;		/* DEFAULT expressions */
->>>>>>> d13f41d2
 	struct _constraintInfo *checkexprs; /* CHECK constraints */
 
 	/*
