/*-------------------------------------------------------------------------
 *
 * pg_backup.h
 *
 *	Public interface to the pg_dump archiver routines.
 *
 *	See the headers to pg_restore for more details.
 *
 * Copyright (c) 2000, Philip Warner
 *		Rights are granted to use this software in any way so long
 *		as this notice is not removed.
 *
 *	The author is not responsible for loss or damages that may
 *	result from it's use.
 *
 *
 * IDENTIFICATION
 *		src/bin/pg_dump/pg_backup.h
 *
 *-------------------------------------------------------------------------
 */

#ifndef PG_BACKUP_H
#define PG_BACKUP_H

#include "fe_utils/simple_list.h"
#include "libpq-fe.h"


typedef enum trivalue
{
	TRI_DEFAULT,
	TRI_NO,
	TRI_YES
} trivalue;

typedef enum _archiveFormat
{
	archUnknown = 0,
	archCustom = 1,
	archTar = 3,
	archNull = 4,
	archDirectory = 5
} ArchiveFormat;

typedef enum _archiveMode
{
	archModeAppend,
	archModeWrite,
	archModeRead
} ArchiveMode;

typedef enum _teSection
{
	SECTION_NONE = 1,			/* COMMENTs, ACLs, etc; can be anywhere */
	SECTION_PRE_DATA,			/* stuff to be processed before data */
	SECTION_DATA,				/* TABLE DATA, BLOBS, BLOB COMMENTS */
	SECTION_POST_DATA			/* stuff to be processed after data */
} teSection;

typedef struct _restoreOptions
{
	int			createDB;		/* Issue commands to create the database */
	int			noOwner;		/* Don't try to match original object owner */
	int			noTablespace;	/* Don't issue tablespace-related commands */
	int			disable_triggers;		/* disable triggers during data-only
										 * restore */
	int			use_setsessauth;/* Use SET SESSION AUTHORIZATION commands
								 * instead of OWNER TO */
	char	   *superuser;		/* Username to use as superuser */
	char	   *use_role;		/* Issue SET ROLE to this */
	int			postdataSchemaRestore;
	int			dropSchema;
	int			disable_dollar_quoting;
	int			dump_inserts;
	int			column_inserts;
	int			if_exists;
	int			no_security_labels;		/* Skip security label entries */
	int			strict_names;

	const char *filename;
	int			dataOnly;
	int			schemaOnly;
	int			dumpSections;
	int			verbose;
	int			aclsSkip;
	const char *lockWaitTimeout;
	int			include_everything;

	int			tocSummary;
	char	   *tocFile;
	int			format;
	char	   *formatName;

	int			selTypes;
	int			selIndex;
	int			selFunction;
	int			selTrigger;
	int			selTable;
	SimpleStringList indexNames;
	SimpleStringList functionNames;
	SimpleStringList schemaNames;
	SimpleStringList triggerNames;
	SimpleStringList tableNames;

	int			useDB;
	char	   *dbname;			/* subject to expand_dbname */
	char	   *pgport;
	char	   *pghost;
	char	   *username;
	int			noDataForFailedTables;
	trivalue	promptPassword;
	int			exit_on_error;
	int			compression;
	int			suppressDumpWarnings;	/* Suppress output of WARNING entries
										 * to stderr */
	bool		single_txn;

	bool	   *idWanted;		/* array showing which dump IDs to emit */

	int			binary_upgrade;	/* GPDB: restoring for a binary upgrade */
	int			enable_row_security;
} RestoreOptions;

typedef struct _dumpOptions
{
	const char *dbname;			/* subject to expand_dbname */
	const char *pghost;
	const char *pgport;
	const char *username;
	bool		oids;

	int			binary_upgrade;

	/* various user-settable parameters */
	bool		schemaOnly;
	bool		dataOnly;
	int			dumpSections;	/* bitmask of chosen sections */
	bool		aclsSkip;
	const char *lockWaitTimeout;

	/* flags for various command-line long options */
	int			disable_dollar_quoting;
	int			dump_inserts;
	int			column_inserts;
	int			if_exists;
	int			no_security_labels;
	int			no_synchronized_snapshots;
	int			no_unlogged_table_data;
	int			serializable_deferrable;
	int			quote_all_identifiers;
	int			disable_triggers;
	int			outputNoTablespaces;
	int			use_setsessauth;
	int			enable_row_security;

	/* default, if no "inclusion" switches appear, is to dump everything */
	bool		include_everything;

	int			outputClean;
	int			outputCreateDB;
	bool		outputBlobs;
	int			outputNoOwner;
	char	   *outputSuperuser;
} DumpOptions;

/*
 *	We may want to have some more user-readable data, but in the mean
 *	time this gives us some abstraction and type checking.
 */
typedef struct Archive
{
	DumpOptions *dopt;			/* options, if dumping */
	RestoreOptions *ropt;		/* options, if restoring */

	int			verbose;
	char	   *remoteVersionStr;		/* server's version string */
	int			remoteVersion;	/* same in numeric form */
<<<<<<< HEAD
=======
	bool		isStandby;		/* is server a standby node */
>>>>>>> b5bce6c1

	int			minRemoteVersion;		/* allowable range */
	int			maxRemoteVersion;

	int			numWorkers;		/* number of parallel processes */
	char	   *sync_snapshot_id;		/* sync snapshot id for parallel
										 * operation */

	/* info needed for string escaping */
	int			encoding;		/* libpq code for client_encoding */
	bool		std_strings;	/* standard_conforming_strings */
<<<<<<< HEAD

	/* other important stuff */
	char	   *searchpath;		/* search_path to set during restore */
=======
>>>>>>> b5bce6c1
	char	   *use_role;		/* Issue SET ROLE to this */

	/* error handling */
	bool		exit_on_error;	/* whether to exit on SQL errors... */
	int			n_errors;		/* number of errors (if no die) */

	/* The rest is private */
} Archive;
<<<<<<< HEAD
=======

>>>>>>> b5bce6c1

/*
 * pg_dump uses two different mechanisms for identifying database objects:
 *
 * CatalogId represents an object by the tableoid and oid of its defining
 * entry in the system catalogs.  We need this to interpret pg_depend entries,
 * for instance.
 *
 * DumpId is a simple sequential integer counter assigned as dumpable objects
 * are identified during a pg_dump run.  We use DumpId internally in preference
 * to CatalogId for two reasons: it's more compact, and we can assign DumpIds
 * to "objects" that don't have a separate CatalogId.  For example, it is
 * convenient to consider a table, its data, and its ACL as three separate
 * dumpable "objects" with distinct DumpIds --- this lets us reason about the
 * order in which to dump these things.
 */

typedef struct
{
	Oid			tableoid;
	Oid			oid;
} CatalogId;

typedef int DumpId;

typedef int (*DataDumperPtr) (Archive *AH, void *userArg);

typedef void (*SetupWorkerPtr) (Archive *AH);

/*
 * Main archiver interface.
 */

extern void ConnectDatabase(Archive *AH,
				const char *dbname,
				const char *pghost,
				const char *pgport,
				const char *username,
				trivalue prompt_password,
				bool binary_upgrade);
extern void DisconnectDatabase(Archive *AHX);
extern PGconn *GetConnection(Archive *AHX);

/* Called to add a TOC entry */
extern void ArchiveEntry(Archive *AHX,
			 CatalogId catalogId, DumpId dumpId,
			 const char *tag,
			 const char *namespace, const char *tablespace,
			 const char *owner, bool withOids,
			 const char *desc, teSection section,
			 const char *defn,
			 const char *dropStmt, const char *copyStmt,
			 const DumpId *deps, int nDeps,
			 DataDumperPtr dumpFn, void *dumpArg);

extern void AmendArchiveEntry(Archive *AHX, DumpId dumpId, const char *defn);

/* Called to write *data* to the archive */
extern void WriteData(Archive *AH, const void *data, size_t dLen);

extern int	StartBlob(Archive *AH, Oid oid);
extern int	EndBlob(Archive *AH, Oid oid);

extern void CloseArchive(Archive *AH);

extern void SetArchiveOptions(Archive *AH, DumpOptions *dopt, RestoreOptions *ropt);

extern void ProcessArchiveRestoreOptions(Archive *AH);

extern void RestoreArchive(Archive *AH);

/* Open an existing archive */
extern Archive *OpenArchive(const char *FileSpec, const ArchiveFormat fmt);

/* Create a new archive */
extern Archive *CreateArchive(const char *FileSpec, const ArchiveFormat fmt,
			  const int compression, ArchiveMode mode,
			  SetupWorkerPtr setupDumpWorker);

/* The --list option */
extern void PrintTOCSummary(Archive *AH);

extern RestoreOptions *NewRestoreOptions(void);

extern DumpOptions *NewDumpOptions(void);
extern void InitDumpOptions(DumpOptions *opts);
extern DumpOptions *dumpOptionsFromRestoreOptions(RestoreOptions *ropt);

/* Rearrange and filter TOC entries */
extern void SortTocFromFile(Archive *AHX);

/* Convenience functions used only when writing DATA */
extern void archputs(const char *s, Archive *AH);
extern int	archprintf(Archive *AH, const char *fmt,...) pg_attribute_printf(2, 3);

#define appendStringLiteralAH(buf,str,AH) \
	appendStringLiteral(buf, str, (AH)->encoding, (AH)->std_strings)

#endif   /* PG_BACKUP_H */<|MERGE_RESOLUTION|>--- conflicted
+++ resolved
@@ -176,10 +176,7 @@
 	int			verbose;
 	char	   *remoteVersionStr;		/* server's version string */
 	int			remoteVersion;	/* same in numeric form */
-<<<<<<< HEAD
-=======
 	bool		isStandby;		/* is server a standby node */
->>>>>>> b5bce6c1
 
 	int			minRemoteVersion;		/* allowable range */
 	int			maxRemoteVersion;
@@ -191,12 +188,9 @@
 	/* info needed for string escaping */
 	int			encoding;		/* libpq code for client_encoding */
 	bool		std_strings;	/* standard_conforming_strings */
-<<<<<<< HEAD
 
 	/* other important stuff */
 	char	   *searchpath;		/* search_path to set during restore */
-=======
->>>>>>> b5bce6c1
 	char	   *use_role;		/* Issue SET ROLE to this */
 
 	/* error handling */
@@ -205,10 +199,7 @@
 
 	/* The rest is private */
 } Archive;
-<<<<<<< HEAD
-=======
-
->>>>>>> b5bce6c1
+
 
 /*
  * pg_dump uses two different mechanisms for identifying database objects:
