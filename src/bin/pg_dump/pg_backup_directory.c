/*-------------------------------------------------------------------------
 *
 * pg_backup_directory.c
 *
 *	A directory format dump is a directory, which contains a "toc.dat" file
 *	for the TOC, and a separate file for each data entry, named "<oid>.dat".
 *	Large objects (BLOBs) are stored in separate files named "blob_<uid>.dat",
 *	and there's a plain-text TOC file for them called "blobs.toc". If
 *	compression is used, each data file is individually compressed and the
 *	".gz" suffix is added to the filenames. The TOC files are never
 *	compressed by pg_dump, however they are accepted with the .gz suffix too,
 *	in case the user has manually compressed them with 'gzip'.
 *
 *	NOTE: This format is identical to the files written in the tar file in
 *	the 'tar' format, except that we don't write the restore.sql file (TODO),
 *	and the tar format doesn't support compression. Please keep the formats in
 *	sync.
 *
 *
 *	Portions Copyright (c) 1996-2019, PostgreSQL Global Development Group
 *	Portions Copyright (c) 1994, Regents of the University of California
 *	Portions Copyright (c) 2000, Philip Warner
 *
 *	Rights are granted to use this software in any way so long
 *	as this notice is not removed.
 *
 *	The author is not responsible for loss or damages that may
 *	result from its use.
 *
 * IDENTIFICATION
 *		src/bin/pg_dump/pg_backup_directory.c
 *
 *-------------------------------------------------------------------------
 */
#include "postgres_fe.h"

#include "compress_io.h"
#include "parallel.h"
#include "pg_backup_utils.h"
#include "common/file_utils.h"

#include <dirent.h>
#include <sys/stat.h>

typedef struct
{
	/*
	 * Our archive location. This is basically what the user specified as his
	 * backup file but of course here it is a directory.
	 */
	char	   *directory;

	cfp		   *dataFH;			/* currently open data file */

	cfp		   *blobsTocFH;		/* file handle for blobs.toc */
	ParallelState *pstate;		/* for parallel backup / restore */
} lclContext;

typedef struct
{
	char	   *filename;		/* filename excluding the directory (basename) */
} lclTocEntry;

/* prototypes for private functions */
static void _ArchiveEntry(ArchiveHandle *AH, TocEntry *te);
static void _StartData(ArchiveHandle *AH, TocEntry *te);
static void _EndData(ArchiveHandle *AH, TocEntry *te);
static void _WriteData(ArchiveHandle *AH, const void *data, size_t dLen);
static int	_WriteByte(ArchiveHandle *AH, const int i);
static int	_ReadByte(ArchiveHandle *);
static void _WriteBuf(ArchiveHandle *AH, const void *buf, size_t len);
static void _ReadBuf(ArchiveHandle *AH, void *buf, size_t len);
static void _CloseArchive(ArchiveHandle *AH);
static void _ReopenArchive(ArchiveHandle *AH);
static void _PrintTocData(ArchiveHandle *AH, TocEntry *te);

static void _WriteExtraToc(ArchiveHandle *AH, TocEntry *te);
static void _ReadExtraToc(ArchiveHandle *AH, TocEntry *te);
static void _PrintExtraToc(ArchiveHandle *AH, TocEntry *te);

static void _StartBlobs(ArchiveHandle *AH, TocEntry *te);
static void _StartBlob(ArchiveHandle *AH, TocEntry *te, Oid oid);
static void _EndBlob(ArchiveHandle *AH, TocEntry *te, Oid oid);
static void _EndBlobs(ArchiveHandle *AH, TocEntry *te);
static void _LoadBlobs(ArchiveHandle *AH);

static void _PrepParallelRestore(ArchiveHandle *AH);
static void _Clone(ArchiveHandle *AH);
static void _DeClone(ArchiveHandle *AH);

static int	_WorkerJobRestoreDirectory(ArchiveHandle *AH, TocEntry *te);
static int	_WorkerJobDumpDirectory(ArchiveHandle *AH, TocEntry *te);

static void setFilePath(ArchiveHandle *AH, char *buf,
						const char *relativeFilename);

/*
 *	Init routine required by ALL formats. This is a global routine
 *	and should be declared in pg_backup_archiver.h
 *
 *	Its task is to create any extra archive context (using AH->formatData),
 *	and to initialize the supported function pointers.
 *
 *	It should also prepare whatever its input source is for reading/writing,
 *	and in the case of a read mode connection, it should load the Header & TOC.
 */
void
InitArchiveFmt_Directory(ArchiveHandle *AH)
{
	lclContext *ctx;

	/* Assuming static functions, this can be copied for each format. */
	AH->ArchiveEntryPtr = _ArchiveEntry;
	AH->StartDataPtr = _StartData;
	AH->WriteDataPtr = _WriteData;
	AH->EndDataPtr = _EndData;
	AH->WriteBytePtr = _WriteByte;
	AH->ReadBytePtr = _ReadByte;
	AH->WriteBufPtr = _WriteBuf;
	AH->ReadBufPtr = _ReadBuf;
	AH->ClosePtr = _CloseArchive;
	AH->ReopenPtr = _ReopenArchive;
	AH->PrintTocDataPtr = _PrintTocData;
	AH->ReadExtraTocPtr = _ReadExtraToc;
	AH->WriteExtraTocPtr = _WriteExtraToc;
	AH->PrintExtraTocPtr = _PrintExtraToc;

	AH->StartBlobsPtr = _StartBlobs;
	AH->StartBlobPtr = _StartBlob;
	AH->EndBlobPtr = _EndBlob;
	AH->EndBlobsPtr = _EndBlobs;

	AH->PrepParallelRestorePtr = _PrepParallelRestore;
	AH->ClonePtr = _Clone;
	AH->DeClonePtr = _DeClone;

	AH->WorkerJobRestorePtr = _WorkerJobRestoreDirectory;
	AH->WorkerJobDumpPtr = _WorkerJobDumpDirectory;

	/* Set up our private context */
	ctx = (lclContext *) pg_malloc0(sizeof(lclContext));
	AH->formatData = (void *) ctx;

	ctx->dataFH = NULL;
	ctx->blobsTocFH = NULL;

	/* Initialize LO buffering */
	AH->lo_buf_size = LOBBUFSIZE;
	AH->lo_buf = (void *) pg_malloc(LOBBUFSIZE);

	/*
	 * Now open the TOC file
	 */

	if (!AH->fSpec || strcmp(AH->fSpec, "") == 0)
		fatal("no output directory specified");

	ctx->directory = AH->fSpec;

	if (AH->mode == archModeWrite)
	{
		struct stat st;
		bool		is_empty = false;

		/* we accept an empty existing directory */
		if (stat(ctx->directory, &st) == 0 && S_ISDIR(st.st_mode))
		{
			DIR		   *dir = opendir(ctx->directory);

			if (dir)
			{
				struct dirent *d;

				is_empty = true;
				while (errno = 0, (d = readdir(dir)))
				{
					if (strcmp(d->d_name, ".") != 0 && strcmp(d->d_name, "..") != 0)
					{
						is_empty = false;
						break;
					}
				}

				if (errno)
					fatal("could not read directory \"%s\": %m",
						  ctx->directory);

				if (closedir(dir))
					fatal("could not close directory \"%s\": %m",
						  ctx->directory);
			}
		}

		if (!is_empty && mkdir(ctx->directory, 0700) < 0)
			fatal("could not create directory \"%s\": %m",
				  ctx->directory);
	}
	else
	{							/* Read Mode */
		char		fname[MAXPGPATH];
		cfp		   *tocFH;

		setFilePath(AH, fname, "toc.dat");

		tocFH = cfopen_read(fname, PG_BINARY_R);
		if (tocFH == NULL)
			fatal("could not open input file \"%s\": %m", fname);

		ctx->dataFH = tocFH;

		/*
		 * The TOC of a directory format dump shares the format code of the
		 * tar format.
		 */
		AH->format = archTar;
		ReadHead(AH);
		AH->format = archDirectory;
		ReadToc(AH);

		/* Nothing else in the file, so close it again... */
		if (cfclose(tocFH) != 0)
			fatal("could not close TOC file: %m");
		ctx->dataFH = NULL;
	}
}

/*
 * Called by the Archiver when the dumper creates a new TOC entry.
 *
 * We determine the filename for this entry.
*/
static void
_ArchiveEntry(ArchiveHandle *AH, TocEntry *te)
{
	lclTocEntry *tctx;
	char		fn[MAXPGPATH];

	tctx = (lclTocEntry *) pg_malloc0(sizeof(lclTocEntry));
	if (strcmp(te->desc, "BLOBS") == 0)
		tctx->filename = pg_strdup("blobs.toc");
	else if (te->dataDumper)
	{
		snprintf(fn, MAXPGPATH, "%d.dat", te->dumpId);
		tctx->filename = pg_strdup(fn);
	}
	else
		tctx->filename = NULL;

	te->formatData = (void *) tctx;
}

/*
 * Called by the Archiver to save any extra format-related TOC entry
 * data.
 *
 * Use the Archiver routines to write data - they are non-endian, and
 * maintain other important file information.
 */
static void
_WriteExtraToc(ArchiveHandle *AH, TocEntry *te)
{
	lclTocEntry *tctx = (lclTocEntry *) te->formatData;

	/*
	 * A dumpable object has set tctx->filename, any other object has not.
	 * (see _ArchiveEntry).
	 */
	if (tctx->filename)
		WriteStr(AH, tctx->filename);
	else
		WriteStr(AH, "");
}

/*
 * Called by the Archiver to read any extra format-related TOC data.
 *
 * Needs to match the order defined in _WriteExtraToc, and should also
 * use the Archiver input routines.
 */
static void
_ReadExtraToc(ArchiveHandle *AH, TocEntry *te)
{
	lclTocEntry *tctx = (lclTocEntry *) te->formatData;

	if (tctx == NULL)
	{
		tctx = (lclTocEntry *) pg_malloc0(sizeof(lclTocEntry));
		te->formatData = (void *) tctx;
	}

	tctx->filename = ReadStr(AH);
	if (strlen(tctx->filename) == 0)
	{
		free(tctx->filename);
		tctx->filename = NULL;
	}
}

/*
 * Called by the Archiver when restoring an archive to output a comment
 * that includes useful information about the TOC entry.
 */
static void
_PrintExtraToc(ArchiveHandle *AH, TocEntry *te)
{
	lclTocEntry *tctx = (lclTocEntry *) te->formatData;

	if (AH->public.verbose && tctx->filename)
		ahprintf(AH, "-- File: %s\n", tctx->filename);
}

/*
 * Called by the archiver when saving TABLE DATA (not schema). This routine
 * should save whatever format-specific information is needed to read
 * the archive back.
 *
 * It is called just prior to the dumper's 'DataDumper' routine being called.
 *
 * We create the data file for writing.
 */
static void
_StartData(ArchiveHandle *AH, TocEntry *te)
{
	lclTocEntry *tctx = (lclTocEntry *) te->formatData;
	lclContext *ctx = (lclContext *) AH->formatData;
	char		fname[MAXPGPATH];

	setFilePath(AH, fname, tctx->filename);

	ctx->dataFH = cfopen_write(fname, PG_BINARY_W, AH->compression);
	if (ctx->dataFH == NULL)
		fatal("could not open output file \"%s\": %m", fname);
}

/*
 * Called by archiver when dumper calls WriteData. This routine is
 * called for both BLOB and TABLE data; it is the responsibility of
 * the format to manage each kind of data using StartBlob/StartData.
 *
 * It should only be called from within a DataDumper routine.
 *
 * We write the data to the open data file.
 */
static void
_WriteData(ArchiveHandle *AH, const void *data, size_t dLen)
{
	lclContext *ctx = (lclContext *) AH->formatData;

	if (dLen > 0 && cfwrite(data, dLen, ctx->dataFH) != dLen)
<<<<<<< HEAD
		exit_horribly(modulename, "could not write to output file: %s\n",
					  get_cfp_error(ctx->dataFH));
=======
		fatal("could not write to output file: %s",
			  get_cfp_error(ctx->dataFH));
>>>>>>> 9e1c9f95


	return;
}

/*
 * Called by the archiver when a dumper's 'DataDumper' routine has
 * finished.
 *
 * We close the data file.
 */
static void
_EndData(ArchiveHandle *AH, TocEntry *te)
{
	lclContext *ctx = (lclContext *) AH->formatData;

	/* Close the file */
	cfclose(ctx->dataFH);

	ctx->dataFH = NULL;
}

/*
 * Print data for a given file (can be a BLOB as well)
 */
static void
_PrintFileData(ArchiveHandle *AH, char *filename)
{
	size_t		cnt;
	char	   *buf;
	size_t		buflen;
	cfp		   *cfp;

	if (!filename)
		return;

	cfp = cfopen_read(filename, PG_BINARY_R);

	if (!cfp)
		fatal("could not open input file \"%s\": %m", filename);

	buf = pg_malloc(ZLIB_OUT_SIZE);
	buflen = ZLIB_OUT_SIZE;

	while ((cnt = cfread(buf, buflen, cfp)))
	{
		ahwrite(buf, 1, cnt, AH);
	}

	free(buf);
	if (cfclose(cfp) !=0)
		fatal("could not close data file: %m");
}

/*
 * Print data for a given TOC entry
*/
static void
_PrintTocData(ArchiveHandle *AH, TocEntry *te)
{
	lclTocEntry *tctx = (lclTocEntry *) te->formatData;

	if (!tctx->filename)
		return;

	if (strcmp(te->desc, "BLOBS") == 0)
		_LoadBlobs(AH);
	else
	{
		char		fname[MAXPGPATH];

		setFilePath(AH, fname, tctx->filename);
		_PrintFileData(AH, fname);
	}
}

static void
_LoadBlobs(ArchiveHandle *AH)
{
	Oid			oid;
	lclContext *ctx = (lclContext *) AH->formatData;
	char		fname[MAXPGPATH];
	char		line[MAXPGPATH];

	StartRestoreBlobs(AH);

	setFilePath(AH, fname, "blobs.toc");

	ctx->blobsTocFH = cfopen_read(fname, PG_BINARY_R);

	if (ctx->blobsTocFH == NULL)
		fatal("could not open large object TOC file \"%s\" for input: %m",
			  fname);

	/* Read the blobs TOC file line-by-line, and process each blob */
	while ((cfgets(ctx->blobsTocFH, line, MAXPGPATH)) != NULL)
	{
		char		fname[MAXPGPATH];
		char		path[MAXPGPATH];

		/* Can't overflow because line and fname are the same length. */
		if (sscanf(line, "%u %s\n", &oid, fname) != 2)
			fatal("invalid line in large object TOC file \"%s\": \"%s\"",
				  fname, line);

		StartRestoreBlob(AH, oid, AH->public.ropt->dropSchema);
		snprintf(path, MAXPGPATH, "%s/%s", ctx->directory, fname);
		_PrintFileData(AH, path);
		EndRestoreBlob(AH, oid);
	}
	if (!cfeof(ctx->blobsTocFH))
		fatal("error reading large object TOC file \"%s\"",
			  fname);

	if (cfclose(ctx->blobsTocFH) != 0)
		fatal("could not close large object TOC file \"%s\": %m",
			  fname);

	ctx->blobsTocFH = NULL;

	EndRestoreBlobs(AH);
}


/*
 * Write a byte of data to the archive.
 * Called by the archiver to do integer & byte output to the archive.
 * These routines are only used to read & write the headers & TOC.
 */
static int
_WriteByte(ArchiveHandle *AH, const int i)
{
	unsigned char c = (unsigned char) i;
	lclContext *ctx = (lclContext *) AH->formatData;

	if (cfwrite(&c, 1, ctx->dataFH) != 1)
<<<<<<< HEAD
		exit_horribly(modulename, "could not write to output file: %s\n",
					  get_cfp_error(ctx->dataFH));
=======
		fatal("could not write to output file: %s",
			  get_cfp_error(ctx->dataFH));
>>>>>>> 9e1c9f95

	return 1;
}

/*
 * Read a byte of data from the archive.
 * Called by the archiver to read bytes & integers from the archive.
 * These routines are only used to read & write headers & TOC.
 * EOF should be treated as a fatal error.
 */
static int
_ReadByte(ArchiveHandle *AH)
{
	lclContext *ctx = (lclContext *) AH->formatData;

	return cfgetc(ctx->dataFH);
}

/*
 * Write a buffer of data to the archive.
 * Called by the archiver to write a block of bytes to the TOC or a data file.
 */
static void
_WriteBuf(ArchiveHandle *AH, const void *buf, size_t len)
{
	lclContext *ctx = (lclContext *) AH->formatData;

	if (cfwrite(buf, len, ctx->dataFH) != len)
<<<<<<< HEAD
		exit_horribly(modulename, "could not write to output file: %s\n",
					  get_cfp_error(ctx->dataFH));
=======
		fatal("could not write to output file: %s",
			  get_cfp_error(ctx->dataFH));
>>>>>>> 9e1c9f95

	return;
}

/*
 * Read a block of bytes from the archive.
 *
 * Called by the archiver to read a block of bytes from the archive
 */
static void
_ReadBuf(ArchiveHandle *AH, void *buf, size_t len)
{
	lclContext *ctx = (lclContext *) AH->formatData;

	/*
	 * If there was an I/O error, we already exited in cfread(), so here we
	 * exit on short reads.
	 */
	if (cfread(buf, len, ctx->dataFH) != len)
		fatal("could not read from input file: end of file");

	return;
}

/*
 * Close the archive.
 *
 * When writing the archive, this is the routine that actually starts
 * the process of saving it to files. No data should be written prior
 * to this point, since the user could sort the TOC after creating it.
 *
 * If an archive is to be written, this routine must call:
 *		WriteHead			to save the archive header
 *		WriteToc			to save the TOC entries
 *		WriteDataChunks		to save all DATA & BLOBs.
 */
static void
_CloseArchive(ArchiveHandle *AH)
{
	lclContext *ctx = (lclContext *) AH->formatData;

	if (AH->mode == archModeWrite)
	{
		cfp		   *tocFH;
		char		fname[MAXPGPATH];

		setFilePath(AH, fname, "toc.dat");

		/* this will actually fork the processes for a parallel backup */
		ctx->pstate = ParallelBackupStart(AH);

		/* The TOC is always created uncompressed */
		tocFH = cfopen_write(fname, PG_BINARY_W, 0);
		if (tocFH == NULL)
			fatal("could not open output file \"%s\": %m", fname);
		ctx->dataFH = tocFH;

		/*
		 * Write 'tar' in the format field of the toc.dat file. The directory
		 * is compatible with 'tar', so there's no point having a different
		 * format code for it.
		 */
		AH->format = archTar;
		WriteHead(AH);
		AH->format = archDirectory;
		WriteToc(AH);
		if (cfclose(tocFH) != 0)
			fatal("could not close TOC file: %m");
		WriteDataChunks(AH, ctx->pstate);

		ParallelBackupEnd(AH, ctx->pstate);

		/*
		 * In directory mode, there is no need to sync all the entries
		 * individually. Just recurse once through all the files generated.
		 */
		if (AH->dosync)
			fsync_dir_recurse(ctx->directory);
	}
	AH->FH = NULL;
}

/*
 * Reopen the archive's file handle.
 */
static void
_ReopenArchive(ArchiveHandle *AH)
{
	/*
	 * Our TOC is in memory, our data files are opened by each child anyway as
	 * they are separate. We support reopening the archive by just doing
	 * nothing.
	 */
}

/*
 * BLOB support
 */

/*
 * Called by the archiver when starting to save all BLOB DATA (not schema).
 * It is called just prior to the dumper's DataDumper routine.
 *
 * We open the large object TOC file here, so that we can append a line to
 * it for each blob.
 */
static void
_StartBlobs(ArchiveHandle *AH, TocEntry *te)
{
	lclContext *ctx = (lclContext *) AH->formatData;
	char		fname[MAXPGPATH];

	setFilePath(AH, fname, "blobs.toc");

	/* The blob TOC file is never compressed */
	ctx->blobsTocFH = cfopen_write(fname, "ab", 0);
	if (ctx->blobsTocFH == NULL)
		fatal("could not open output file \"%s\": %m", fname);
}

/*
 * Called by the archiver when we're about to start dumping a blob.
 *
 * We create a file to write the blob to.
 */
static void
_StartBlob(ArchiveHandle *AH, TocEntry *te, Oid oid)
{
	lclContext *ctx = (lclContext *) AH->formatData;
	char		fname[MAXPGPATH];

	snprintf(fname, MAXPGPATH, "%s/blob_%u.dat", ctx->directory, oid);

	ctx->dataFH = cfopen_write(fname, PG_BINARY_W, AH->compression);

	if (ctx->dataFH == NULL)
		fatal("could not open output file \"%s\": %m", fname);
}

/*
 * Called by the archiver when the dumper is finished writing a blob.
 *
 * We close the blob file and write an entry to the blob TOC file for it.
 */
static void
_EndBlob(ArchiveHandle *AH, TocEntry *te, Oid oid)
{
	lclContext *ctx = (lclContext *) AH->formatData;
	char		buf[50];
	int			len;

	/* Close the BLOB data file itself */
	cfclose(ctx->dataFH);
	ctx->dataFH = NULL;

	/* register the blob in blobs.toc */
	len = snprintf(buf, sizeof(buf), "%u blob_%u.dat\n", oid, oid);
	if (cfwrite(buf, len, ctx->blobsTocFH) != len)
		fatal("could not write to blobs TOC file");
}

/*
 * Called by the archiver when finishing saving all BLOB DATA.
 *
 * We close the blobs TOC file.
 */
static void
_EndBlobs(ArchiveHandle *AH, TocEntry *te)
{
	lclContext *ctx = (lclContext *) AH->formatData;

	cfclose(ctx->blobsTocFH);
	ctx->blobsTocFH = NULL;
}

/*
 * Gets a relative file name and prepends the output directory, writing the
 * result to buf. The caller needs to make sure that buf is MAXPGPATH bytes
 * big. Can't use a static char[MAXPGPATH] inside the function because we run
 * multithreaded on Windows.
 */
static void
setFilePath(ArchiveHandle *AH, char *buf, const char *relativeFilename)
{
	lclContext *ctx = (lclContext *) AH->formatData;
	char	   *dname;

	dname = ctx->directory;

	if (strlen(dname) + 1 + strlen(relativeFilename) + 1 > MAXPGPATH)
		fatal("file name too long: \"%s\"", dname);

	strcpy(buf, dname);
	strcat(buf, "/");
	strcat(buf, relativeFilename);
}

/*
 * Prepare for parallel restore.
 *
 * The main thing that needs to happen here is to fill in TABLE DATA and BLOBS
 * TOC entries' dataLength fields with appropriate values to guide the
 * ordering of restore jobs.  The source of said data is format-dependent,
 * as is the exact meaning of the values.
 *
 * A format module might also choose to do other setup here.
 */
static void
_PrepParallelRestore(ArchiveHandle *AH)
{
	TocEntry   *te;

	for (te = AH->toc->next; te != AH->toc; te = te->next)
	{
		lclTocEntry *tctx = (lclTocEntry *) te->formatData;
		char		fname[MAXPGPATH];
		struct stat st;

		/*
		 * A dumpable object has set tctx->filename, any other object has not.
		 * (see _ArchiveEntry).
		 */
		if (tctx->filename == NULL)
			continue;

		/* We may ignore items not due to be restored */
		if ((te->reqs & REQ_DATA) == 0)
			continue;

		/*
		 * Stat the file and, if successful, put its size in dataLength.  When
		 * using compression, the physical file size might not be a very good
		 * guide to the amount of work involved in restoring the file, but we
		 * only need an approximate indicator of that.
		 */
		setFilePath(AH, fname, tctx->filename);

		if (stat(fname, &st) == 0)
			te->dataLength = st.st_size;
		else
		{
			/* It might be compressed */
			strlcat(fname, ".gz", sizeof(fname));
			if (stat(fname, &st) == 0)
				te->dataLength = st.st_size;
		}

		/*
		 * If this is the BLOBS entry, what we stat'd was blobs.toc, which
		 * most likely is a lot smaller than the actual blob data.  We don't
		 * have a cheap way to estimate how much smaller, but fortunately it
		 * doesn't matter too much as long as we get the blobs processed
		 * reasonably early.  Arbitrarily scale up by a factor of 1K.
		 */
		if (strcmp(te->desc, "BLOBS") == 0)
			te->dataLength *= 1024;
	}
}

/*
 * Clone format-specific fields during parallel restoration.
 */
static void
_Clone(ArchiveHandle *AH)
{
	lclContext *ctx = (lclContext *) AH->formatData;

	AH->formatData = (lclContext *) pg_malloc(sizeof(lclContext));
	memcpy(AH->formatData, ctx, sizeof(lclContext));
	ctx = (lclContext *) AH->formatData;

	/*
	 * Note: we do not make a local lo_buf because we expect at most one BLOBS
	 * entry per archive, so no parallelism is possible.  Likewise,
	 * TOC-entry-local state isn't an issue because any one TOC entry is
	 * touched by just one worker child.
	 */

	/*
	 * We also don't copy the ParallelState pointer (pstate), only the master
	 * process ever writes to it.
	 */
}

static void
_DeClone(ArchiveHandle *AH)
{
	lclContext *ctx = (lclContext *) AH->formatData;

	free(ctx);
}

/*
 * This function is executed in the child of a parallel backup for a
 * directory-format archive and dumps the actual data for one TOC entry.
 */
static int
_WorkerJobDumpDirectory(ArchiveHandle *AH, TocEntry *te)
{
	/*
	 * This function returns void. We either fail and die horribly or
	 * succeed... A failure will be detected by the parent when the child dies
	 * unexpectedly.
	 */
	WriteDataChunksForTocEntry(AH, te);

	return 0;
}

/*
 * This function is executed in the child of a parallel restore from a
 * directory-format archive and restores the actual data for one TOC entry.
 */
static int
_WorkerJobRestoreDirectory(ArchiveHandle *AH, TocEntry *te)
{
	return parallel_restore(AH, te);
}<|MERGE_RESOLUTION|>--- conflicted
+++ resolved
@@ -347,13 +347,8 @@
 	lclContext *ctx = (lclContext *) AH->formatData;
 
 	if (dLen > 0 && cfwrite(data, dLen, ctx->dataFH) != dLen)
-<<<<<<< HEAD
-		exit_horribly(modulename, "could not write to output file: %s\n",
-					  get_cfp_error(ctx->dataFH));
-=======
 		fatal("could not write to output file: %s",
 			  get_cfp_error(ctx->dataFH));
->>>>>>> 9e1c9f95
 
 
 	return;
@@ -490,13 +485,8 @@
 	lclContext *ctx = (lclContext *) AH->formatData;
 
 	if (cfwrite(&c, 1, ctx->dataFH) != 1)
-<<<<<<< HEAD
-		exit_horribly(modulename, "could not write to output file: %s\n",
-					  get_cfp_error(ctx->dataFH));
-=======
 		fatal("could not write to output file: %s",
 			  get_cfp_error(ctx->dataFH));
->>>>>>> 9e1c9f95
 
 	return 1;
 }
@@ -525,13 +515,8 @@
 	lclContext *ctx = (lclContext *) AH->formatData;
 
 	if (cfwrite(buf, len, ctx->dataFH) != len)
-<<<<<<< HEAD
-		exit_horribly(modulename, "could not write to output file: %s\n",
-					  get_cfp_error(ctx->dataFH));
-=======
 		fatal("could not write to output file: %s",
 			  get_cfp_error(ctx->dataFH));
->>>>>>> 9e1c9f95
 
 	return;
 }
