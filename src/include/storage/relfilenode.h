/*-------------------------------------------------------------------------
 *
 * relfilenode.h
 *	  Physical access information for relations.
 *
 *
<<<<<<< HEAD
 * Portions Copyright (c) 1996-2009, PostgreSQL Global Development Group
 * Portions Copyright (c) 1994, Regents of the University of California
 *
 * $PostgreSQL: pgsql/src/include/storage/relfilenode.h,v 1.23 2009/06/11 14:49:12 momjian Exp $
=======
 * Portions Copyright (c) 1996-2008, PostgreSQL Global Development Group
 * Portions Copyright (c) 1994, Regents of the University of California
 *
 * $PostgreSQL: pgsql/src/include/storage/relfilenode.h,v 1.15 2008/01/01 19:45:59 momjian Exp $
>>>>>>> d13f41d2
 *
 *-------------------------------------------------------------------------
 */
#ifndef RELFILENODE_H
#define RELFILENODE_H

#if 0
// Not (yet) used in GPDB, but we might want to use it in the future.
/*
 * The physical storage of a relation consists of one or more forks. The
 * main fork is always created, but in addition to that there can be
 * additional forks for storing various metadata. ForkNumber is used when
 * we need to refer to a specific fork in a relation.
 */
typedef enum ForkNumber
{
	InvalidForkNumber = -1,
	MAIN_FORKNUM = 0,
	FSM_FORKNUM,
	VISIBILITYMAP_FORKNUM

	/*
	 * NOTE: if you add a new fork, change MAX_FORKNUM below and update the
	 * forkNames array in catalog.c
	 */
} ForkNumber;

#define MAX_FORKNUM		VISIBILITYMAP_FORKNUM
#endif 

/*
 * RelFileNode must provide all that we need to know to physically access
 * a relation. Note, however, that a "physical" relation is comprised of
 * multiple files on the filesystem, as each fork is stored as a separate
 * file, and each fork can be divided into multiple segments. See md.c.
 *
 * spcNode identifies the tablespace of the relation.  It corresponds to
 * pg_tablespace.oid.
 *
 * dbNode identifies the database of the relation.	It is zero for
 * "shared" relations (those common to all databases of a cluster).
 * Nonzero dbNode values correspond to pg_database.oid.
 *
 * relNode identifies the specific relation.  relNode corresponds to
 * pg_class.relfilenode (NOT pg_class.oid, because we need to be able
 * to assign new physical files to relations in some situations).
 * Notice that relNode is only unique within a particular database.
 *
 * Note: spcNode must be GLOBALTABLESPACE_OID if and only if dbNode is
 * zero.  We support shared relations only in the "global" tablespace.
 *
 * Note: in pg_class we allow reltablespace == 0 to denote that the
 * relation is stored in its database's "default" tablespace (as
 * identified by pg_database.dattablespace).  However this shorthand
 * is NOT allowed in RelFileNode structs --- the real tablespace ID
 * must be supplied when setting spcNode.
 *
 * Note: various places use RelFileNode in hashtable keys.  Therefore,
 * there *must not* be any unused padding bytes in this struct.  That
 * should be safe as long as all the fields are of type Oid.
 */
typedef struct RelFileNode
{
	Oid			spcNode;		/* tablespace */
	Oid			dbNode;			/* database */
	Oid			relNode;		/* relation */
} RelFileNode;

/*
 * Note: RelFileNodeEquals compares relNode first since that is most likely
 * to be different in two unequal RelFileNodes.  It is probably redundant
 * to compare spcNode if the other two fields are found equal, but do it
 * anyway to be sure.
 */
#define RelFileNodeEquals(node1, node2) \
	((node1).relNode == (node2).relNode && \
	 (node1).dbNode == (node2).dbNode && \
	 (node1).spcNode == (node2).spcNode)

inline static bool RelFileNode_IsEmpty(
	RelFileNode	*relFileNode)
{
	return (relFileNode->spcNode == 0 &&
		    relFileNode->dbNode == 0 &&
		    relFileNode->relNode == 0);
}


#endif   /* RELFILENODE_H */<|MERGE_RESOLUTION|>--- conflicted
+++ resolved
@@ -4,17 +4,10 @@
  *	  Physical access information for relations.
  *
  *
-<<<<<<< HEAD
  * Portions Copyright (c) 1996-2009, PostgreSQL Global Development Group
  * Portions Copyright (c) 1994, Regents of the University of California
  *
  * $PostgreSQL: pgsql/src/include/storage/relfilenode.h,v 1.23 2009/06/11 14:49:12 momjian Exp $
-=======
- * Portions Copyright (c) 1996-2008, PostgreSQL Global Development Group
- * Portions Copyright (c) 1994, Regents of the University of California
- *
- * $PostgreSQL: pgsql/src/include/storage/relfilenode.h,v 1.15 2008/01/01 19:45:59 momjian Exp $
->>>>>>> d13f41d2
  *
  *-------------------------------------------------------------------------
  */
