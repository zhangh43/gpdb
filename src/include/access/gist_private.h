/*-------------------------------------------------------------------------
 *
 * gist_private.h
 *	  private declarations for GiST -- declarations related to the
 *	  internal implementation of GiST, not the public API
 *
 * Portions Copyright (c) 1996-2008, PostgreSQL Global Development Group
 * Portions Copyright (c) 1994, Regents of the University of California
 *
 * $PostgreSQL: pgsql/src/include/access/gist_private.h,v 1.28.2.3 2008/10/22 12:54:25 teodor Exp $
 *
 *-------------------------------------------------------------------------
 */
#ifndef GIST_PRIVATE_H
#define GIST_PRIVATE_H

#include "access/gist.h"
#include "access/itup.h"
#include "access/xlog.h"
#include "access/xlogdefs.h"
#include "fmgr.h"

#define GIST_UNLOCK BUFFER_LOCK_UNLOCK
#define GIST_SHARE	BUFFER_LOCK_SHARE
#define GIST_EXCLUSIVE	BUFFER_LOCK_EXCLUSIVE


/*
 * XXX old comment!!!
 * When we descend a tree, we keep a stack of parent pointers. This
 * allows us to follow a chain of internal node points until we reach
 * a leaf node, and then back up the stack to re-examine the internal
 * nodes.
 *
 * 'parent' is the previous stack entry -- i.e. the node we arrived
 * from. 'block' is the node's block number. 'offset' is the offset in
 * the node's page that we stopped at (i.e. we followed the child
 * pointer located at the specified offset).
 */
typedef struct GISTSearchStack
{
	struct GISTSearchStack *next;
	BlockNumber block;
	/* to identify page changed */
	GistNSN		lsn;
	/* to recognize split occured */
	GistNSN		parentlsn;
} GISTSearchStack;

typedef struct GISTSTATE
{
	FmgrInfo	consistentFn[INDEX_MAX_KEYS];
	FmgrInfo	unionFn[INDEX_MAX_KEYS];
	FmgrInfo	compressFn[INDEX_MAX_KEYS];
	FmgrInfo	decompressFn[INDEX_MAX_KEYS];
	FmgrInfo	penaltyFn[INDEX_MAX_KEYS];
	FmgrInfo	picksplitFn[INDEX_MAX_KEYS];
	FmgrInfo	equalFn[INDEX_MAX_KEYS];

	TupleDesc	tupdesc;
} GISTSTATE;

typedef struct MatchedItemPtr 
{
<<<<<<< HEAD
        ItemPointerData         heapPtr;
        OffsetNumber            pageOffset; /* offset in index page */
=======
	ItemPointerData		heapPtr;
	OffsetNumber		pageOffset; /* offset in index page */
>>>>>>> d13f41d2
} MatchedItemPtr;

/*
 *	When we're doing a scan, we need to keep track of the parent stack
 *	for the marked and current items.
 */
typedef struct GISTScanOpaqueData
{
	GISTSearchStack *stack;
	GISTSearchStack *markstk;
	uint16		flags;
	bool        qual_ok;        /* false if qual can never be satisfied */
	GISTSTATE  *giststate;
	MemoryContext tempCxt;
	Buffer		curbuf;
	ItemPointerData curpos;
	Buffer		markbuf;
	ItemPointerData markpos;

<<<<<<< HEAD
	MatchedItemPtr 	pageData[BLCKSZ/sizeof(IndexTupleData)];
	OffsetNumber    nPageData;
	OffsetNumber    curPageData;
	MatchedItemPtr 	markPageData[BLCKSZ/sizeof(IndexTupleData)];
	OffsetNumber    markNPageData;
	OffsetNumber    markCurPageData;
=======
	MatchedItemPtr	pageData[BLCKSZ/sizeof(IndexTupleData)];
	OffsetNumber	nPageData;
	OffsetNumber	curPageData;
	MatchedItemPtr	markPageData[BLCKSZ/sizeof(IndexTupleData)];
	OffsetNumber	markNPageData;
	OffsetNumber	markCurPageData;
>>>>>>> d13f41d2
} GISTScanOpaqueData;

typedef GISTScanOpaqueData *GISTScanOpaque;

/* XLog stuff */

#define XLOG_GIST_PAGE_UPDATE		0x00
#define XLOG_GIST_NEW_ROOT			0x20
#define XLOG_GIST_PAGE_SPLIT		0x30
#define XLOG_GIST_INSERT_COMPLETE	0x40
#define XLOG_GIST_CREATE_INDEX		0x50
#define XLOG_GIST_PAGE_DELETE		0x60

typedef struct gistxlogPageUpdate
{
	RelFileNode 	node;
	ItemPointerData persistentTid;
	int64 			persistentSerialNum;
	BlockNumber 	blkno;

	/*
	 * It used to identify completeness of insert. Sets to leaf itup
	 */
	ItemPointerData key;

	/* number of deleted offsets */
	uint16		ntodelete;

	/*
	 * follow: 1. todelete OffsetNumbers 2. tuples to insert
	 */
} gistxlogPageUpdate;

typedef struct gistxlogPageSplit
{
	RelFileNode 	node;
	ItemPointerData persistentTid;
	int64 			persistentSerialNum;

	BlockNumber  origblkno;		/* splitted page */
	bool		origleaf;		/* was splitted page a leaf page? */
	uint16		npage;

	/* see comments on gistxlogPageUpdate */
	ItemPointerData key;

	/*
	 * follow: 1. gistxlogPage and array of IndexTupleData per page
	 */
} gistxlogPageSplit;

typedef struct gistxlogCreateIndex
{
	RelFileNode 	node;
	ItemPointerData persistentTid;
	int64 			persistentSerialNum;

} gistxlogCreateIndex;

typedef struct gistxlogPage
{
	BlockNumber blkno;
	int			num;			/* number of index tuples following */
} gistxlogPage;

typedef struct gistxlogInsertComplete
{
	RelFileNode node;
	/* follows ItemPointerData key to clean */
} gistxlogInsertComplete;

typedef struct gistxlogPageDelete
{
	RelFileNode 	node;
	ItemPointerData persistentTid;
	int64 			persistentSerialNum;
	BlockNumber 	blkno;
} gistxlogPageDelete;

/* SplitedPageLayout - gistSplit function result */
typedef struct SplitedPageLayout
{
	gistxlogPage block;
	IndexTupleData *list;
	int			lenlist;
	IndexTuple	itup;			/* union key for page */
	Page		page;			/* to operate */
	Buffer		buffer;			/* to write after all proceed */

	struct SplitedPageLayout *next;
} SplitedPageLayout;

/*
 * GISTInsertStack used for locking buffers and transfer arguments during
 * insertion
 */

typedef struct GISTInsertStack
{
	/* current page */
	BlockNumber blkno;
	Buffer		buffer;
	Page		page;

	/*
	 * log sequence number from page->lsn to recognize page update	and
	 * compare it with page's nsn to recognize page split
	 */
	GistNSN		lsn;

	/* child's offset */
	OffsetNumber childoffnum;

	/* pointer to parent and child */
	struct GISTInsertStack *parent;
	struct GISTInsertStack *child;

	/* for gistFindPath */
	struct GISTInsertStack *next;
} GISTInsertStack;

typedef struct GistSplitVector
{
	GIST_SPLITVEC splitVector;	/* to/from PickSplit method */

	Datum		spl_lattr[INDEX_MAX_KEYS];		/* Union of subkeys in
												 * spl_left */
	bool		spl_lisnull[INDEX_MAX_KEYS];
	bool		spl_leftvalid;

	Datum		spl_rattr[INDEX_MAX_KEYS];		/* Union of subkeys in
												 * spl_right */
	bool		spl_risnull[INDEX_MAX_KEYS];
	bool		spl_rightvalid;

	bool	   *spl_equiv;		/* equivalent tuples which can be freely
								 * distributed between left and right pages */
} GistSplitVector;

typedef struct
{
	Relation	r;
	IndexTuple *itup;			/* in/out, points to compressed entry */
	int			ituplen;		/* length of itup */
	Size		freespace;		/* free space to be left */
	GISTInsertStack *stack;
	bool		needInsertComplete;

	/* pointer to heap tuple */
	ItemPointerData key;
} GISTInsertState;

/*
 * When we're doing a scan and updating a tree at the same time, the
 * updates may affect the scan.  We use the flags entry of the scan's
 * opaque space to record our actual position in response to updates
 * that we can't handle simply by adjusting pointers.
 */
#define GS_CURBEFORE	((uint16) (1 << 0))
#define GS_MRKBEFORE	((uint16) (1 << 1))

/* root page of a gist index */
#define GIST_ROOT_BLKNO				0

/*
 * mark tuples on inner pages during recovery
 */
#define TUPLE_IS_VALID		0xffff
#define TUPLE_IS_INVALID	0xfffe

#define  GistTupleIsInvalid(itup)	( ItemPointerGetOffsetNumber( &((itup)->t_tid) ) == TUPLE_IS_INVALID )
#define  GistTupleSetValid(itup)	ItemPointerSetOffsetNumber( &((itup)->t_tid), TUPLE_IS_VALID )
#define  GistTupleSetInvalid(itup)	ItemPointerSetOffsetNumber( &((itup)->t_tid), TUPLE_IS_INVALID )

/* gist.c */
extern Datum gistbuild(PG_FUNCTION_ARGS);
extern Datum gistinsert(PG_FUNCTION_ARGS);
extern MemoryContext createTempGistContext(void);
extern void initGISTstate(GISTSTATE *giststate, Relation index);
extern void freeGISTstate(GISTSTATE *giststate);
extern void gistmakedeal(GISTInsertState *state, GISTSTATE *giststate);
extern void gistnewroot(Relation r, Buffer buffer, IndexTuple *itup, int len, ItemPointer key);

extern SplitedPageLayout *gistSplit(Relation r, Page page, IndexTuple *itup,
		  int len, GISTSTATE *giststate);

extern GISTInsertStack *gistFindPath(Relation r, BlockNumber child);

/* gistxlog.c */
extern void gist_redo(XLogRecPtr beginLoc, XLogRecPtr lsn, XLogRecord *record);
extern void gist_desc(StringInfo buf, XLogRecPtr beginLoc, XLogRecord *record);
extern void gist_xlog_startup(void);
extern void gist_xlog_cleanup(void);
extern bool gist_safe_restartpoint(void);
extern IndexTuple gist_form_invalid_tuple(BlockNumber blkno);

extern XLogRecData *formUpdateRdata(Relation r, Buffer buffer,
				OffsetNumber *todelete, int ntodelete,
				IndexTuple *itup, int ituplen, ItemPointer key);

extern XLogRecData *formSplitRdata(Relation r,
			   BlockNumber blkno, bool page_is_leaf,
			   ItemPointer key, SplitedPageLayout *dist);

extern XLogRecData *formCreateRData(Relation r);

extern XLogRecPtr gistxlogInsertCompletion(RelFileNode node, ItemPointerData *keys, int len);

/* gistget.c */
extern Datum gistgettuple(PG_FUNCTION_ARGS);
extern Datum gistgetmulti(PG_FUNCTION_ARGS);

/* gistutil.c */

#define GiSTPageSize   \
	( BLCKSZ - SizeOfPageHeaderData - MAXALIGN(sizeof(GISTPageOpaqueData)) )

#define GIST_MIN_FILLFACTOR			10
#define GIST_DEFAULT_FILLFACTOR		90

extern Datum gistoptions(PG_FUNCTION_ARGS);
extern bool gistfitpage(IndexTuple *itvec, int len);
extern bool gistnospace(Page page, IndexTuple *itvec, int len, OffsetNumber todelete, Size freespace);
extern void gistcheckpage(Relation rel, Buffer buf);
extern Buffer gistNewBuffer(Relation r);
extern OffsetNumber gistfillbuffer(Relation r, Page page, IndexTuple *itup,
			   int len, OffsetNumber off);
extern IndexTuple *gistextractpage(Page page, int *len /* out */ );
extern IndexTuple *gistjoinvector(
			   IndexTuple *itvec, int *len,
			   IndexTuple *additvec, int addlen);
extern IndexTupleData *gistfillitupvec(IndexTuple *vec, int veclen, int *memlen);

extern IndexTuple gistunion(Relation r, IndexTuple *itvec,
		  int len, GISTSTATE *giststate);
extern IndexTuple gistgetadjusted(Relation r,
				IndexTuple oldtup,
				IndexTuple addtup,
				GISTSTATE *giststate);
extern IndexTuple gistFormTuple(GISTSTATE *giststate,
			  Relation r, Datum *attdata, bool *isnull, bool newValues);

extern OffsetNumber gistchoose(Relation r, Page p,
		   IndexTuple it,
		   GISTSTATE *giststate);
extern void gistcentryinit(GISTSTATE *giststate, int nkey,
			   GISTENTRY *e, Datum k,
			   Relation r, Page pg,
			   OffsetNumber o, bool l, bool isNull);

extern void GISTInitBuffer(Buffer b, uint32 f);
extern void gistdentryinit(GISTSTATE *giststate, int nkey, GISTENTRY *e,
			   Datum k, Relation r, Page pg, OffsetNumber o,
			   bool l, bool isNull);

extern float gistpenalty(GISTSTATE *giststate, int attno,
			GISTENTRY *key1, bool isNull1,
			GISTENTRY *key2, bool isNull2);
extern bool gistMakeUnionItVec(GISTSTATE *giststate, IndexTuple *itvec, int len, int startkey,
				   Datum *attr, bool *isnull);
extern bool gistKeyIsEQ(GISTSTATE *giststate, int attno, Datum a, Datum b);
extern void gistDeCompressAtt(GISTSTATE *giststate, Relation r, IndexTuple tuple, Page p,
				  OffsetNumber o, GISTENTRY *attdata, bool *isnull);

extern void gistMakeUnionKey(GISTSTATE *giststate, int attno,
				 GISTENTRY *entry1, bool isnull1,
				 GISTENTRY *entry2, bool isnull2,
				 Datum *dst, bool *dstisnull);

extern XLogRecPtr GetXLogRecPtrForTemp(void);

/* gistvacuum.c */
extern Datum gistbulkdelete(PG_FUNCTION_ARGS);
extern Datum gistvacuumcleanup(PG_FUNCTION_ARGS);

/* gistsplit.c */
extern void gistSplitByKey(Relation r, Page page, IndexTuple *itup,
			   int len, GISTSTATE *giststate,
			   GistSplitVector *v, GistEntryVector *entryvec,
			   int attno);

#endif   /* GIST_PRIVATE_H */<|MERGE_RESOLUTION|>--- conflicted
+++ resolved
@@ -62,13 +62,8 @@
 
 typedef struct MatchedItemPtr 
 {
-<<<<<<< HEAD
-        ItemPointerData         heapPtr;
-        OffsetNumber            pageOffset; /* offset in index page */
-=======
 	ItemPointerData		heapPtr;
 	OffsetNumber		pageOffset; /* offset in index page */
->>>>>>> d13f41d2
 } MatchedItemPtr;
 
 /*
@@ -88,21 +83,12 @@
 	Buffer		markbuf;
 	ItemPointerData markpos;
 
-<<<<<<< HEAD
-	MatchedItemPtr 	pageData[BLCKSZ/sizeof(IndexTupleData)];
-	OffsetNumber    nPageData;
-	OffsetNumber    curPageData;
-	MatchedItemPtr 	markPageData[BLCKSZ/sizeof(IndexTupleData)];
-	OffsetNumber    markNPageData;
-	OffsetNumber    markCurPageData;
-=======
 	MatchedItemPtr	pageData[BLCKSZ/sizeof(IndexTupleData)];
 	OffsetNumber	nPageData;
 	OffsetNumber	curPageData;
 	MatchedItemPtr	markPageData[BLCKSZ/sizeof(IndexTupleData)];
 	OffsetNumber	markNPageData;
 	OffsetNumber	markCurPageData;
->>>>>>> d13f41d2
 } GISTScanOpaqueData;
 
 typedef GISTScanOpaqueData *GISTScanOpaque;
