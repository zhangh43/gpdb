--- conflicted
+++ resolved
@@ -7,11 +7,7 @@
  * Portions Copyright (c) 1996-2009, PostgreSQL Global Development Group
  * Portions Copyright (c) 1994, Regents of the University of California
  *
-<<<<<<< HEAD
  * $PostgreSQL: pgsql/src/include/access/genam.h,v 1.81 2009/08/01 20:59:17 tgl Exp $
-=======
- * $PostgreSQL: pgsql/src/include/access/genam.h,v 1.70 2008/04/10 22:25:25 tgl Exp $
->>>>>>> 4e82a954
  *
  *-------------------------------------------------------------------------
  */
@@ -21,7 +17,6 @@
 #include "access/relscan.h"
 #include "access/sdir.h"
 #include "nodes/primnodes.h"
-#include "nodes/tidbitmap.h"
 #include "storage/lock.h"
 #include "utils/relcache.h"
 
@@ -105,17 +100,7 @@
 				Relation indexRelation,
 				Snapshot snapshot,
 				int nkeys, ScanKey key);
-<<<<<<< HEAD
-extern IndexScanDesc index_beginscan_generic(Relation heapRelation,
-				Relation indexRelation,
-				Snapshot snapshot,
-				int nkeys, ScanKey key, bool isMultiscan);
 
-=======
-extern IndexScanDesc index_beginscan_bitmap(Relation indexRelation,
-					  Snapshot snapshot,
-					  int nkeys, ScanKey key);
->>>>>>> 4e82a954
 extern void index_rescan(IndexScanDesc scan, ScanKey key);
 extern void index_endscan(IndexScanDesc scan);
 extern void index_markpos(IndexScanDesc scan);
@@ -123,12 +108,8 @@
 extern HeapTuple index_getnext(IndexScanDesc scan, ScanDirection direction);
 extern bool index_getnext_indexitem(IndexScanDesc scan,
 						ScanDirection direction);
-<<<<<<< HEAD
 
-extern Node *index_getmulti(IndexScanDesc scan, Node *bitmap);
-=======
-extern int64 index_getbitmap(IndexScanDesc scan, TIDBitmap *bitmap);
->>>>>>> 4e82a954
+extern Node *index_getbitmap(IndexScanDesc scan, Node *bitmap);
 
 extern IndexBulkDeleteResult *index_bulk_delete(IndexVacuumInfo *info,
 				  IndexBulkDeleteResult *stats,
