
/*-------------------------------------------------------------------------
 *
 * plannodes.h
 *	  definitions for query plan nodes
 *
 *
<<<<<<< HEAD
 * Portions Copyright (c) 2005-2008, Greenplum inc
=======
>>>>>>> d13f41d2
 * Portions Copyright (c) 1996-2008, PostgreSQL Global Development Group
 * Portions Copyright (c) 1994, Regents of the University of California
 *
 * $PostgreSQL: pgsql/src/include/nodes/plannodes.h,v 1.99 2008/01/01 19:45:58 momjian Exp $
 *
 *-------------------------------------------------------------------------
 */
#ifndef PLANNODES_H
#define PLANNODES_H

#include "access/sdir.h"
#include "nodes/bitmapset.h"
#include "nodes/primnodes.h"
#include "storage/itemptr.h"

typedef struct PartitionSelector PartitionSelector;

typedef struct DirectDispatchInfo
{
     /**
      * if true then this Slice requires an n-gang but the gang can be targeted to
      *   fewer segments than the entire cluster.
      *
      * When true, directDispatchContentId and directDispathCount will combine to indicate
      *    the content ids that need segments.
      */
	bool isDirectDispatch;
    List *contentIds;
} DirectDispatchInfo;

typedef enum PlanGenerator
{
	PLANGEN_PLANNER,			/* plan produced by the planner*/
	PLANGEN_OPTIMIZER,			/* plan produced by the optimizer*/
} PlanGenerator;

/* DML Actions */
typedef enum DMLAction
{
	DML_DELETE,
	DML_INSERT
} DMLAction;

/* ----------------------------------------------------------------
 *						node definitions
 * ----------------------------------------------------------------
 */

/* ----------------
 *		PlannedStmt node
 *
 * The output of the planner is a Plan tree headed by a PlannedStmt node.
 * PlannedStmt holds the "one time" information needed by the executor.
 * ----------------
 */
typedef struct PlannedStmt
{
	NodeTag		type;

	CmdType		commandType;	/* select|insert|update|delete */

<<<<<<< HEAD
	PlanGenerator	planGen;		/* optimizer generation */

=======
>>>>>>> d13f41d2
	bool		canSetTag;		/* do I set the command result tag? */

	bool		transientPlan;	/* redo plan when TransactionXmin changes? */

<<<<<<< HEAD
	/* Field qdContext communicates memory context on the QD  from portal to
	 * dispatch.
	 *
	 * TODO Remove the field once evaluation of stable (and sequence) functions
	 *      moves out of dispatch and into the executor.
	 *
	 * Do not copy or serialize.
	 */
	MemoryContext qdContext;

=======
>>>>>>> d13f41d2
	struct Plan *planTree;		/* tree of Plan nodes */

	List	   *rtable;			/* list of RangeTblEntry nodes */

	/* rtable indexes of target relations for INSERT/UPDATE/DELETE */
	List	   *resultRelations;	/* integer list of RT indexes, or NIL */

	Node	   *utilityStmt;	/* non-null if this is DECLARE CURSOR */

	IntoClause *intoClause;		/* target for SELECT INTO / CREATE TABLE AS */

	List	   *subplans;		/* Plan trees for SubPlan expressions */

<<<<<<< HEAD
=======
	Bitmapset  *rewindPlanIDs;	/* indices of subplans that require REWIND */

>>>>>>> d13f41d2
	/*
	 * If the query has a returningList then the planner will store a list of
	 * processed targetlists (one per result relation) here.  We must have a
	 * separate RETURNING targetlist for each result rel because column
	 * numbers may vary within an inheritance tree.  In the targetlists, Vars
	 * referencing the result relation will have their original varno and
	 * varattno, while Vars referencing other rels will be converted to have
	 * varno OUTER and varattno referencing a resjunk entry in the top plan
	 * node's targetlist.
	 */
	List	   *returningLists; /* list of lists of TargetEntry, or NIL */

<<<<<<< HEAD
	/*
	 * If the resultRelation turns out to be the parent of an inheritance
	 * tree, the planner will add all the child tables to the rtable and store
	 * a list of the rtindexes of all the result relations here. This is done
	 * at plan time, not parse time, since we don't want to commit to the
	 * exact set of child tables at parse time. This field used to be in Query.
	 */
	struct PartitionNode *result_partitions;

	List	   *result_aosegnos; /* AO file 'seg' numbers for resultRels to use */

	/*
	 * Relation oids and partitioning metadata for all partitions
	 * that are involved in a query.
	 */
	List	   *queryPartOids;
	List	   *queryPartsMetadata;
	/*
	 * List containing the number of partition selectors for every scan id.
	 * Element #i in the list corresponds to scan id i
	 */
	List	   *numSelectorsPerScanId;

=======
>>>>>>> d13f41d2
	List	   *rowMarks;		/* a list of RowMarkClause's */

	List	   *relationOids;	/* OIDs of relations the plan depends on */

<<<<<<< HEAD
	List	   *invalItems;		/* other dependencies, as PlanInvalItems */

	int			nCrossLevelParams;		/* number of PARAM_EXEC Params used */

	int			nMotionNodes;	/* number of Motion nodes in plan */

	int			nInitPlans;		/* number of initPlans in plan */

	/* GPDB: Used only on QD. Don't serialize.  Cloned from top Query node
	 *       at the end of planning.  Holds the result distribution policy
	 *       for SELECT ... INTO and set operations.
	 */
	struct GpPolicy  *intoPolicy;

	/* What is the memory reserved for this query's execution? */
	uint64		query_mem;
} PlannedStmt;


/*
 * Fetch the Plan associated with a SubPlan node in a completed PlannedStmt.
 */
static inline struct Plan *exec_subplan_get_plan(struct PlannedStmt *plannedstmt, SubPlan *subplan)
{
	return (struct Plan *) list_nth(plannedstmt->subplans, subplan->plan_id - 1);
}

/*
 * Rewrite the Plan associated with a SubPlan node in a completed PlannedStmt.
 */
static inline void exec_subplan_put_plan(struct PlannedStmt *plannedstmt, SubPlan *subplan, struct Plan *plan)
{
	ListCell *cell = list_nth_cell(plannedstmt->subplans, subplan->plan_id-1);
	cell->data.ptr_value = plan;
}
=======
	int			nParamExec;		/* number of PARAM_EXEC Params used */
} PlannedStmt;

/* macro for fetching the Plan associated with a SubPlan node */
#define exec_subplan_get_plan(plannedstmt, subplan) \
	((Plan *) list_nth((plannedstmt)->subplans, (subplan)->plan_id - 1))
>>>>>>> d13f41d2


/* ----------------
 *		Plan node
 *
 * All plan nodes "derive" from the Plan structure by having the
 * Plan structure as the first field.  This ensures that everything works
 * when nodes are cast to Plan's.  (node pointers are frequently cast to Plan*
 * when passed around generically in the executor)
 *
 * We never actually instantiate any Plan nodes; this is just the common
 * abstract superclass for all Plan-type nodes.
 * ----------------
 */
typedef struct Plan
{
	NodeTag		type;

	/* Plan node id and parent node id */
	int 	plan_node_id;
	int 	plan_parent_node_id;

	/*
	 * estimated execution costs for plan (see costsize.c for more info)
	 */
	Cost		startup_cost;	/* cost expended before fetching any tuples */
	Cost		total_cost;		/* total cost (assuming all tuples fetched) */

	/*
	 * planner's estimate of result size of this plan step
	 */
	double		plan_rows;		/* number of rows plan is expected to emit */
	int			plan_width;		/* average row width in bytes */

	/*
	 * Common structural data for all Plan types.
	 */
	List	   *targetlist;		/* target list to be computed at this node */
	List	   *qual;			/* implicitly-ANDed qual conditions */

	struct Plan *lefttree;		/* input plan tree(s) */
	struct Plan *righttree;
	List	   *initPlan;		/* Init Plan nodes (un-correlated expr
								 * subselects) */

	/*
	 * Information for management of parameter-change-driven rescanning
	 *
	 * extParam includes the paramIDs of all external PARAM_EXEC params
	 * affecting this plan node or its children.  setParam params from the
	 * node's initPlans are not included, but their extParams are.
	 *
	 * allParam includes all the extParam paramIDs, plus the IDs of local
	 * params that affect the node (i.e., the setParams of its initplans).
	 * These are _all_ the PARAM_EXEC params that affect this node.
	 */
	Bitmapset  *extParam;
	Bitmapset  *allParam;
<<<<<<< HEAD

	int			nParamExec;		/* Also in PlannedStmt */

	/*
	 * MPP needs to keep track of the characteristics of flow of output
	 * tuple of Plan nodes.
	 */
	Flow		*flow;			/* Flow description.  Initially NULL.
	 * Set during parallelization.
	 */

	/*
	 * CDB:  How should this plan tree be dispatched?  Initially this is set
	 * to DISPATCH_UNDETERMINED and, in non-root nodes, may remain so.
	 * However, in Plan nodes at the root of any separately dispatchable plan
	 * fragment, it must be set to a specific dispatch type.
	 */
	DispatchMethod dispatch;

	/*
	 * CDB: if we're going to direct dispatch, point it at a particular id.
	 *
	 * For motion nodes, this direct dispatch data is for the slice rooted at the
	 *   motion node (the sending side!)
	 * For other nodes, it is for the slice rooted at this plan so it must be a root
	 *   plan for a query
	 * Note that for nodes that are internal to a slice then this data is not
	 *   set.
	 */
	DirectDispatchInfo directDispatch;

	/*
	 * CDB: Now many motion nodes are there in the Plan.  How many init plans?
	 * Additional plan tree global significant only in the root node.
	 */
	int nMotionNodes;
	int nInitPlans;

	/*
	 * CDB: This allows the slice table to accompany the plan as it
	 * moves around the executor. This is anoter plan tree global that
	 * should be non-NULL only in the top node of a dispatchable tree.
	 * It could (and should) move to a TopPlan node if we ever do that.
	 *
	 * Currently, the slice table should not be installed on the QD.
	 * Rather is it shipped to QEs as a separate parameter to MPPEXEC.
	 * The implementation of MPPEXEC, which runs on the QEs, installs
	 * the slice table in the plan as required there.
	 */
	Node *sliceTable;

	/**
	 * How much memory (in KB) should be used to execute this plan node?
	 */
	uint64 operatorMemKB;
=======
>>>>>>> d13f41d2
} Plan;

/* ----------------
 *	these are are defined to avoid confusion problems with "left"
 *	and "right" and "inner" and "outer".  The convention is that
 *	the "left" plan is the "outer" plan and the "right" plan is
 *	the inner plan, but these make the code more readable.
 * ----------------
 */
#define innerPlan(node)			(((Plan *)(node))->righttree)
#define outerPlan(node)			(((Plan *)(node))->lefttree)


/* ----------------
 *	 Result node -
 *		If no outer plan, evaluate a variable-free targetlist.
 *		If outer plan, return tuples from outer plan (after a level of
 *		projection as shown by targetlist).
 *
 * If resconstantqual isn't NULL, it represents a one-time qualification
 * test (i.e., one that doesn't depend on any variables from the outer plan,
 * so needs to be evaluated only once).
 * ----------------
 */
typedef struct Result
{
	Plan		plan;
	Node	   *resconstantqual;
	bool		hashFilter;
	List	   *hashList;
} Result;

/* ----------------
 * Repeat node -
 *   Repeatly output the results of the subplan.
 *
 * The repetition for each result tuple from the subplan is determined
 * by the value from a specified column.
 * ----------------
 */
typedef struct Repeat
{
	Plan plan;

	/*
	 * An expression to represent the number of times an input tuple to
	 * be repeatly outputted by this node.
	 *
	 * Currently, this expression should result in an integer.
	 */
	Expr *repeatCountExpr;

	/*
	 * The GROUPING value. This is used for grouping extension
	 * distinct-qualified queries. The distinct-qualified plan generated
	 * through cdbgroup.c may have a Join Plan node on the top, which
	 * can not properly handle GROUPING values. We let the Repeat
	 * node to handle this case.
	 */
	uint64 grouping;
} Repeat;

/* ----------------
 *	 Append node -
 *		Generate the concatenation of the results of sub-plans.
 *
 * Append nodes are sometimes used to switch between several result relations
 * (when the target of an UPDATE or DELETE is an inheritance set).	Such a
 * node will have isTarget true.  The Append executor is then responsible
 * for updating the executor state to point at the correct target relation
 * whenever it switches subplans.
 * ----------------
 */
typedef struct Append
{
	Plan		plan;
	List	   *appendplans;
	bool		isTarget;
	bool 		isZapped;

	/*
	 * Indicate whether the subnodes of this Append node contain
	 * cross-slice shared nodes, and one of these subnodes running
	 * on the same slice as this Append node.
	 */
	bool 		hasXslice;
} Append;

/*
 * Sequence node
 *   Execute a list of subplans in the order of left-to-right, and return
 * the results of the last subplan.
 */
typedef struct Sequence
{
	Plan plan;
	List *subplans;

	PartitionSelector *static_selector;
} Sequence;

/* ----------------
 *	 BitmapAnd node -
 *		Generate the intersection of the results of sub-plans.
 *
 * The subplans must be of types that yield tuple bitmaps.	The targetlist
 * and qual fields of the plan are unused and are always NIL.
 * ----------------
 */
typedef struct BitmapAnd
{
	Plan		plan;
	List	   *bitmapplans;
} BitmapAnd;

/* ----------------
 *	 BitmapOr node -
 *		Generate the union of the results of sub-plans.
 *
 * The subplans must be of types that yield tuple bitmaps.	The targetlist
 * and qual fields of the plan are unused and are always NIL.
 * ----------------
 */
typedef struct BitmapOr
{
	Plan		plan;
	List	   *bitmapplans;
} BitmapOr;

/*
 * ==========
 * Scan nodes
 * ==========
 */
typedef struct Scan
{
	Plan		plan;
	Index		scanrelid;		/* relid is index into the range table */

	/*
	 * The index to an internal array structure that
	 * contains oids of the parts that need to be scanned.
	 *
	 * This internal structure is maintained in EState.
	 *
	 * Note: if the scan is not "dynamic" (i.e., not using optimizer),
	 * we set it to INVALID_PART_INDEX.
	 */
	int32 		partIndex;
	int32 		partIndexPrintable;
} Scan;

/* ----------------
 *		sequential scan node
 * ----------------
 */
typedef Scan SeqScan;

/*
 * TableScan
 *   Scan node that captures different table types.
 */
typedef Scan TableScan;

/* ----------------
 *		index type information
 */
typedef enum LogicalIndexType
{
	INDTYPE_BTREE = 0,
	INDTYPE_BITMAP = 1
} LogicalIndexType;

typedef struct LogicalIndexInfo
{
	Oid	logicalIndexOid;	/* OID of the logical index */
	int	nColumns;		/* Number of columns in the index */
	AttrNumber	*indexKeys;	/* column numbers of index keys */
	List	*indPred;		/* predicate if partial index, or NIL */
	List	*indExprs;		/* index on expressions */
	bool	indIsUnique;		/* unique index */
	LogicalIndexType indType;  /* index type: btree or bitmap */
	Node	*partCons;		/* concatenated list of check constraints
					 * of each partition on which this index is defined */
	List	*defaultLevels;		/* Used to identify a default partition */
} LogicalIndexInfo;

/* ----------------
 *		index scan node
 *
 * indexqualorig is an implicitly-ANDed list of index qual expressions, each
 * in the same form it appeared in the query WHERE condition.  Each should
 * be of the form (indexkey OP comparisonval) or (comparisonval OP indexkey).
 * The indexkey is a Var or expression referencing column(s) of the index's
 * base table.	The comparisonval might be any expression, but it won't use
 * any columns of the base table.
 *
 * indexqual has the same form, but the expressions have been commuted if
 * necessary to put the indexkeys on the left, and the indexkeys are replaced
 * by Var nodes identifying the index columns (varattno is the index column
 * position, not the base table's column, even though varno is for the base
 * table).	This is a bit hokey ... would be cleaner to use a special-purpose
 * node type that could not be mistaken for a regular Var.	But it will do
 * for now.
 *
 * indexstrategy and indexsubtype are lists corresponding one-to-one with
 * indexqual; they give information about the indexable operators that appear
 * at the top of each indexqual.
 * ----------------
 */
typedef struct IndexScan
{
	Scan		scan;
	Oid			indexid;		/* OID of index to scan */
	List	   *indexqual;		/* list of index quals (OpExprs) */
	List	   *indexqualorig;	/* the same in original form */
	List	   *indexstrategy;	/* integer list of strategy numbers */
	List	   *indexsubtype;	/* OID list of strategy subtypes */
	ScanDirection indexorderdir;	/* forward or backward or don't care */

	/* logical index to use */
	LogicalIndexInfo *logicalIndexInfo;
} IndexScan;

/*
 * DynamicIndexScan
 *   Scan a list of indexes that will be determined at run time.
 *   The primary application of this operator is to be used
 *   for partition tables.
*/
typedef IndexScan DynamicIndexScan;

/* ----------------
 *		bitmap index scan node
 *
 * BitmapIndexScan delivers a bitmap of potential tuple locations;
 * it does not access the heap itself.	The bitmap is used by an
 * ancestor BitmapHeapScan node, possibly after passing through
 * intermediate BitmapAnd and/or BitmapOr nodes to combine it with
 * the results of other BitmapIndexScans.
 *
 * The fields have the same meanings as for IndexScan, except we don't
 * store a direction flag because direction is uninteresting.
 *
 * In a BitmapIndexScan plan node, the targetlist and qual fields are
 * not used and are always NIL.  The indexqualorig field is unused at
 * run time too, but is saved for the benefit of EXPLAIN, as well
 * as for the use of the planner when doing clause examination on plans
 * (such as for targeted dispatch)
 * ----------------
 */
typedef IndexScan BitmapIndexScan;

/* ----------------
 *		bitmap sequential scan node
 *
 * This needs a copy of the qual conditions being used by the input index
 * scans because there are various cases where we need to recheck the quals;
 * for example, when the bitmap is lossy about the specific rows on a page
 * that meet the index condition.
 * ----------------
 */
typedef struct BitmapHeapScan
{
	Scan		scan;
	List	   *bitmapqualorig; /* index quals, in standard expr form */
} BitmapHeapScan;

/* ----------------
 *		bitmap append-only row-store scan node
 *
 * NOTE: This is a copy of BitmapHeapScan.
 * ----------------
 */
typedef struct BitmapAppendOnlyScan
{
	Scan		scan;
	List	   *bitmapqualorig; /* index quals, in standard expr form */
	bool       isAORow; /* If this is for AO Row tables */
} BitmapAppendOnlyScan;

/* ----------------
 *		bitmap table scan node
 *
 * This is a copy of BitmapHeapScan
 * ----------------
 */
typedef BitmapHeapScan BitmapTableScan;

/*
 * DynamicTableScan
 *   Scan a list of tables that will be determined at run time.
 */
typedef Scan DynamicTableScan;

/* ----------------
 *		tid scan node
 *
 * tidquals is an implicitly OR'ed list of qual expressions of the form
 * "CTID = pseudoconstant" or "CTID = ANY(pseudoconstant_array)".
 * ----------------
 */
typedef struct TidScan
{
	Scan		scan;
	List	   *tidquals;		/* qual(s) involving CTID = something */
} TidScan;

/* ----------------
 *		subquery scan node
 *
 * SubqueryScan is for scanning the output of a sub-query in the range table.
 * We often need an extra plan node above the sub-query's plan to perform
 * expression evaluations (which we can't push into the sub-query without
 * risking changing its semantics).  Although we are not scanning a physical
 * relation, we make this a descendant of Scan anyway for code-sharing
 * purposes.
 *
 * Note: we store the sub-plan in the type-specific subplan field, not in
 * the generic lefttree field as you might expect.	This is because we do
 * not want plan-tree-traversal routines to recurse into the subplan without
 * knowing that they are changing Query contexts.
 *
 * Note: subrtable is used just to carry the subquery rangetable from
 * createplan.c to setrefs.c; it should always be NIL by the time the
 * executor sees the plan.
 * ----------------
 */
typedef struct SubqueryScan
{
	Scan		scan;
	Plan	   *subplan;
	List	   *subrtable;		/* temporary workspace for planner */
} SubqueryScan;

/* ----------------
 *		FunctionScan node
 * ----------------
 */
typedef struct FunctionScan
{
	Scan		scan;
	Node	   *funcexpr;		/* expression tree for func call */
	List	   *funccolnames;	/* output column names (string Value nodes) */
	List	   *funccoltypes;	/* OID list of column type OIDs */
	List	   *funccoltypmods; /* integer list of column typmods */
} FunctionScan;

/* ----------------
 *      TableFunctionScan node
 * ----------------
 */
typedef struct TableFunctionScan
{
	Scan		scan;
	List	   *subrtable;		/* temporary workspace for planner */
} TableFunctionScan;

/* ----------------
 *		ValuesScan node
 * ----------------
 */
typedef struct ValuesScan
{
	Scan		scan;
	List	   *values_lists;	/* list of expression lists */
} ValuesScan;

/* ----------------
* External Scan node
*
* Field scan.scanrelid is the index of the external relation for
* this node.
*
* Field filenames is a list of N string node pointers (or NULL)
* where N is number of segments in the array. The pointer in
* position I is NULL or points to the string node containing the
* file name for segment I.
* ----------------
*/
typedef struct ExternalScan
{
	Scan		scan;
	List		*uriList;       /* data uri or null for each segment  */
	List		*fmtOpts;       /* data format options                */
	char		fmtType;        /* data format type                   */
	bool		isMasterOnly;   /* true for EXECUTE on master seg only */
	int			rejLimit;       /* reject limit (-1 for no sreh)      */
	bool		rejLimitInRows; /* true if ROWS false if PERCENT      */
	Oid			fmterrtbl;      /* format error table, InvalidOid if none */
	int			encoding;		/* encoding of external table data    */
	uint32      scancounter;	/* counter incr per scan node created */

} ExternalScan;

/* ----------------
 * AppendOnly Scan node
 *
 * Field scan.scanrelid is the index of the append only relation for
 * this node.
 *
 * ----------------
 */
typedef struct AppendOnlyScan
{
	Scan		scan;
	/* nothing for now... */
} AppendOnlyScan;

typedef struct AOCSScan
{
	Scan		scan;
	/* nothing for now... */
} AOCSScan;

/*
 * ==========
 * Join nodes
 * ==========
 */

/* ----------------
 *		Join node
 *
 * jointype:	rule for joining tuples from left and right subtrees
 * joinqual:	qual conditions that came from JOIN/ON or JOIN/USING
 *				(plan.qual contains conditions that came from WHERE)
 *
 * When jointype is INNER, joinqual and plan.qual are semantically
 * interchangeable.  For OUTER jointypes, the two are *not* interchangeable;
 * only joinqual is used to determine whether a match has been found for
 * the purpose of deciding whether to generate null-extended tuples.
 * (But plan.qual is still applied before actually returning a tuple.)
 * For an outer join, only joinquals are allowed to be used as the merge
 * or hash condition of a merge or hash join.
 * ----------------
 */
typedef struct Join
{
	Plan		plan;
	JoinType	jointype;
	List	   *joinqual;		/* JOIN quals (in addition to plan.qual) */

	bool		prefetch_inner; /* to avoid deadlock in MPP */
} Join;

/* ----------------
 *		nest loop join node
 * ----------------
 */
typedef struct NestLoop
{
	Join		join;

	bool		outernotreferencedbyinner;  /* true => inner has no OUTER Var */
	bool		shared_outer;
	bool		singleton_outer; /*CDB-OLAP true => outer is plain Agg */
} NestLoop;

/* ----------------
 *		merge join node
 *
 * The expected ordering of each mergeable column is described by a btree
 * opfamily OID, a direction (BTLessStrategyNumber or BTGreaterStrategyNumber)
 * and a nulls-first flag.	Note that the two sides of each mergeclause may
 * be of different datatypes, but they are ordered the same way according to
 * the common opfamily.  The operator in each mergeclause must be an equality
 * operator of the indicated opfamily.
 * ----------------
 */
typedef struct MergeJoin
{
	Join		join;
	List	   *mergeclauses;	/* mergeclauses as expression trees */
	/* these are arrays, but have the same length as the mergeclauses list: */
	Oid		   *mergeFamilies;	/* per-clause OIDs of btree opfamilies */
	int		   *mergeStrategies;	/* per-clause ordering (ASC or DESC) */
	bool	   *mergeNullsFirst;	/* per-clause nulls ordering */
	bool		unique_outer; /*CDB-OLAP true => outer is unique in merge key */
} MergeJoin;

/* ----------------
 *		hash join (probe) node
 *
 * CDB:	In order to support hash join on IS NOT DISTINCT FROM (as well as =),
 *		field hashqualclauses is added to hold the expression that tests for
 *		a match.  This is normally identical to hashclauses (which holds the
 *		equality test), but differs in case of non-equijoin comparisons.
 *		Field hashclauses is retained for use in hash table operations.
 * ----------------
 */
typedef struct HashJoin
{
	Join		join;
	List	   *hashclauses;
	List	   *hashqualclauses;
} HashJoin;

/*
 * Share type of sharing a node.
 */
typedef enum ShareType
{
	SHARE_NOTSHARED,
	SHARE_MATERIAL,          	/* Sharing a material node */
	SHARE_MATERIAL_XSLICE,		/* Sharing a material node, across slice */
	SHARE_SORT,					/* Sharing a sort */
	SHARE_SORT_XSLICE			/* Sharing a sort, across slice */
	/* Other types maybe added later, like sharing a hash */
} ShareType;

#define SHARE_ID_NOT_SHARED (-1)
#define SHARE_ID_NOT_ASSIGNED (-2)

extern int get_plan_share_id(Plan *p);
extern void set_plan_share_id(Plan *p, int share_id);
extern ShareType get_plan_share_type (Plan *p);
extern void set_plan_share_type(Plan *p, ShareType st);
extern void set_plan_share_type_xslice(Plan *p);
extern int get_plan_driver_slice(Plan *p);
extern void set_plan_driver_slice(Plan *P, int slice);
extern void incr_plan_nsharer_xslice(Plan *p);
extern bool isDynamicScan(const Scan *scan);

/* ----------------
 *		shareinputscan node
 * ----------------
 */
typedef struct ShareInputScan
{
	Plan 		plan; /* The ShareInput */

	ShareType 	share_type;
	int 		share_id;
	int 		driver_slice;   	/* slice id that will execute the underlying material/sort */
} ShareInputScan;

/* ----------------
 * 		materialization node
 * ----------------
 */
typedef struct Material
{
	Plan		plan;
	bool		cdb_strict;

	/* Material can be shared */
	ShareType 	share_type;
	int 		share_id;
	int         driver_slice; 					/* slice id that will execute this material */
	int         nsharer;						/* number of sharer */
	int 		nsharer_xslice;					/* number of sharer cross slice */
} Material;


/* ----------------
 *		sort node
 * ----------------
 */
typedef struct Sort
{
	Plan		plan;
	int			numCols;		/* number of sort-key columns */
	AttrNumber *sortColIdx;		/* their indexes in the target list */
	Oid		   *sortOperators;	/* OIDs of operators to sort them by */
	bool	   *nullsFirst;		/* NULLS FIRST/LAST directions */
    /* CDB */ /* add limit node, distinct */
	Node	   *limitOffset;	/* OFFSET parameter, or NULL if none */
	Node	   *limitCount;		/* COUNT parameter, or NULL if none */
	bool		noduplicates;   /* TRUE if sort should discard duplicates */

	/* Sort node can be shared */
	ShareType 	share_type;
	int 		share_id;
	int 		driver_slice;   /* slice id that will execute this sort */
	int         nsharer;        /* number of sharer */
	int 		nsharer_xslice;					/* number of sharer cross slice */
} Sort;

/* ---------------
 *		aggregate node
 *
 * An Agg node implements plain or grouped aggregation.  For grouped
 * aggregation, we can work with presorted input or unsorted input;
 * the latter strategy uses an internal hashtable.
 *
 * Notice the lack of any direct info about the aggregate functions to be
 * computed.  They are found by scanning the node's tlist and quals during
 * executor startup.  (It is possible that there are no aggregate functions;
 * this could happen if they get optimized away by constant-folding, or if
 * we are using the Agg node to implement hash-based grouping.)
 * ---------------
 */
typedef enum AggStrategy
{
	AGG_PLAIN,					/* simple agg across all input rows */
	AGG_SORTED,					/* grouped agg, input must be sorted */
	AGG_HASHED					/* grouped agg, use internal hashtable */
} AggStrategy;

typedef struct Agg
{
	Plan		plan;
	AggStrategy aggstrategy;
	int			numCols;		/* number of grouping columns */
	AttrNumber *grpColIdx;		/* their indexes in the target list */
	Oid		   *grpOperators;	/* equality operators to compare with */
	long		numGroups;		/* estimated number of groups in input */
	int			transSpace;		/* est storage per group for byRef transition values */

	/*
	 * The following is used by ROLLUP.
	 */

	/*
	 * The number of grouping columns for this node whose values should be null for
	 * this Agg node.
	 */
	int         numNullCols;

    /*
	 * Indicate the GROUPING value of input tuples for this Agg node.
	 * For example of ROLLUP(a,b,c), there are four Agg nodes:
	 *
	 *   Agg(a,b,c) ==> Agg(a,b) ==> Agg(a) ==> Agg()
	 *
	 * The GROUPING value of input tuples for Agg(a,b,c) is 0, and the values
	 * for Agg(a,b), Agg(a), Agg() are 0, 1, 3, respectively.
	 *
	 * We also use the value "-1" to indicate an Agg node is the final
	 * one that brings back all rollup results from different segments. This final
	 * Agg node is very similar to the non-rollup Agg node, except that we need
	 * a way to know this to properly set GROUPING value during execution.
	 *
	 * For a non-rollup Agg node, this value is 0.
	 */
	uint64 inputGrouping;

	/* The value of GROUPING for this rollup-aware node. */
	uint64 grouping;

	/*
	 * Indicate if input tuples contain values for GROUPING column.
	 *
	 * This is used to determine if the node that generates inputs
	 * for this Agg node is also an Agg node. That is, this Agg node
	 * is one of the list of Agg nodes for a ROLLUP. One exception is
	 * the first Agg node in the list, whose inputs do not have a
	 * GROUPING column.
	 */
	bool inputHasGrouping;

	/*
	 * How many times the aggregates in this rollup level will be output
	 * for a given query. Used only for ROLLUP queries.
	 */
	int         rollupGSTimes;

	/*
	 * Indicate if this Agg node is the last one in a rollup.
	 */
	bool        lastAgg;

	/* Should we stream this agg */
	bool 		streaming;
} Agg;

/* ---------------
 *		window node
 *
 * A Window node implements window functions over zero or more
 * ordering/framing specifications within a partition specification on
 * appropriately ordered input.
 *
 * For example, if there are window functions
 *
 *   over (partition by a,b orderby c) and
 *   over (partition by a,b order by c,d,e)
 *
 * then the input (outer plan) of the window node will be sorted by
 * (a,b,c,d,e) -- the common partition key (a,b) and the partial
 * ordering keys (c) and (d,e).
 *
 * A Window node contains no direct information about the window
 * functions it computes.  Those functions are found by scanning
 * the node's targetlist for WindowRef nodes during executor startup.
 * There need not be any, but there's no good reason for the planner
 * to construct a Window node without at least one WindowRef.
 *
 * A WindowRef is related to its Window node by the fact that it is
 * contained by it.  It may also be related to a particular WindowKey
 * node in the windowKeys list.  The WindowRef field winlevel is the
 * position (counting from 0) of its WindowKey.  If winlevel equals
 * the length of the windowKeys list, than it has not WindowKey an
 * applied to the unordered partition as a whole.
 *
 * A WindowKey specifies a partial ordering key.  It may optionally
 * specify framing.  The actual ordering key at a given level is the
 * concatenation of the partial ordering keys prior to and including
 * that level.
 *
 * For example, the ordering key for the WindowKey in position 2 of
 * the windowKeys list is the concatenation of the partial keys found
 * in positions 0 through 2. *
 * ---------------
 */
typedef struct Window
{
	Plan		plan;
	int			numPartCols;	/* number of partitioning columns */
	AttrNumber *partColIdx;		/* their indexes in the target list
								 * of the window's outer plan.  */
	Oid		   *partOperators;	/* equality operators */
	List       *windowKeys;		/* list of WindowKey nodes */
} Window;


/* ----------------
 *		unique node
 * ----------------
 */
typedef struct Unique
{
	Plan		plan;
	int			numCols;		/* number of columns to check for uniqueness */
	AttrNumber *uniqColIdx;		/* their indexes in the target list */
	Oid		   *uniqOperators;	/* equality operators to compare with */
} Unique;

/* ----------------
 *		hash build node
 * ----------------
 */
typedef struct Hash
{
	Plan		plan;
	bool		rescannable;            /* CDB: true => save rows for rescan */
	/* all other info is in the parent HashJoin node */
} Hash;

/* ----------------
 *		setop node
 * ----------------
 */
typedef enum SetOpCmd
{
	SETOPCMD_INTERSECT,
	SETOPCMD_INTERSECT_ALL,
	SETOPCMD_EXCEPT,
	SETOPCMD_EXCEPT_ALL
} SetOpCmd;

typedef struct SetOp
{
	Plan		plan;
	SetOpCmd	cmd;			/* what to do */
	int			numCols;		/* number of columns to check for
								 * duplicate-ness */
	AttrNumber *dupColIdx;		/* their indexes in the target list */
	Oid		   *dupOperators;	/* equality operators to compare with */
	AttrNumber	flagColIdx;		/* where is the flag column, if any */
} SetOp;

/* ----------------
 *		limit node
 *
 * Note: as of Postgres 8.2, the offset and count expressions are expected
 * to yield int8, rather than int4 as before.
 * ----------------
 */
typedef struct Limit
{
	Plan		plan;
	Node	   *limitOffset;	/* OFFSET parameter, or NULL if none */
	Node	   *limitCount;		/* COUNT parameter, or NULL if none */
} Limit;

/* -------------------------
 *		motion node structs
 * -------------------------
 */
typedef enum MotionType
{
	MOTIONTYPE_HASH,		/* Use hashing to select a segindex destination */
	MOTIONTYPE_FIXED,		/* Send tuples to a fixed set of segindexes */
	MOTIONTYPE_EXPLICIT		/* Send tuples to the segment explicitly specified in their segid column */
} MotionType;

/*
 * Motion Node
 *
 */
typedef struct Motion
{
	Plan		plan;

	MotionType  motionType;
	bool		sendSorted;			/* if true, output should be sorted */
	int			motionID;			/* required by AMS  */

	/* For Hash */
	List		*hashExpr;			/* list of hash expressions */
	List		*hashDataTypes;	    /* list of hash expr data type oids */

	/* Output segments */
	int 	  	numOutputSegs;		/* number of seg indexes in outputSegIdx array, 0 for broadcast */
	int 	 	*outputSegIdx; 	 	/* array of output segindexes */

	/* For Explicit */
	AttrNumber segidColIdx;			/* index of the segid column in the target list */

	/* The following field is only used when sendSorted == true */
	int			numSortCols;		/* number of sort key columns */
	AttrNumber	*sortColIdx;		/* their indexes in target list */
	Oid			*sortOperators;		/* OID of operators to sort them by */
	bool	   *nullsFirst;
} Motion;

/*
 * DML Node
 */
typedef struct DML
{
	Plan		plan;
	Index		scanrelid;		/* index into the range table */
	AttrNumber	oidColIdx;		/* index of table oid into the target list */
	AttrNumber	actionColIdx;	/* index of action column into the target list */
	AttrNumber	ctidColIdx;		/* index of ctid column into the target list */
	AttrNumber	tupleoidColIdx;	/* index of tuple oid column into the target list */

} DML;

/*
 * SplitUpdate Node
 *
 */
typedef struct SplitUpdate
{
	Plan		plan;
	AttrNumber	actionColIdx;		/* index of action column into the target list */
	AttrNumber	ctidColIdx;			/* index of ctid column into the target list */
	AttrNumber	tupleoidColIdx;		/* index of tuple oid column into the target list */
	List		*insertColIdx;		/* list of columns to INSERT into the target list */
	List		*deleteColIdx;		/* list of columns to DELETE into the target list */

} SplitUpdate;

/*
 * AssertOp Node
 *
 */
typedef struct AssertOp
{
	Plan 			plan;
	int				errcode;		/* SQL error code */
	List 			*errmessage;	/* error message */

} AssertOp;

/*
 * RowTrigger Node
 *
 */
typedef struct RowTrigger
{
	Plan		plan;
	Oid			relid;				/* OID of target relation */
	int 		eventFlags;			/* TriggerEvent bit flags (see trigger.h).*/
	List		*oldValuesColIdx;	/* list of old columns */
	List		*newValuesColIdx;	/* list of new columns */

} RowTrigger;

/*
 * Plan invalidation info
 *
 * We track the objects on which a PlannedStmt depends in two ways:
 * relations are recorded as a simple list of OIDs, and everything else
 * is represented as a list of PlanInvalItems.  A PlanInvalItem identifies
 * a system catalog entry by cache ID and tuple TID.
 */
typedef struct PlanInvalItem
{
	NodeTag		type;
	int			cacheId;		/* a syscache ID, see utils/syscache.h */
	ItemPointerData tupleId;	/* TID of the object's catalog tuple */
} PlanInvalItem;

/*
 * ----------------
 * PartitionSelector node
 *
 * PartitionSelector finds a set of leaf partition OIDs given the root table
 * OID and optionally selection predicates.
 *
 * It hides the logic of partition selection and propagation instead of
 * polluting the plan with it to make a plan look consistent and easy to
 * understand. It will be easy to locate where partition selection happens
 * in a plan.
 * ----------------
 */
typedef struct PartitionSelector
{
	Plan		plan;
	Oid 		relid;  				/* OID of target relation */
	int 		nLevels;				/* number of partition levels */
	int32 		scanId; 				/* id of the corresponding dynamic scan */
	int32		selectorId;				/* id of this partition selector */
	List		*levelEqExpressions;	/* equality expressions used for individual levels */
	List		*levelExpressions;  	/* predicates used for individual levels */
	Node		*residualPredicate; 	/* residual predicate (to be applied at the end) */
	Node		*propagationExpression; /* propagation expression */
	Node		*printablePredicate;	/* printable predicate (for explain purposes) */
	bool		staticSelection;    	/* static selection performed? */
	List		*staticPartOids;    	/* list of statically selected parts */
	List		*staticScanIds;     	/* scan ids used to propagate statically selected part oids */

} PartitionSelector;

#endif   /* PLANNODES_H */<|MERGE_RESOLUTION|>--- conflicted
+++ resolved
@@ -5,10 +5,7 @@
  *	  definitions for query plan nodes
  *
  *
-<<<<<<< HEAD
  * Portions Copyright (c) 2005-2008, Greenplum inc
-=======
->>>>>>> d13f41d2
  * Portions Copyright (c) 1996-2008, PostgreSQL Global Development Group
  * Portions Copyright (c) 1994, Regents of the University of California
  *
@@ -70,16 +67,12 @@
 
 	CmdType		commandType;	/* select|insert|update|delete */
 
-<<<<<<< HEAD
 	PlanGenerator	planGen;		/* optimizer generation */
 
-=======
->>>>>>> d13f41d2
 	bool		canSetTag;		/* do I set the command result tag? */
 
 	bool		transientPlan;	/* redo plan when TransactionXmin changes? */
 
-<<<<<<< HEAD
 	/* Field qdContext communicates memory context on the QD  from portal to
 	 * dispatch.
 	 *
@@ -90,8 +83,6 @@
 	 */
 	MemoryContext qdContext;
 
-=======
->>>>>>> d13f41d2
 	struct Plan *planTree;		/* tree of Plan nodes */
 
 	List	   *rtable;			/* list of RangeTblEntry nodes */
@@ -105,11 +96,8 @@
 
 	List	   *subplans;		/* Plan trees for SubPlan expressions */
 
-<<<<<<< HEAD
-=======
 	Bitmapset  *rewindPlanIDs;	/* indices of subplans that require REWIND */
 
->>>>>>> d13f41d2
 	/*
 	 * If the query has a returningList then the planner will store a list of
 	 * processed targetlists (one per result relation) here.  We must have a
@@ -122,7 +110,6 @@
 	 */
 	List	   *returningLists; /* list of lists of TargetEntry, or NIL */
 
-<<<<<<< HEAD
 	/*
 	 * If the resultRelation turns out to be the parent of an inheritance
 	 * tree, the planner will add all the child tables to the rtable and store
@@ -146,16 +133,13 @@
 	 */
 	List	   *numSelectorsPerScanId;
 
-=======
->>>>>>> d13f41d2
 	List	   *rowMarks;		/* a list of RowMarkClause's */
 
 	List	   *relationOids;	/* OIDs of relations the plan depends on */
 
-<<<<<<< HEAD
 	List	   *invalItems;		/* other dependencies, as PlanInvalItems */
 
-	int			nCrossLevelParams;		/* number of PARAM_EXEC Params used */
+	int			nParamExec;		/* number of PARAM_EXEC Params used */
 
 	int			nMotionNodes;	/* number of Motion nodes in plan */
 
@@ -171,7 +155,6 @@
 	uint64		query_mem;
 } PlannedStmt;
 
-
 /*
  * Fetch the Plan associated with a SubPlan node in a completed PlannedStmt.
  */
@@ -188,14 +171,6 @@
 	ListCell *cell = list_nth_cell(plannedstmt->subplans, subplan->plan_id-1);
 	cell->data.ptr_value = plan;
 }
-=======
-	int			nParamExec;		/* number of PARAM_EXEC Params used */
-} PlannedStmt;
-
-/* macro for fetching the Plan associated with a SubPlan node */
-#define exec_subplan_get_plan(plannedstmt, subplan) \
-	((Plan *) list_nth((plannedstmt)->subplans, (subplan)->plan_id - 1))
->>>>>>> d13f41d2
 
 
 /* ----------------
@@ -254,9 +229,6 @@
 	 */
 	Bitmapset  *extParam;
 	Bitmapset  *allParam;
-<<<<<<< HEAD
-
-	int			nParamExec;		/* Also in PlannedStmt */
 
 	/*
 	 * MPP needs to keep track of the characteristics of flow of output
@@ -310,8 +282,6 @@
 	 * How much memory (in KB) should be used to execute this plan node?
 	 */
 	uint64 operatorMemKB;
-=======
->>>>>>> d13f41d2
 } Plan;
 
 /* ----------------
@@ -842,11 +812,14 @@
  */
 typedef struct ShareInputScan
 {
-	Plan 		plan; /* The ShareInput */
+	Scan 		scan; /* The ShareInput */
 
 	ShareType 	share_type;
 	int 		share_id;
 	int 		driver_slice;   	/* slice id that will execute the underlying material/sort */
+	List	   *colnames;	/* output column names (string Value nodes) */
+	List	   *coltypes;	/* OID list of column type OIDs */
+	List	   *coltypmods; /* integer list of column typmods */
 } ShareInputScan;
 
 /* ----------------
@@ -1190,8 +1163,9 @@
  *
  * We track the objects on which a PlannedStmt depends in two ways:
  * relations are recorded as a simple list of OIDs, and everything else
- * is represented as a list of PlanInvalItems.  A PlanInvalItem identifies
- * a system catalog entry by cache ID and tuple TID.
+ * is represented as a list of PlanInvalItems.  A PlanInvalItem is designed
+ * to be used with the syscache invalidation mechanism, so it identifies a
+ * system catalog entry by cache ID and tuple TID.
  */
 typedef struct PlanInvalItem
 {
