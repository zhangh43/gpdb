--- conflicted
+++ resolved
@@ -775,16 +775,11 @@
 {
 	Join		join;
 	List	   *mergeclauses;		/* mergeclauses as expression trees */
-<<<<<<< HEAD
-	List	   *mergefamilies;		/* OID list of btree opfamilies */
-	List	   *mergestrategies;	/* integer list of btree strategies */
-	bool		unique_outer; /*CDB-OLAP true => outer is unique in merge key */
-=======
 	/* these are arrays, but have the same length as the mergeclauses list: */
 	Oid		   *mergeFamilies;		/* per-clause OIDs of btree opfamilies */
 	int		   *mergeStrategies;	/* per-clause ordering (ASC or DESC) */
 	bool	   *mergeNullsFirst;	/* per-clause nulls ordering */
->>>>>>> a191a169
+	bool		unique_outer; /*CDB-OLAP true => outer is unique in merge key */
 } MergeJoin;
 
 /* ----------------
@@ -877,7 +872,6 @@
 	Node	   *limitCount;		/* COUNT parameter, or NULL if none */
 	bool		noduplicates;   /* TRUE if sort should discard duplicates */
 
-<<<<<<< HEAD
 	/* Sort node can be shared */
 	ShareType 	share_type;
 	int 		share_id;
@@ -885,21 +879,6 @@
 	int         nsharer;        /* number of sharer */
 	int 		nsharer_xslice;					/* number of sharer cross slice */
 } Sort;
-=======
-/* ---------------
- *	 group node -
- *		Used for queries with GROUP BY (but no aggregates) specified.
- *		The input must be presorted according to the grouping columns.
- * ---------------
- */
-typedef struct Group
-{
-	Plan		plan;
-	int			numCols;		/* number of grouping columns */
-	AttrNumber *grpColIdx;		/* their indexes in the target list */
-	Oid		   *grpOperators;	/* equality operators to compare with */
-} Group;
->>>>>>> a191a169
 
 /* ---------------
  *		aggregate node
@@ -1030,11 +1009,12 @@
  */
 typedef struct Window
 {
-	Plan			plan;
-	int				numPartCols;	/* number of partitioning columns */
-	AttrNumber	   *partColIdx;		/* their indexes in the target list
-									   of the window's outer plan.  */
-	List	       *windowKeys;		/* list of WindowKey nodes */
+	Plan		plan;
+	int			numPartCols;	/* number of partitioning columns */
+	AttrNumber *partColIdx;		/* their indexes in the target list
+								 * of the window's outer plan.  */
+	Oid		   *partOperators;
+	List       *windowKeys;		/* list of WindowKey nodes */
 } Window;
 
 
