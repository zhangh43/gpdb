--- conflicted
+++ resolved
@@ -193,11 +193,7 @@
  * the older rand() function, which is often different from --- and
  * considerably inferior to --- random().
  */
-<<<<<<< HEAD
-#define MAX_RANDOM_VALUE  (0x7FFFFFFF)
-=======
 #define MAX_RANDOM_VALUE  PG_INT32_MAX
->>>>>>> ab93f90c
 
 /*
  * On PPC machines, decide whether to use the mutex hint bit in LWARX
@@ -322,9 +318,4 @@
  * Other debug #defines (documentation, anyone?)
  */
 /* #define HEAPDEBUGALL */
-<<<<<<< HEAD
-/* #define ACLDEBUG */
-/* #define RTDEBUG */
-=======
-/* #define ACLDEBUG */
->>>>>>> ab93f90c
+/* #define ACLDEBUG */