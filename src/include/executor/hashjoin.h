--- conflicted
+++ resolved
@@ -78,6 +78,36 @@
 #define HJTUPLE_OVERHEAD  MAXALIGN(sizeof(HashJoinTupleData))
 #define HJTUPLE_MINTUPLE(hjtup)  \
 	((MemTuple) ((char *) (hjtup) + HJTUPLE_OVERHEAD))
+
+/*
+ * If the outer relation's distribution is sufficiently nonuniform, we attempt
+ * to optimize the join by treating the hash values corresponding to the outer
+ * relation's MCVs specially.  Inner relation tuples matching these hash
+ * values go into the "skew" hashtable instead of the main hashtable, and
+ * outer relation tuples with these hash values are matched against that
+ * table instead of the main one.  Thus, tuples with these hash values are
+ * effectively handled as part of the first batch and will never go to disk.
+ * The skew hashtable is limited to SKEW_WORK_MEM_PERCENT of the total memory
+ * allowed for the join; while building the hashtables, we decrease the number
+ * of MCVs being specially treated if needed to stay under this limit.
+ *
+ * Note: you might wonder why we look at the outer relation stats for this,
+ * rather than the inner.  One reason is that the outer relation is typically
+ * bigger, so we get more I/O savings by optimizing for its most common values.
+ * Also, for similarly-sized relations, the planner prefers to put the more
+ * uniformly distributed relation on the inside, so we're more likely to find
+ * interesting skew in the outer relation.
+ */
+typedef struct HashSkewBucket
+{
+	uint32		hashvalue;		/* common hash value */
+	HashJoinTuple tuples;		/* linked list of inner-relation tuples */
+} HashSkewBucket;
+
+#define SKEW_BUCKET_OVERHEAD  MAXALIGN(sizeof(HashSkewBucket))
+#define INVALID_SKEW_BUCKET_NO	(-1)
+#define SKEW_WORK_MEM_PERCENT  2
+#define SKEW_MIN_OUTER_FRACTION  0.01
 
 
 /* Statistics collection workareas for EXPLAIN ANALYZE */
@@ -102,44 +132,11 @@
     int                     nbatchstats;    /* num of batchstats slots */
     int                     endedbatch;     /* index of last batch ended */
 
-<<<<<<< HEAD
     /* These statistics are cumulative over all nontrivial batches... */
     int                     nonemptybatches;    /* num of nontrivial batches */
     Size                    workmem_max;        /* work_mem high water mark */
     CdbExplain_Agg          chainlength;        /* hash chain length stats */
 } HashJoinTableStats;
-=======
-/*
- * If the outer relation's distribution is sufficiently nonuniform, we attempt
- * to optimize the join by treating the hash values corresponding to the outer
- * relation's MCVs specially.  Inner relation tuples matching these hash
- * values go into the "skew" hashtable instead of the main hashtable, and
- * outer relation tuples with these hash values are matched against that
- * table instead of the main one.  Thus, tuples with these hash values are
- * effectively handled as part of the first batch and will never go to disk.
- * The skew hashtable is limited to SKEW_WORK_MEM_PERCENT of the total memory
- * allowed for the join; while building the hashtables, we decrease the number
- * of MCVs being specially treated if needed to stay under this limit.
- *
- * Note: you might wonder why we look at the outer relation stats for this,
- * rather than the inner.  One reason is that the outer relation is typically
- * bigger, so we get more I/O savings by optimizing for its most common values.
- * Also, for similarly-sized relations, the planner prefers to put the more
- * uniformly distributed relation on the inside, so we're more likely to find
- * interesting skew in the outer relation.
- */
-typedef struct HashSkewBucket
-{
-	uint32		hashvalue;		/* common hash value */
-	HashJoinTuple tuples;		/* linked list of inner-relation tuples */
-} HashSkewBucket;
-
-#define SKEW_BUCKET_OVERHEAD  MAXALIGN(sizeof(HashSkewBucket))
-#define INVALID_SKEW_BUCKET_NO	(-1)
-#define SKEW_WORK_MEM_PERCENT  2
-#define SKEW_MIN_OUTER_FRACTION  0.01
-
->>>>>>> 4d53a2f9
 
 
 /*
