/*-------------------------------------------------------------------------
 *
 * array.h
 *	  Declarations for Postgres arrays.
 *
 * A standard varlena array has the following internal structure:
 *	  <vl_len_>		- standard varlena header word
 *	  <ndim>		- number of dimensions of the array
 *	  <dataoffset>	- offset to stored data, or 0 if no nulls bitmap
 *	  <elemtype>	- element type OID
 *	  <dimensions>	- length of each array axis (C array of int)
 *	  <lower bnds>	- lower boundary of each dimension (C array of int)
 *	  <null bitmap> - bitmap showing locations of nulls (OPTIONAL)
 *	  <actual data> - whatever is the stored data
 *
 * The <dimensions> and <lower bnds> arrays each have ndim elements.
 *
 * The <null bitmap> may be omitted if the array contains no NULL elements.
 * If it is absent, the <dataoffset> field is zero and the offset to the
 * stored data must be computed on-the-fly.  If the bitmap is present,
 * <dataoffset> is nonzero and is equal to the offset from the array start
 * to the first data element (including any alignment padding).  The bitmap
 * follows the same conventions as tuple null bitmaps, ie, a 1 indicates
 * a non-null entry and the LSB of each bitmap byte is used first.
 *
 * The actual data starts on a MAXALIGN boundary.  Individual items in the
 * array are aligned as specified by the array element type.  They are
 * stored in row-major order (last subscript varies most rapidly).
 *
 * NOTE: it is important that array elements of toastable datatypes NOT be
 * toasted, since the tupletoaster won't know they are there.  (We could
 * support compressed toasted items; only out-of-line items are dangerous.
 * However, it seems preferable to store such items uncompressed and allow
 * the toaster to compress the whole array as one input.)
 *
 *
 * The OIDVECTOR and INT2VECTOR datatypes are storage-compatible with
 * generic arrays, but they support only one-dimensional arrays with no
 * nulls (and no null bitmap).
 *
 * There are also some "fixed-length array" datatypes, such as NAME and
 * POINT.  These are simply a sequence of a fixed number of items each
 * of a fixed-length datatype, with no overhead; the item size must be
 * a multiple of its alignment requirement, because we do no padding.
 * We support subscripting on these types, but array_in() and array_out()
 * only work with varlena arrays.
 *
 *
<<<<<<< HEAD
 * Portions Copyright (c) 1996-2009, PostgreSQL Global Development Group
=======
 * Portions Copyright (c) 1996-2007, PostgreSQL Global Development Group
>>>>>>> 29dccf5f
 * Portions Copyright (c) 1994, Regents of the University of California
 *
 * $PostgreSQL: pgsql/src/include/utils/array.h,v 1.62 2007/01/05 22:19:58 momjian Exp $
 *
 *-------------------------------------------------------------------------
 */
#ifndef ARRAY_H
#define ARRAY_H

#include "fmgr.h"

/*
 * Arrays are varlena objects, so must meet the varlena convention that
 * the first int32 of the object contains the total object size in bytes.
 * Be sure to use VARSIZE() and SET_VARSIZE() to access it, though!
 *
 * CAUTION: if you change the header for ordinary arrays you will also
 * need to change the headers for oidvector and int2vector!
 */
typedef struct ArrayType
{
	int32		vl_len_;		/* varlena header (do not touch directly!) */
	int			ndim;			/* # of dimensions */
	int32		dataoffset;		/* offset to data, or 0 if no bitmap */
	Oid			elemtype;		/* element type OID */
} ArrayType;

/*
 * working state for accumArrayResult() and friends
 */
typedef struct ArrayBuildState
{
	MemoryContext mcontext;		/* where all the temp stuff is kept */
	Datum	   *dvalues;		/* array of accumulated Datums */
	bool	   *dnulls;			/* array of is-null flags for Datums */
	int			alen;			/* allocated length of above arrays */
	int			nelems;			/* number of valid entries in above arrays */
	Oid			element_type;	/* data type of the Datums */
	int16		typlen;			/* needed info about datatype */
	bool		typbyval;
	char		typalign;
} ArrayBuildState;

/*
 * structure to cache type metadata needed for array manipulation
 */
typedef struct ArrayMetaState
{
	Oid			element_type;
	int16		typlen;
	bool		typbyval;
	char		typalign;
	char		typdelim;
	Oid			typioparam;
	Oid			typiofunc;
	FmgrInfo	proc;
} ArrayMetaState;

/*
 * private state needed by array_map (here because caller must provide it)
 */
typedef struct ArrayMapState
{
	ArrayMetaState inp_extra;
	ArrayMetaState ret_extra;
} ArrayMapState;

/*
 * fmgr macros for array objects
 */
#define DatumGetArrayTypeP(X)		  ((ArrayType *) PG_DETOAST_DATUM(X))
#define DatumGetArrayTypePCopy(X)	  ((ArrayType *) PG_DETOAST_DATUM_COPY(X))
#define PG_GETARG_ARRAYTYPE_P(n)	  DatumGetArrayTypeP(PG_GETARG_DATUM(n))
#define PG_GETARG_ARRAYTYPE_P_COPY(n) DatumGetArrayTypePCopy(PG_GETARG_DATUM(n))
#define PG_RETURN_ARRAYTYPE_P(x)	  PG_RETURN_POINTER(x)

/*
 * Access macros for array header fields.
 *
 * ARR_DIMS returns a pointer to an array of array dimensions (number of
 * elements along the various array axes).
 *
 * ARR_LBOUND returns a pointer to an array of array lower bounds.
 *
 * That is: if the third axis of an array has elements 5 through 8, then
 * ARR_DIMS(a)[2] == 4 and ARR_LBOUND(a)[2] == 5.
 *
 * Unlike C, the default lower bound is 1.
 */
#define ARR_SIZE(a)				VARSIZE(a)
#define ARR_NDIM(a)				((a)->ndim)
#define ARR_HASNULL(a)			((a)->dataoffset != 0)
#define ARR_ELEMTYPE(a)			((a)->elemtype)

#define ARR_DIMS(a) \
		((int *) (((char *) (a)) + sizeof(ArrayType)))
#define ARR_LBOUND(a) \
		((int *) (((char *) (a)) + sizeof(ArrayType) + \
				  sizeof(int) * ARR_NDIM(a)))

#define ARR_NULLBITMAP(a) \
		(ARR_HASNULL(a) ? \
		 (bits8 *) (((char *) (a)) + sizeof(ArrayType) + \
					2 * sizeof(int) * ARR_NDIM(a)) \
		 : (bits8 *) NULL)

/*
 * The total array header size (in bytes) for an array with the specified
 * number of dimensions and total number of items.
 */
#define ARR_OVERHEAD_NONULLS(ndims) \
		MAXALIGN(sizeof(ArrayType) + 2 * sizeof(int) * (ndims))
#define ARR_OVERHEAD_WITHNULLS(ndims, nitems) \
		MAXALIGN(sizeof(ArrayType) + 2 * sizeof(int) * (ndims) + \
				 ((nitems) + 7) / 8)

#define ARR_DATA_OFFSET(a) \
		(ARR_HASNULL(a) ? (a)->dataoffset : ARR_OVERHEAD_NONULLS(ARR_NDIM(a)))

/*
 * Returns a pointer to the actual array data.
 */
#define ARR_DATA_PTR(a) \
		(((char *) (a)) + ARR_DATA_OFFSET(a))


/*
 * GUC parameter
 */
extern bool Array_nulls;

/*
 * prototypes for functions defined in arrayfuncs.c
 */
extern Datum array_in(PG_FUNCTION_ARGS);
extern Datum array_out(PG_FUNCTION_ARGS);
extern Datum array_recv(PG_FUNCTION_ARGS);
extern Datum array_send(PG_FUNCTION_ARGS);
extern Datum array_eq(PG_FUNCTION_ARGS);
extern Datum array_ne(PG_FUNCTION_ARGS);
extern Datum array_lt(PG_FUNCTION_ARGS);
extern Datum array_gt(PG_FUNCTION_ARGS);
extern Datum array_le(PG_FUNCTION_ARGS);
extern Datum array_ge(PG_FUNCTION_ARGS);
extern Datum btarraycmp(PG_FUNCTION_ARGS);
extern Datum arrayoverlap(PG_FUNCTION_ARGS);
extern Datum arraycontains(PG_FUNCTION_ARGS);
extern Datum arraycontained(PG_FUNCTION_ARGS);
extern Datum array_ndims(PG_FUNCTION_ARGS);
extern Datum array_dims(PG_FUNCTION_ARGS);
extern Datum array_lower(PG_FUNCTION_ARGS);
extern Datum array_upper(PG_FUNCTION_ARGS);
extern Datum array_length(PG_FUNCTION_ARGS);
extern Datum array_type_coerce(PG_FUNCTION_ARGS);
extern Datum array_type_length_coerce(PG_FUNCTION_ARGS);
extern Datum array_length_coerce(PG_FUNCTION_ARGS);
extern Datum array_larger(PG_FUNCTION_ARGS);
extern Datum array_smaller(PG_FUNCTION_ARGS);
extern Datum generate_subscripts(PG_FUNCTION_ARGS);
extern Datum generate_subscripts_nodir(PG_FUNCTION_ARGS);
extern Datum array_fill(PG_FUNCTION_ARGS);
extern Datum array_fill_with_lower_bounds(PG_FUNCTION_ARGS);
extern Datum unnest(PG_FUNCTION_ARGS);

extern Datum array_ref(ArrayType *array, int nSubscripts, int *indx,
		  int arraytyplen, int elmlen, bool elmbyval, char elmalign,
		  bool *isNull);
extern ArrayType *array_set(ArrayType *array, int nSubscripts, int *indx,
		  Datum dataValue, bool isNull,
		  int arraytyplen, int elmlen, bool elmbyval, char elmalign);
extern ArrayType *array_get_slice(ArrayType *array, int nSubscripts,
				int *upperIndx, int *lowerIndx,
				int arraytyplen, int elmlen, bool elmbyval, char elmalign);
extern ArrayType *array_set_slice(ArrayType *array, int nSubscripts,
				int *upperIndx, int *lowerIndx,
				ArrayType *srcArray, bool isNull,
				int arraytyplen, int elmlen, bool elmbyval, char elmalign);

extern Datum array_map(FunctionCallInfo fcinfo, Oid inpType, Oid retType,
		  ArrayMapState *amstate);

extern void array_bitmap_copy(bits8 *destbitmap, int destoffset,
				  const bits8 *srcbitmap, int srcoffset,
				  int nitems);

extern ArrayType *construct_array(Datum *elems, int nelems,
				Oid elmtype,
				int elmlen, bool elmbyval, char elmalign);
extern ArrayType *construct_md_array(Datum *elems,
				   bool *nulls,
				   int ndims,
				   int *dims,
				   int *lbs,
				   Oid elmtype, int elmlen, bool elmbyval, char elmalign);
extern ArrayType *construct_empty_array(Oid elmtype);
extern void deconstruct_array(ArrayType *array,
				  Oid elmtype,
				  int elmlen, bool elmbyval, char elmalign,
				  Datum **elemsp, bool **nullsp, int *nelemsp);
extern ArrayBuildState *accumArrayResult(ArrayBuildState *astate,
				 Datum dvalue, bool disnull,
				 Oid element_type,
				 MemoryContext rcontext);
extern Datum makeArrayResult(ArrayBuildState *astate,
				MemoryContext rcontext);
extern Datum makeMdArrayResult(ArrayBuildState *astate, int ndims,
				  int *dims, int *lbs, MemoryContext rcontext, bool release);

/*
 * prototypes for functions defined in arrayutils.c
 */

extern int	ArrayGetOffset(int n, const int *dim, const int *lb, const int *indx);
extern int	ArrayGetOffset0(int n, const int *tup, const int *scale);
extern int	ArrayGetNItems(int ndim, const int *dims);
extern void mda_get_range(int n, int *span, const int *st, const int *endp);
extern void mda_get_prod(int n, const int *range, int *prod);
extern void mda_get_offset_values(int n, int *dist, const int *prod, const int *span);
extern int	mda_next_tuple(int n, int *curr, const int *span);
extern int32 *ArrayGetIntegerTypmods(ArrayType *arr, int *n);

/*
 * prototypes for functions defined in array_userfuncs.c
 */
extern Datum array_push(PG_FUNCTION_ARGS);
extern Datum array_cat(PG_FUNCTION_ARGS);

extern ArrayType *create_singleton_array(FunctionCallInfo fcinfo,
					   Oid element_type,
					   Datum element,
					   int ndims);

extern Datum array_agg_transfn(PG_FUNCTION_ARGS);
extern Datum array_agg_finalfn(PG_FUNCTION_ARGS);

/* MPP Additions: */
extern Datum array_int4_add(PG_FUNCTION_ARGS);

#endif   /* ARRAY_H */<|MERGE_RESOLUTION|>--- conflicted
+++ resolved
@@ -46,11 +46,7 @@
  * only work with varlena arrays.
  *
  *
-<<<<<<< HEAD
  * Portions Copyright (c) 1996-2009, PostgreSQL Global Development Group
-=======
- * Portions Copyright (c) 1996-2007, PostgreSQL Global Development Group
->>>>>>> 29dccf5f
  * Portions Copyright (c) 1994, Regents of the University of California
  *
  * $PostgreSQL: pgsql/src/include/utils/array.h,v 1.62 2007/01/05 22:19:58 momjian Exp $
