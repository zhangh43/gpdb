--- conflicted
+++ resolved
@@ -11,12 +11,6 @@
  *
  *-------------------------------------------------------------------------
  */
-<<<<<<< HEAD
-extern void tarCreateHeader(char *h, const char *filename, const char *linktarget,
-				pgoff_t size, mode_t mode, uid_t uid, gid_t gid, time_t mtime);
-extern uint64 read_tar_number(const char *s, int len);
-=======
-
 enum tarError
 {
 	TAR_OK = 0,
@@ -25,5 +19,5 @@
 };
 
 extern enum tarError tarCreateHeader(char *h, const char *filename, const char *linktarget, size_t size, mode_t mode, uid_t uid, gid_t gid, time_t mtime);
->>>>>>> ab93f90c
-extern int	tarChecksum(char *header);+extern int	tarChecksum(char *header);
+extern uint64 read_tar_number(const char *s, int len);