--- conflicted
+++ resolved
@@ -22,9 +22,14 @@
 
 /*
  * Name of major-version-specific tablespace subdirectories
+ *
+ * In PostgreSQL, this is called just TABLESPACE_VERSION_DIRECTORY..
+ * This constant has been renamed so that we catch and know to modify all
+ * upstream uses of TABLESPACE_VERSION_DIRECTORY.
  */
-#define TABLESPACE_VERSION_DIRECTORY	"PG_" PG_MAJORVERSION "_" \
+#define GP_TABLESPACE_VERSION_DIRECTORY	"GPDB_" GP_MAJORVERSION "_" \
 									CppAsString2(CATALOG_VERSION_NO)
+
 
 /* Characters to allow for an OID in a relation path */
 #define OIDCHARS		10		/* max chars printed by %u */
@@ -94,11 +99,7 @@
 #define relpath(rnode, forknum) \
 	relpathbackend((rnode).node, (rnode).backend, forknum)
 
-<<<<<<< HEAD
 #define aorelpath(rnode, segno) \
 		aorelpathbackend((rnode).node, (rnode).backend, (segno))
 
-#endif   /* RELPATH_H */
-=======
-#endif							/* RELPATH_H */
->>>>>>> 9e1c9f95
+#endif							/* RELPATH_H */