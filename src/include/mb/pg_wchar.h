--- conflicted
+++ resolved
@@ -436,14 +436,8 @@
 
 extern char *pg_client_to_server(const char *s, int len);
 extern char *pg_server_to_client(const char *s, int len);
-<<<<<<< HEAD
 extern char *pg_custom_to_server(const char *s, int len, int src_encoding, void *cep); /* Obsolete? */
 extern char *pg_server_to_custom(const char *s, int len, int dest_encoding, void *cep); /* Obsolete? */
-
-extern char *pg_client_to_server(const char *s, int len);
-extern char *pg_server_to_client(const char *s, int len);
-=======
->>>>>>> a4bebdd9
 extern char *pg_any_to_server(const char *s, int len, int encoding);
 extern char *pg_server_to_any(const char *s, int len, int encoding);
 
