--- conflicted
+++ resolved
@@ -7,10 +7,7 @@
  *	  pg_shadow and pg_group are now publicly accessible views on pg_authid.
  *
  *
-<<<<<<< HEAD
  * Copyright (c) 2006-2010, Greenplum inc.
-=======
->>>>>>> d13f41d2
  * Portions Copyright (c) 1996-2008, PostgreSQL Global Development Group
  * Portions Copyright (c) 1994, Regents of the University of California
  *
