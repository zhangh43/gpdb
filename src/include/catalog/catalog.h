/*-------------------------------------------------------------------------
 *
 * catalog.h
 *	  prototypes for functions in backend/catalog/catalog.c
 *
 *
 * Portions Copyright (c) 1996-2013, PostgreSQL Global Development Group
 * Portions Copyright (c) 1994, Regents of the University of California
 *
 * src/include/catalog/catalog.h
 *
 *-------------------------------------------------------------------------
 */
#ifndef CATALOG_H
#define CATALOG_H

#include "catalog/pg_class.h"
#include "storage/relfilenode.h"
#include "utils/relcache.h"

<<<<<<< HEAD
#include "catalog/oid_dispatch.h"

#define OIDCHARS		10		/* max chars printed by %u */
/*
 * In PostgreSQL, this is called just TABLESPACE_VERSION_DIRECTORY. But in 
 * GPDB, you should use tablespace_version_directory() function instead.
 * This constant has been renamed so that we catch and know to modify all
 * upstream uses of TABLESPACE_VERSION_DIRECTORY.
 */
#define GP_TABLESPACE_VERSION_DIRECTORY	"GPDB_" GP_MAJORVERSION "_" \
									CppAsString2(CATALOG_VERSION_NO)

extern const char *forkNames[];
=======
>>>>>>> e472b921
extern ForkNumber forkname_to_number(char *forkName);

extern char *GetDatabasePath(Oid dbNode, Oid spcNode);

<<<<<<< HEAD
extern void reldir_and_filename(RelFileNode rnode, BackendId backend, ForkNumber forknum,
					char **dir, char **filename);
extern char *aorelpathbackend(RelFileNode node, BackendId backend, int32 segno);

/* First argument is a RelFileNodeBackend */
#define relpath(rnode, forknum) \
		relpathbackend((rnode).node, (rnode).backend, (forknum))

/* First argument is a RelFileNode */
#define relpathperm(rnode, forknum) \
		relpathbackend((rnode), InvalidBackendId, (forknum))
=======
>>>>>>> e472b921

#define aorelpath(rnode, segno) \
		aorelpathbackend((rnode).node, (rnode).backend, (segno))

extern bool IsSystemRelation(Relation relation);
extern bool IsToastRelation(Relation relation);

extern bool IsSystemClass(Form_pg_class reltuple);
extern bool IsToastClass(Form_pg_class reltuple);

extern bool IsSystemNamespace(Oid namespaceId);
extern bool IsToastNamespace(Oid namespaceId);
extern bool IsAoSegmentNamespace(Oid namespaceId);

extern bool IsReservedName(const char *name);
extern char* GetReservedPrefix(const char *name);

extern bool IsSharedRelation(Oid relationId);

extern Oid GetNewOid(Relation relation);
extern Oid GetNewOidWithIndex(Relation relation, Oid indexId,
				   AttrNumber oidcolumn);
extern Oid GetNewRelFileNode(Oid reltablespace, Relation pg_class,
				  char relpersistence);

const char *tablespace_version_directory(void);

#endif   /* CATALOG_H */<|MERGE_RESOLUTION|>--- conflicted
+++ resolved
@@ -18,43 +18,9 @@
 #include "storage/relfilenode.h"
 #include "utils/relcache.h"
 
-<<<<<<< HEAD
-#include "catalog/oid_dispatch.h"
-
-#define OIDCHARS		10		/* max chars printed by %u */
-/*
- * In PostgreSQL, this is called just TABLESPACE_VERSION_DIRECTORY. But in 
- * GPDB, you should use tablespace_version_directory() function instead.
- * This constant has been renamed so that we catch and know to modify all
- * upstream uses of TABLESPACE_VERSION_DIRECTORY.
- */
-#define GP_TABLESPACE_VERSION_DIRECTORY	"GPDB_" GP_MAJORVERSION "_" \
-									CppAsString2(CATALOG_VERSION_NO)
-
-extern const char *forkNames[];
-=======
->>>>>>> e472b921
 extern ForkNumber forkname_to_number(char *forkName);
 
 extern char *GetDatabasePath(Oid dbNode, Oid spcNode);
-
-<<<<<<< HEAD
-extern void reldir_and_filename(RelFileNode rnode, BackendId backend, ForkNumber forknum,
-					char **dir, char **filename);
-extern char *aorelpathbackend(RelFileNode node, BackendId backend, int32 segno);
-
-/* First argument is a RelFileNodeBackend */
-#define relpath(rnode, forknum) \
-		relpathbackend((rnode).node, (rnode).backend, (forknum))
-
-/* First argument is a RelFileNode */
-#define relpathperm(rnode, forknum) \
-		relpathbackend((rnode), InvalidBackendId, (forknum))
-=======
->>>>>>> e472b921
-
-#define aorelpath(rnode, segno) \
-		aorelpathbackend((rnode).node, (rnode).backend, (segno))
 
 extern bool IsSystemRelation(Relation relation);
 extern bool IsToastRelation(Relation relation);
@@ -77,6 +43,4 @@
 extern Oid GetNewRelFileNode(Oid reltablespace, Relation pg_class,
 				  char relpersistence);
 
-const char *tablespace_version_directory(void);
-
 #endif   /* CATALOG_H */