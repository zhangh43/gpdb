--- conflicted
+++ resolved
@@ -34,11 +34,7 @@
  * database contents or layout, such as altering tuple headers.
  *
  *
-<<<<<<< HEAD
  * Portions Copyright (c) 1996-2009, PostgreSQL Global Development Group
-=======
- * Portions Copyright (c) 1996-2008, PostgreSQL Global Development Group
->>>>>>> d13f41d2
  * Portions Copyright (c) 1994, Regents of the University of California
  *
  * $PostgreSQL: pgsql/src/include/catalog/catversion.h,v 1.441 2008/01/01 19:45:56 momjian Exp $
@@ -59,12 +55,7 @@
  * catalog versions from Greenplum.
  */
 
-<<<<<<< HEAD
 /*							3yyymmddN */
-#define CATALOG_VERSION_NO	301604129
-=======
-/*							yyyymmddN */
-#define CATALOG_VERSION_NO	200711281
->>>>>>> d13f41d2
+#define CATALOG_VERSION_NO	301605129
 
 #endif