/*-------------------------------------------------------------------------
 *
 * pg_statistic.h
 *	  definition of the system "statistic" relation (pg_statistic)
 *	  along with the relation's initial contents.
 *
 *
<<<<<<< HEAD
 * Copyright (c) 2006-2010, Greenplum inc.
 * Portions Copyright (c) 1996-2009, PostgreSQL Global Development Group
=======
 * Portions Copyright (c) 1996-2008, PostgreSQL Global Development Group
>>>>>>> d13f41d2
 * Portions Copyright (c) 1994, Regents of the University of California
 *
 * $PostgreSQL: pgsql/src/include/catalog/pg_statistic.h,v 1.34 2008/01/01 19:45:57 momjian Exp $
 *
 * NOTES
 *	  the genbki.sh script reads this file and generates .bki
 *	  information from the DATA() statements.
 *
 *-------------------------------------------------------------------------
 */
#ifndef PG_STATISTIC_H
#define PG_STATISTIC_H

#include "catalog/genbki.h"

/*
 * Keep C compiler happy with anyarray, below.	This will need to go elsewhere
 * if we ever use anyarray for more than pg_statistic.
 */
typedef struct varlena anyarray;

/* TIDYCAT_BEGINFAKEDEF

   CREATE TABLE pg_statistic
   with (camelcase=Statistic, oid=false, relid=2619, toast_oid=2840, toast_index=2841, content=SEGMENT_LOCAL)
   (
   starelid     oid, 
   staattnum    smallint, 
   stanullfrac  real, 
   stawidth     integer, 
   stadistinct  real, 
   stakind1     smallint, 
   stakind2     smallint, 
   stakind3     smallint, 
   stakind4     smallint, 
   staop1       oid, 
   staop2       oid, 
   staop3       oid, 
   staop4       oid, 
   stanumbers1  real[], 
   stanumbers2  real[], 
   stanumbers3  real[], 
   stanumbers4  real[], 
   stavalues1   text, 
   stavalues2   text, 
   stavalues3   text, 
   stavalues4   text
   );

   create unique index on pg_statistic(starelid, staattnum) with (indexid=2696, CamelCase=StatisticRelidAttnum, syscacheid=STATRELATT, syscache_nbuckets=1024);

   alter table pg_statistic add fk starelid on pg_attribute(attrelid);
   alter table pg_statistic add fk staop1 on pg_operator(oid);
   alter table pg_statistic add fk staop2 on pg_operator(oid);
   alter table pg_statistic add fk staop3 on pg_operator(oid);
   alter table pg_statistic add fk staop4 on pg_operator(oid);

   TIDYCAT_ENDFAKEDEF
*/

/* ----------------
 *		pg_statistic definition.  cpp turns this into
 *		typedef struct FormData_pg_statistic
 * ----------------
 */
#define StatisticRelationId  2619

CATALOG(pg_statistic,2619) BKI_WITHOUT_OIDS
{
	/* These fields form the unique key for the entry: */
	Oid			starelid;		/* relation containing attribute */
	int2		staattnum;		/* attribute (column) stats are for */

	/* the fraction of the column's entries that are NULL: */
	float4		stanullfrac;

	/*
	 * stawidth is the average width in bytes of non-null entries.	For
	 * fixed-width datatypes this is of course the same as the typlen, but for
	 * var-width types it is more useful.  Note that this is the average width
	 * of the data as actually stored, post-TOASTing (eg, for a
	 * moved-out-of-line value, only the size of the pointer object is
	 * counted).  This is the appropriate definition for the primary use of
	 * the statistic, which is to estimate sizes of in-memory hash tables of
	 * tuples.
	 */
	int4		stawidth;

	/* ----------------
	 * stadistinct indicates the (approximate) number of distinct non-null
	 * data values in the column.  The interpretation is:
	 *		0		unknown or not computed
	 *		> 0		actual number of distinct values
	 *		< 0		negative of multiplier for number of rows
	 * The special negative case allows us to cope with columns that are
	 * unique (stadistinct = -1) or nearly so (for example, a column in
	 * which values appear about twice on the average could be represented
	 * by stadistinct = -0.5).	Because the number-of-rows statistic in
	 * pg_class may be updated more frequently than pg_statistic is, it's
	 * important to be able to describe such situations as a multiple of
	 * the number of rows, rather than a fixed number of distinct values.
	 * But in other cases a fixed number is correct (eg, a boolean column).
	 * ----------------
	 */
	float4		stadistinct;

	/* ----------------
	 * To allow keeping statistics on different kinds of datatypes,
	 * we do not hard-wire any particular meaning for the remaining
	 * statistical fields.	Instead, we provide several "slots" in which
	 * statistical data can be placed.	Each slot includes:
	 *		kind			integer code identifying kind of data
	 *		op				OID of associated operator, if needed
	 *		numbers			float4 array (for statistical values)
	 *		values			anyarray (for representations of data values)
	 * The ID and operator fields are never NULL; they are zeroes in an
	 * unused slot.  The numbers and values fields are NULL in an unused
	 * slot, and might also be NULL in a used slot if the slot kind has
	 * no need for one or the other.
	 * ----------------
	 */

	int2		stakind1;
	int2		stakind2;
	int2		stakind3;
	int2		stakind4;

	Oid			staop1;
	Oid			staop2;
	Oid			staop3;
	Oid			staop4;

	/*
	 * THE REST OF THESE ARE VARIABLE LENGTH FIELDS, and may even be absent
	 * (NULL). They cannot be accessed as C struct entries; you have to use
	 * the full field access machinery (heap_getattr) for them.  We declare
	 * them here for the catalog machinery.
	 */

	float4		stanumbers1[1];
	float4		stanumbers2[1];
	float4		stanumbers3[1];
	float4		stanumbers4[1];

	/*
	 * Values in these arrays are values of the column's data type.  We
	 * presently have to cheat quite a bit to allow polymorphic arrays of this
	 * kind, but perhaps someday it'll be a less bogus facility.
	 */
	anyarray	stavalues1;
	anyarray	stavalues2;
	anyarray	stavalues3;
	anyarray	stavalues4;
} FormData_pg_statistic;

#define STATISTIC_NUM_SLOTS  4

/* ----------------
 *		Form_pg_statistic corresponds to a pointer to a tuple with
 *		the format of pg_statistic relation.
 * ----------------
 */
typedef FormData_pg_statistic *Form_pg_statistic;

/* ----------------
 *		compiler constants for pg_statistic
 * ----------------
 */
#define Natts_pg_statistic				21
#define Anum_pg_statistic_starelid		1
#define Anum_pg_statistic_staattnum		2
#define Anum_pg_statistic_stanullfrac	3
#define Anum_pg_statistic_stawidth		4
#define Anum_pg_statistic_stadistinct	5
#define Anum_pg_statistic_stakind1		6
#define Anum_pg_statistic_stakind2		7
#define Anum_pg_statistic_stakind3		8
#define Anum_pg_statistic_stakind4		9
#define Anum_pg_statistic_staop1		10
#define Anum_pg_statistic_staop2		11
#define Anum_pg_statistic_staop3		12
#define Anum_pg_statistic_staop4		13
#define Anum_pg_statistic_stanumbers1	14
#define Anum_pg_statistic_stanumbers2	15
#define Anum_pg_statistic_stanumbers3	16
#define Anum_pg_statistic_stanumbers4	17
#define Anum_pg_statistic_stavalues1	18
#define Anum_pg_statistic_stavalues2	19
#define Anum_pg_statistic_stavalues3	20
#define Anum_pg_statistic_stavalues4	21

/*
 * Currently, three statistical slot "kinds" are defined: most common values,
 * histogram, and correlation.	Additional "kinds" will probably appear in
 * future to help cope with non-scalar datatypes.  Also, custom data types
 * can define their own "kind" codes by mutual agreement between a custom
 * typanalyze routine and the selectivity estimation functions of the type's
 * operators.
 *
 * Code reading the pg_statistic relation should not assume that a particular
 * data "kind" will appear in any particular slot.	Instead, search the
 * stakind fields to see if the desired data is available.	(The standard
 * function get_attstatsslot() may be used for this.)
 */

/*
 * The present allocation of "kind" codes is:
 *
 *	1-99:		reserved for assignment by the core PostgreSQL project
 *				(values in this range will be documented in this file)
 *	100-199:	reserved for assignment by the PostGIS project
 *				(values to be documented in PostGIS documentation)
 *	200-299:	reserved for assignment by the ESRI ST_Geometry project
 *				(values to be documented in ESRI ST_Geometry documentation)
 *	300-9999:	reserved for future public assignments
 *
 * For private use you may choose a "kind" code at random in the range
 * 10000-30000.  However, for code that is to be widely disseminated it is
 * better to obtain a publicly defined "kind" code by request from the
 * PostgreSQL Global Development Group.
 */

/*
 * In a "most common values" slot, staop is the OID of the "=" operator
 * used to decide whether values are the same or not.  stavalues contains
 * the K most common non-null values appearing in the column, and stanumbers
 * contains their frequencies (fractions of total row count).  The values
 * shall be ordered in decreasing frequency.  Note that since the arrays are
 * variable-size, K may be chosen by the statistics collector.	Values should
 * not appear in MCV unless they have been observed to occur more than once;
 * a unique column will have no MCV slot.
 */
#define STATISTIC_KIND_MCV	1

/*
 * A "histogram" slot describes the distribution of scalar data.  staop is
 * the OID of the "<" operator that describes the sort ordering.  (In theory,
 * more than one histogram could appear, if a datatype has more than one
 * useful sort operator.)  stavalues contains M (>=2) non-null values that
 * divide the non-null column data values into M-1 bins of approximately equal
 * population.	The first stavalues item is the MIN and the last is the MAX.
 * stanumbers is not used and should be NULL.  IMPORTANT POINT: if an MCV
 * slot is also provided, then the histogram describes the data distribution
 * *after removing the values listed in MCV* (thus, it's a "compressed
 * histogram" in the technical parlance).  This allows a more accurate
 * representation of the distribution of a column with some very-common
 * values.	In a column with only a few distinct values, it's possible that
 * the MCV list describes the entire data population; in this case the
 * histogram reduces to empty and should be omitted.
 */
#define STATISTIC_KIND_HISTOGRAM  2

/*
 * A "correlation" slot describes the correlation between the physical order
 * of table tuples and the ordering of data values of this column, as seen
 * by the "<" operator identified by staop.  (As with the histogram, more
 * than one entry could theoretically appear.)	stavalues is not used and
 * should be NULL.	stanumbers contains a single entry, the correlation
 * coefficient between the sequence of data values and the sequence of
 * their actual tuple positions.  The coefficient ranges from +1 to -1.
 */
#define STATISTIC_KIND_CORRELATION	3


/* TIDYCAT_BEGINFAKEDEF

   CREATE TABLE pg_stat_last_operation
   with (camelcase=StatLastOp, oid=false, relid=6052, content=MASTER_ONLY)
   (
   classid        oid, 
   objid          oid, 
   staactionname  name, 
   stasysid       oid, 
   stausename     name, 
   stasubtype     text, 
   statime        timestamp with time zone
   );

   create index on pg_stat_last_operation(classid, objid) with (indexid=6053, CamelCase=StatLastOpClassidObjid);
   create unique index on pg_stat_last_operation(classid, objid, staactionname) with (indexid=6054, CamelCase=StatLastOpClassidObjidStaactionname);

   alter table pg_stat_last_operation add fk classid on pg_class(oid);
   alter table pg_stat_last_operation add fk stasysid on pg_authid(oid);

   TIDYCAT_ENDFAKEDEF
*/
/* quoting pg_authid and gp_configuration: */

/*
 * The CATALOG definition has to refer to the type of log_time as
 * "timestamptz" (lower case) so that bootstrap mode recognizes it.  But
 * the C header files define this type as TimestampTz.	Since the field is
 * potentially-null and therefore can't be accessed directly from C code,
 * there is no particular need for the C struct definition to show the
 * field type as TimestampTz --- instead we just make it Datum.
 */

#define timestamptz Datum

/* MPP-6929: metadata tracking */
#define StatLastOpRelationName		"pg_stat_last_operation"

#define StatLastOpRelationId 6052

CATALOG(pg_stat_last_operation,6052) BKI_WITHOUT_OIDS
{
	/* unique key */
	Oid			classid;		/* OID of table containing object */
	Oid			objid;			/* OID of object itself */
	NameData	staactionname;	/* name of action */

	/* */
	Oid			stasysid;		/* OID of user (when action was performed) */
	NameData	stausename;		/* name of user (when action was performed) */
	text		stasubtype;		/* action subtype */
	timestamptz	statime;
} FormData_pg_statlastop;

#undef timestamptz

/* ----------------
 *		Form_pg_statlastop corresponds to a pointer to a tuple with
 *		the format of pg_statlastop relation.
 * ----------------
 */
typedef FormData_pg_statlastop *Form_pg_statlastop;

/* ----------------
 *		compiler constants for pg_stat_last_operation
 * ----------------
 */
#define Natts_pg_statlastop					7
#define Anum_pg_statlastop_classid			1
#define Anum_pg_statlastop_objid			2
#define Anum_pg_statlastop_staactionname	3
#define Anum_pg_statlastop_stasysid			4
#define Anum_pg_statlastop_stausename		5
#define Anum_pg_statlastop_stasubtype		6
#define Anum_pg_statlastop_statime			7

/* here is the "shared" version */

/* TIDYCAT_BEGINFAKEDEF

   CREATE TABLE pg_stat_last_shoperation
   with (camelcase=StatLastShOp, shared=true, oid=false, relid=6056, content=MASTER_ONLY)
   (
   classid        oid, 
   objid          oid, 
   staactionname  name, 
   stasysid       oid, 
   stausename     name, 
   stasubtype     text, 
   statime        timestamp with time zone
   );

   create index on pg_stat_last_shoperation(classid, objid) with (indexid=6057, CamelCase=StatLastShOpClassidObjid);
   create unique index on pg_stat_last_shoperation(classid, objid, staactionname) with (indexid=6058, CamelCase=StatLastShOpClassidObjidStaactionname);

   alter table pg_stat_last_shoperation add fk classid on pg_class(oid);
   alter table pg_stat_last_shoperation add fk stasysid on pg_authid(oid);

   TIDYCAT_ENDFAKEDEF
*/
#define timestamptz Datum

#define StatLastShOpRelationName		"pg_stat_last_shoperation"

#define StatLastShOpRelationId 6056

CATALOG(pg_stat_last_shoperation,6056)  BKI_SHARED_RELATION BKI_WITHOUT_OIDS
{
	/* unique key */
	Oid			classid;		/* OID of table containing object */
	Oid			objid;			/* OID of object itself */
	NameData	staactionname;	/* name of action */

	/* */
	Oid			stasysid;		/* OID of user (when action was performed) */
	NameData	stausename;		/* name of user (when action was performed) */
	text		stasubtype;		/* action subtype */
	timestamptz	statime;
} FormData_pg_statlastshop;

#undef timestamptz

/* ----------------
 *		Form_pg_statlastshop corresponds to a pointer to a tuple with
 *		the format of pg_statlastshop relation.
 * ----------------
 */
typedef FormData_pg_statlastshop *Form_pg_statlastshop;

/* ----------------
 *		compiler constants for pg_stat_last_shoperation
 * ----------------
 */
#define Natts_pg_statlastshop				7
#define Anum_pg_statlastshop_classid		1
#define Anum_pg_statlastshop_objid			2
#define Anum_pg_statlastshop_staactionname	3
#define Anum_pg_statlastshop_stasysid		4
#define Anum_pg_statlastshop_stausename		5
#define Anum_pg_statlastshop_stasubtype		6
#define Anum_pg_statlastshop_statime		7

#endif   /* PG_STATISTIC_H */<|MERGE_RESOLUTION|>--- conflicted
+++ resolved
@@ -5,12 +5,8 @@
  *	  along with the relation's initial contents.
  *
  *
-<<<<<<< HEAD
  * Copyright (c) 2006-2010, Greenplum inc.
  * Portions Copyright (c) 1996-2009, PostgreSQL Global Development Group
-=======
- * Portions Copyright (c) 1996-2008, PostgreSQL Global Development Group
->>>>>>> d13f41d2
  * Portions Copyright (c) 1994, Regents of the University of California
  *
  * $PostgreSQL: pgsql/src/include/catalog/pg_statistic.h,v 1.34 2008/01/01 19:45:57 momjian Exp $
