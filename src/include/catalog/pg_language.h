--- conflicted
+++ resolved
@@ -36,11 +36,7 @@
 	bool		lanpltrusted;	/* PL is trusted */
 	Oid			lanplcallfoid;	/* Call handler for PL */
 	Oid			laninline;		/* Optional anonymous-block handler function */
-<<<<<<< HEAD
-	Oid			lanvalidator;	/* optional validation function */
-=======
 	Oid			lanvalidator;	/* Optional validation function */
->>>>>>> 78a09145
 	aclitem		lanacl[1];		/* Access privileges */
 } FormData_pg_language;
 
@@ -75,15 +71,6 @@
  * ----------------
  */
 
-<<<<<<< HEAD
-DATA(insert OID = 12 ( "internal" PGUID f f 0 0 2246 _null_ ));
-DESCR("built-in functions");
-#define INTERNALlanguageId 12
-DATA(insert OID = 13 ( "c" PGUID f f 0 0 2247 _null_ ));
-DESCR("dynamically-loaded C functions");
-#define ClanguageId 13
-DATA(insert OID = 14 ( "sql" PGUID f t 0 0 2248 _null_ ));
-=======
 DATA(insert OID = 12 ( "internal"	PGUID f f 0 0 2246 _null_ ));
 DESCR("built-in functions");
 #define INTERNALlanguageId 12
@@ -91,7 +78,6 @@
 DESCR("dynamically-loaded C functions");
 #define ClanguageId 13
 DATA(insert OID = 14 ( "sql"		PGUID f t 0 0 2248 _null_ ));
->>>>>>> 78a09145
 DESCR("SQL-language functions");
 #define SQLlanguageId 14
 
