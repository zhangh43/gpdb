--- conflicted
+++ resolved
@@ -16,18 +16,11 @@
 #include "nodes/plannodes.h"
 #include "nodes/relation.h"
 
-<<<<<<< HEAD
 extern Node *convert_testexpr(PlannerInfo *root, Node *testexpr, int rtindex, List **righthandIds);
 extern Node *SS_replace_correlation_vars(PlannerInfo *root, Node *expr);
 extern Node *SS_process_sublinks(PlannerInfo *root, Node *expr, bool isQual);
 extern void SS_finalize_plan(PlannerInfo *root, List *rtable, Plan *plan,
 							 bool attach_initplans);
-=======
-extern Node *convert_IN_to_join(PlannerInfo *root, SubLink *sublink);
-extern Node *SS_replace_correlation_vars(PlannerInfo *root, Node *expr);
-extern Node *SS_process_sublinks(PlannerInfo *root, Node *expr, bool isQual);
-extern void SS_finalize_plan(PlannerInfo *root, Plan *plan);
->>>>>>> 71b0cf2f
 extern Param *SS_make_initplan_from_plan(PlannerInfo *root, Plan *plan,
 						   Oid resulttype, int32 resulttypmod);
 
