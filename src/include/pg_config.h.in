--- conflicted
+++ resolved
@@ -44,12 +44,6 @@
 
 /* Define to build with GSSAPI support. (--with-gssapi) */
 #undef ENABLE_GSS
-<<<<<<< HEAD
-=======
-
-/* Define to 1 if you want National Language Support. (--enable-nls) */
-#undef ENABLE_NLS
->>>>>>> d13f41d2
 
 /* Define to 1 to build client libraries as thread-safe code.
    (--enable-thread-safety) */
@@ -143,12 +137,12 @@
 /* Define to 1 if you have the <editline/readline.h> header file. */
 #undef HAVE_EDITLINE_READLINE_H
 
+/* Define to 1 if you have the <endian.h> header file. */
+#undef HAVE_ENDIAN_H
+
 /* Define to 1 if you have the `ERR_set_mark' function. */
 #undef HAVE_ERR_SET_MARK
 
-/* Define to 1 if you have the `ERR_set_mark' function. */
-#undef HAVE_ERR_SET_MARK
-
 /* Define to 1 if you have the `fcvt' function. */
 #undef HAVE_FCVT
 
@@ -176,7 +170,9 @@
 /* Define to 1 if your compiler understands __FUNCTION__. */
 #undef HAVE_FUNCNAME__FUNCTION
 
-<<<<<<< HEAD
+/* Define to 1 if you have __sync_lock_test_and_set(int *) and friends. */
+#undef HAVE_GCC_INT_ATOMICS
+
 /* Define to 1 if you have __atomic_compare_exchange_n(int *, int *, int). */
 #undef HAVE_GCC__ATOMIC_INT32_CAS
 
@@ -195,10 +191,6 @@
 
 /* Define to 1 if you have __sync_compare_and_swap(int64 *, int64, int64). */
 #undef HAVE_GCC__SYNC_INT64_CAS
-=======
-/* Define to 1 if you have __sync_lock_test_and_set(int *) and friends. */
-#undef HAVE_GCC_INT_ATOMICS
->>>>>>> d13f41d2
 
 /* Define to 1 if you have the `getaddrinfo' function. */
 #undef HAVE_GETADDRINFO
@@ -236,15 +228,12 @@
 /* Define to 1 if you have the `gettimeofday' function. */
 #undef HAVE_GETTIMEOFDAY
 
-<<<<<<< HEAD
 /* Define to 1 if you have the <gpopt/init.h> header file. */
 #undef HAVE_GPOPT_INIT_H
 
 /* Define to 1 if you have the <gpos/assert.h> header file. */
 #undef HAVE_GPOS_ASSERT_H
 
-=======
->>>>>>> d13f41d2
 /* Define to 1 if you have the <gssapi/gssapi.h> header file. */
 #undef HAVE_GSSAPI_GSSAPI_H
 
@@ -296,23 +285,19 @@
 /* Define to 1 if you have the <kernel/OS.h> header file. */
 #undef HAVE_KERNEL_OS_H
 
-/* Define to 1 if `e_data' is a member of `krb5_error'. */
+/* Define to 1 if `e_data' is member of `krb5_error'. */
 #undef HAVE_KRB5_ERROR_E_DATA
 
-/* Define to 1 if `text.data' is a member of `krb5_error'. */
+/* Define to 1 if `text.data' is member of `krb5_error'. */
 #undef HAVE_KRB5_ERROR_TEXT_DATA
 
 /* Define to 1 if you have krb5_free_unparsed_name */
 #undef HAVE_KRB5_FREE_UNPARSED_NAME
 
-<<<<<<< HEAD
-/* Define to 1 if `client' is a member of `krb5_ticket'. */
-=======
 /* Define to 1 if `client' is member of `krb5_ticket'. */
->>>>>>> d13f41d2
 #undef HAVE_KRB5_TICKET_CLIENT
 
-/* Define to 1 if `enc_part2' is a member of `krb5_ticket'. */
+/* Define to 1 if `enc_part2' is member of `krb5_ticket'. */
 #undef HAVE_KRB5_TICKET_ENC_PART2
 
 /* Define to 1 if you have the <langinfo.h> header file. */
@@ -415,9 +400,6 @@
 /* Define to 1 if you have the `on_exit' function. */
 #undef HAVE_ON_EXIT
 
-/* Define to 1 if you have the <ossp/uuid.h> header file. */
-#undef HAVE_OSSP_UUID_H
-
 /* Define to 1 if you have the <pam/pam_appl.h> header file. */
 #undef HAVE_PAM_PAM_APPL_H
 
@@ -563,22 +545,22 @@
 /* Define to 1 if the system has the type `struct option'. */
 #undef HAVE_STRUCT_OPTION
 
-/* Define to 1 if `sa_len' is a member of `struct sockaddr'. */
+/* Define to 1 if `sa_len' is member of `struct sockaddr'. */
 #undef HAVE_STRUCT_SOCKADDR_SA_LEN
 
 /* Define to 1 if the system has the type `struct sockaddr_storage'. */
 #undef HAVE_STRUCT_SOCKADDR_STORAGE
 
-/* Define to 1 if `ss_family' is a member of `struct sockaddr_storage'. */
+/* Define to 1 if `ss_family' is member of `struct sockaddr_storage'. */
 #undef HAVE_STRUCT_SOCKADDR_STORAGE_SS_FAMILY
 
-/* Define to 1 if `ss_len' is a member of `struct sockaddr_storage'. */
+/* Define to 1 if `ss_len' is member of `struct sockaddr_storage'. */
 #undef HAVE_STRUCT_SOCKADDR_STORAGE_SS_LEN
 
-/* Define to 1 if `__ss_family' is a member of `struct sockaddr_storage'. */
+/* Define to 1 if `__ss_family' is member of `struct sockaddr_storage'. */
 #undef HAVE_STRUCT_SOCKADDR_STORAGE___SS_FAMILY
 
-/* Define to 1 if `__ss_len' is a member of `struct sockaddr_storage'. */
+/* Define to 1 if `__ss_len' is member of `struct sockaddr_storage'. */
 #undef HAVE_STRUCT_SOCKADDR_STORAGE___SS_LEN
 
 /* Define to 1 if the system has the type `struct sockaddr_un'. */
@@ -587,7 +569,7 @@
 /* Define to 1 if the system has the type `struct sockcred'. */
 #undef HAVE_STRUCT_SOCKCRED
 
-/* Define to 1 if `tm_zone' is a member of `struct tm'. */
+/* Define to 1 if `tm_zone' is member of `struct tm'. */
 #undef HAVE_STRUCT_TM_TM_ZONE
 
 /* Define to 1 if you have the <SupportDefs.h> header file. */
@@ -687,9 +669,6 @@
 /* Define to 1 if you have the `unsetenv' function. */
 #undef HAVE_UNSETENV
 
-/* Define to 1 if the system has the type `unsigned long long int'. */
-#undef HAVE_UNSIGNED_LONG_LONG_INT
-
 /* Define to 1 if you have the `utime' function. */
 #undef HAVE_UTIME
 
@@ -699,9 +678,6 @@
 /* Define to 1 if you have the <utime.h> header file. */
 #undef HAVE_UTIME_H
 
-/* Define to 1 if you have the <uuid.h> header file. */
-#undef HAVE_UUID_H
-
 /* Define to 1 if you have the `vsnprintf' function. */
 #undef HAVE_VSNPRINTF
 
@@ -720,6 +696,9 @@
 /* Define to 1 if you have the <winldap.h> header file. */
 #undef HAVE_WINLDAP_H
 
+/* Define to 1 if you have the <winsock2.h> header file. */
+#undef HAVE_WINSOCK2_H
+
 /* Define to 1 if you have __cpuid. */
 #undef HAVE__CPUID
 
@@ -749,9 +728,6 @@
 
 /* Define to the one symbol short name of this package. */
 #undef PACKAGE_TARNAME
-
-/* Define to the home page for this package. */
-#undef PACKAGE_URL
 
 /* Define to the version of this package. */
 #undef PACKAGE_VERSION
@@ -900,7 +876,6 @@
 /* Define to select Win32-style shared memory. */
 #undef USE_WIN32_SHARED_MEMORY
 
-<<<<<<< HEAD
 /* Define WORDS_BIGENDIAN to 1 if your processor stores words with the most
    significant byte first (like Motorola and SPARC, unlike Intel). */
 #if defined AC_APPLE_UNIVERSAL_BUILD
@@ -913,16 +888,6 @@
 # endif
 #endif
 
-/* Enable large inode numbers on Mac OS X 10.5.  */
-#ifndef _DARWIN_USE_64_BIT_INODE
-# define _DARWIN_USE_64_BIT_INODE 1
-#endif
-=======
-/* Define to 1 if your processor stores words with the most significant byte
-   first (like Motorola and SPARC, unlike Intel and VAX). */
-#undef WORDS_BIGENDIAN
->>>>>>> d13f41d2
-
 /* Number of bits in a file offset, on hosts where this is settable. */
 #undef _FILE_OFFSET_BITS
 
