--- conflicted
+++ resolved
@@ -178,7 +178,6 @@
 
 /* in commands/vacuumlazy.c */
 extern bool lazy_vacuum_rel(Relation onerel, VacuumStmt *vacstmt,
-<<<<<<< HEAD
 				BufferAccessStrategy bstrategy, List *updated_stats);
 extern void vacuum_appendonly_rel(Relation aorel, VacuumStmt *vacstmt);
 extern void vacuum_appendonly_fill_stats(Relation aorel, Snapshot snapshot,
@@ -186,9 +185,6 @@
 										 bool *relhasindex);
 extern int vacuum_appendonly_indexes(Relation aoRelation, VacuumStmt *vacstmt, List* updated_stats);
 extern void vacuum_aocs_rel(Relation aorel, void *vacrelstats, bool isVacFull);
-=======
-				BufferAccessStrategy bstrategy, bool *scanned_all);
->>>>>>> 78a09145
 
 /* in commands/analyze.c */
 extern void analyze_rel(Oid relid, VacuumStmt *vacstmt,
