/*-------------------------------------------------------------------------
 *
 * typecmds.h
 *	  prototypes for typecmds.c.
 *
 *
 * Portions Copyright (c) 1996-2012, PostgreSQL Global Development Group
 * Portions Copyright (c) 1994, Regents of the University of California
 *
 * src/include/commands/typecmds.h
 *
 *-------------------------------------------------------------------------
 */
#ifndef TYPECMDS_H
#define TYPECMDS_H

<<<<<<< HEAD
#include "catalog/dependency.h"
=======
#include "access/htup.h"
>>>>>>> 80edfd76
#include "nodes/parsenodes.h"


#define DEFAULT_TYPDELIM		','

extern void DefineType(List *names, List *parameters);
extern void RemoveTypeById(Oid typeOid);
extern void DefineDomain(CreateDomainStmt *stmt);
extern void DefineEnum(CreateEnumStmt *stmt);
extern void DefineRange(CreateRangeStmt *stmt);
extern void AlterEnum(AlterEnumStmt *stmt);
extern Oid	DefineCompositeType(RangeVar *typevar, List *coldeflist);
extern Oid	AssignTypeArrayOid(void);

extern void AlterDomainDefault(List *names, Node *defaultRaw);
extern void AlterDomainNotNull(List *names, bool notNull);
extern void AlterDomainAddConstraint(List *names, Node *constr);
extern void AlterDomainValidateConstraint(List *names, char *constrName);
extern void AlterDomainDropConstraint(List *names, const char *constrName,
						  DropBehavior behavior, bool missing_ok);

extern void checkDomainOwner(HeapTuple tup);

extern List *GetDomainConstraints(Oid typeOid);

extern void RenameType(RenameStmt *stmt);
extern void AlterTypeOwner(List *names, Oid newOwnerId, ObjectType objecttype);
extern void AlterTypeOwnerInternal(Oid typeOid, Oid newOwnerId,
					   bool hasDependEntry);
<<<<<<< HEAD
extern void AlterTypeNamespace(List *names, const char *newschema);
extern Oid  AlterTypeNamespace_oid(Oid typeOid, Oid nspOid, ObjectAddresses *objsMoved);
extern Oid  AlterTypeNamespaceInternal(Oid typeOid, Oid nspOid,
									   bool isImplicitArray,
									   bool errorOnTableType,
									   ObjectAddresses *objsMoved);
extern void AlterType(AlterTypeStmt *stmt);
extern void AlterType(AlterTypeStmt *stmt);
=======
extern void AlterTypeNamespace(List *names, const char *newschema, ObjectType objecttype);
extern Oid	AlterTypeNamespace_oid(Oid typeOid, Oid nspOid);
extern Oid AlterTypeNamespaceInternal(Oid typeOid, Oid nspOid,
						   bool isImplicitArray,
						   bool errorOnTableType);
>>>>>>> 80edfd76

#endif   /* TYPECMDS_H */<|MERGE_RESOLUTION|>--- conflicted
+++ resolved
@@ -14,11 +14,8 @@
 #ifndef TYPECMDS_H
 #define TYPECMDS_H
 
-<<<<<<< HEAD
 #include "catalog/dependency.h"
-=======
 #include "access/htup.h"
->>>>>>> 80edfd76
 #include "nodes/parsenodes.h"
 
 
@@ -48,8 +45,7 @@
 extern void AlterTypeOwner(List *names, Oid newOwnerId, ObjectType objecttype);
 extern void AlterTypeOwnerInternal(Oid typeOid, Oid newOwnerId,
 					   bool hasDependEntry);
-<<<<<<< HEAD
-extern void AlterTypeNamespace(List *names, const char *newschema);
+extern void AlterTypeNamespace(List *names, const char *newschema, ObjectType objecttype);
 extern Oid  AlterTypeNamespace_oid(Oid typeOid, Oid nspOid, ObjectAddresses *objsMoved);
 extern Oid  AlterTypeNamespaceInternal(Oid typeOid, Oid nspOid,
 									   bool isImplicitArray,
@@ -57,12 +53,5 @@
 									   ObjectAddresses *objsMoved);
 extern void AlterType(AlterTypeStmt *stmt);
 extern void AlterType(AlterTypeStmt *stmt);
-=======
-extern void AlterTypeNamespace(List *names, const char *newschema, ObjectType objecttype);
-extern Oid	AlterTypeNamespace_oid(Oid typeOid, Oid nspOid);
-extern Oid AlterTypeNamespaceInternal(Oid typeOid, Oid nspOid,
-						   bool isImplicitArray,
-						   bool errorOnTableType);
->>>>>>> 80edfd76
 
 #endif   /* TYPECMDS_H */