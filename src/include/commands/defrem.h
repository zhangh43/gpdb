--- conflicted
+++ resolved
@@ -31,16 +31,10 @@
 			bool check_rights,
 			bool skip_build,
 			bool quiet);
-<<<<<<< HEAD
 extern Oid	ReindexIndex(ReindexStmt *stmt);
 extern Oid	ReindexTable(ReindexStmt *stmt);
-extern Oid	ReindexDatabase(ReindexStmt *stmt);
-=======
-extern Oid	ReindexIndex(RangeVar *indexRelation, int options);
-extern Oid	ReindexTable(RangeVar *relation, int options);
 extern void ReindexMultipleTables(const char *objectName, ReindexObjectType objectKind,
 					  int options);
->>>>>>> ab93f90c
 extern char *makeObjectName(const char *name1, const char *name2,
 			   const char *label);
 extern char *ChooseRelationName(const char *name1, const char *name2,
@@ -68,23 +62,8 @@
 extern ObjectAddress AlterFunction(AlterFunctionStmt *stmt);
 extern ObjectAddress CreateCast(CreateCastStmt *stmt);
 extern void DropCastById(Oid castOid);
-<<<<<<< HEAD
-extern Oid  get_cast_oid(Oid sourcetypeid, Oid targettypeid, bool missing_ok);
-extern void interpret_function_parameter_list(List *parameters,
-								  Oid languageOid,
-								  bool is_aggregate,
-								  const char *queryString,
-								  oidvector **parameterTypes,
-								  ArrayType **allParameterTypes,
-								  ArrayType **parameterModes,
-								  ArrayType **parameterNames,
-								  List **parameterDefaults,
-								  Oid *variadicArgType,
-								  Oid *requiredResultType);
-=======
 extern ObjectAddress CreateTransform(CreateTransformStmt *stmt);
 extern void DropTransformById(Oid transformOid);
->>>>>>> ab93f90c
 extern void IsThereFunctionInNamespace(const char *proname, int pronargs,
 						   oidvector *proargtypes, Oid nspOid);
 extern void ExecuteDoStmt(DoStmt *stmt);
@@ -107,13 +86,8 @@
 extern void RemoveOperatorById(Oid operOid);
 
 /* commands/aggregatecmds.c */
-<<<<<<< HEAD
-extern Oid DefineAggregate(List *name, List *args, bool oldstyle,
-						   List *parameters, const char *queryString);
-=======
 extern ObjectAddress DefineAggregate(List *name, List *args, bool oldstyle,
 				List *parameters, const char *queryString);
->>>>>>> ab93f90c
 
 /* commands/opclasscmds.c */
 extern ObjectAddress DefineOpClass(CreateOpClassStmt *stmt);
