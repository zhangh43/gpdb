/*-------------------------------------------------------------------------
 *
 * collationcmds.h
 *	  prototypes for collationcmds.c.
 *
 *
 * Portions Copyright (c) 1996-2015, PostgreSQL Global Development Group
 * Portions Copyright (c) 1994, Regents of the University of California
 *
 * src/include/commands/collationcmds.h
 *
 *-------------------------------------------------------------------------
 */

#ifndef COLLATIONCMDS_H
#define COLLATIONCMDS_H

#include "catalog/objectaddress.h"
#include "nodes/parsenodes.h"

<<<<<<< HEAD
extern Oid	DefineCollation(List *names, List *parameters, bool if_not_exists);
=======
extern ObjectAddress DefineCollation(List *names, List *parameters);
>>>>>>> ab93f90c
extern void IsThereCollationInNamespace(const char *collname, Oid nspOid);

#endif   /* COLLATIONCMDS_H */<|MERGE_RESOLUTION|>--- conflicted
+++ resolved
@@ -18,11 +18,7 @@
 #include "catalog/objectaddress.h"
 #include "nodes/parsenodes.h"
 
-<<<<<<< HEAD
-extern Oid	DefineCollation(List *names, List *parameters, bool if_not_exists);
-=======
-extern ObjectAddress DefineCollation(List *names, List *parameters);
->>>>>>> ab93f90c
+extern ObjectAddress DefineCollation(List *names, List *parameters, bool if_not_exists);
 extern void IsThereCollationInNamespace(const char *collname, Oid nspOid);
 
 #endif   /* COLLATIONCMDS_H */