--- conflicted
+++ resolved
@@ -2,6 +2,11 @@
 # statements.  This invalidates most of the isolation tests from upstream below.
 # E.g. an UPDATE step executed by isolationtester never returns because another
 # session run in the same permutation holds ExclusiveLock that blocks the step.
+# GPDB_94_MERGE_FIXME: Since the introduction of Global Deadlock Detector, an
+# UPDATE/DELETE no longer acquires ExclusiveLock. So we could perhaps enable
+# some of these now.
+# GPDB_94_MERGE_FIXME: But SELECT FOR UPDATE still acquires a whole-table
+# ExclusiveLock. Why?
 
 #test: simple-write-skew
 #test: receipt-report
@@ -22,10 +27,13 @@
 #test: lock-update-delete
 #test: lock-update-traversal
 test: delete-abort-savept
-<<<<<<< HEAD
 #test: delete-abort-savept-2
 #test: aborted-keyrevoke
+test: multixact-no-deadlock
+#test: multixact-no-forget
+#test: propagate-lock-delete
 test: drop-index-concurrently-1
+test: alter-table-1
 test: timeouts
 
 #test: prepared-transactions
@@ -35,14 +43,4 @@
 test: heap-repeatable-read-vacuum
 test: ao-repeatable-read-vacuum
 
-test: ao-insert-eof create_index_hot udf-insert-deadlock heap-repeatable-read ao-repeatable-read
-=======
-test: delete-abort-savept-2
-test: aborted-keyrevoke
-test: multixact-no-deadlock
-test: multixact-no-forget
-test: propagate-lock-delete
-test: drop-index-concurrently-1
-test: alter-table-1
-test: timeouts
->>>>>>> ab76208e
+test: ao-insert-eof create_index_hot udf-insert-deadlock heap-repeatable-read ao-repeatable-read