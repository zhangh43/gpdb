CREATE TABLE rngfunc2(rngfuncid int, f2 int);
INSERT INTO rngfunc2 VALUES(1, 11);
INSERT INTO rngfunc2 VALUES(2, 22);
INSERT INTO rngfunc2 VALUES(1, 111);

CREATE FUNCTION rngfunct(int) returns setof rngfunc2 as 'SELECT * FROM rngfunc2 WHERE rngfuncid = $1 ORDER BY f2;' LANGUAGE SQL;

-- function with ORDINALITY
select * from rngfunct(1) with ordinality as z(a,b,ord);
select * from rngfunct(1) with ordinality as z(a,b,ord) where b > 100;   -- ordinal 2, not 1
-- ordinality vs. column names and types
select a,b,ord from rngfunct(1) with ordinality as z(a,b,ord);
select a,ord from unnest(array['a','b']) with ordinality as z(a,ord);
select * from unnest(array['a','b']) with ordinality as z(a,ord);
select a,ord from unnest(array[1.0::float8]) with ordinality as z(a,ord);
select * from unnest(array[1.0::float8]) with ordinality as z(a,ord);
select row_to_json(s.*) from generate_series(11,14) with ordinality s;
-- ordinality vs. views
create temporary view vw_ord as select * from (values (1)) v(n) join rngfunct(1) with ordinality as z(a,b,ord) on (n=ord);
select * from vw_ord;
select definition from pg_views where viewname='vw_ord';
drop view vw_ord;

-- multiple functions
select * from rows from(rngfunct(1),rngfunct(2)) with ordinality as z(a,b,c,d,ord);
create temporary view vw_ord as select * from (values (1)) v(n) join rows from(rngfunct(1),rngfunct(2)) with ordinality as z(a,b,c,d,ord) on (n=ord);
select * from vw_ord;
select definition from pg_views where viewname='vw_ord';
drop view vw_ord;

-- expansions of unnest()
select * from unnest(array[10,20],array['foo','bar'],array[1.0]);
select * from unnest(array[10,20],array['foo','bar'],array[1.0]) with ordinality as z(a,b,c,ord);
select * from rows from(unnest(array[10,20],array['foo','bar'],array[1.0])) with ordinality as z(a,b,c,ord);
select * from rows from(unnest(array[10,20],array['foo','bar']), generate_series(101,102)) with ordinality as z(a,b,c,ord);
create temporary view vw_ord as select * from unnest(array[10,20],array['foo','bar'],array[1.0]) as z(a,b,c);
select * from vw_ord;
select definition from pg_views where viewname='vw_ord';
drop view vw_ord;
create temporary view vw_ord as select * from rows from(unnest(array[10,20],array['foo','bar'],array[1.0])) as z(a,b,c);
select * from vw_ord;
select definition from pg_views where viewname='vw_ord';
drop view vw_ord;
create temporary view vw_ord as select * from rows from(unnest(array[10,20],array['foo','bar']), generate_series(1,2)) as z(a,b,c);
select * from vw_ord;
select definition from pg_views where viewname='vw_ord';
drop view vw_ord;

-- ordinality and multiple functions vs. rewind and reverse scan
-- Backward scan not supported in GPDB, which makes this a lot less
-- interesting than in PostgreSQL.
begin;
<<<<<<< HEAD
declare foo scroll cursor for select * from rows from(generate_series(1,5),generate_series(1,2)) with ordinality as g(i,j,o);
fetch all from foo;
--fetch backward all from foo;
fetch all from foo;
fetch next from foo;
fetch next from foo;
--fetch prior from foo;
--fetch absolute 1 from foo;
fetch next from foo;
fetch next from foo;
fetch next from foo;
--fetch prior from foo;
--fetch prior from foo;
--fetch prior from foo;
=======
declare rf_cur scroll cursor for select * from rows from(generate_series(1,5),generate_series(1,2)) with ordinality as g(i,j,o);
fetch all from rf_cur;
fetch backward all from rf_cur;
fetch all from rf_cur;
fetch next from rf_cur;
fetch next from rf_cur;
fetch prior from rf_cur;
fetch absolute 1 from rf_cur;
fetch next from rf_cur;
fetch next from rf_cur;
fetch next from rf_cur;
fetch prior from rf_cur;
fetch prior from rf_cur;
fetch prior from rf_cur;
>>>>>>> 9e1c9f95
commit;

-- function with implicit LATERAL
select * from rngfunc2, rngfunct(rngfunc2.rngfuncid) z where rngfunc2.f2 = z.f2;

-- function with implicit LATERAL and explicit ORDINALITY
select * from rngfunc2, rngfunct(rngfunc2.rngfuncid) with ordinality as z(rngfuncid,f2,ord) where rngfunc2.f2 = z.f2;

-- function in subselect
select * from rngfunc2 where f2 in (select f2 from rngfunct(rngfunc2.rngfuncid) z where z.rngfuncid = rngfunc2.rngfuncid) ORDER BY 1,2;

-- function in subselect
select * from rngfunc2 where f2 in (select f2 from rngfunct(1) z where z.rngfuncid = rngfunc2.rngfuncid) ORDER BY 1,2;

-- function in subselect
select * from rngfunc2 where f2 in (select f2 from rngfunct(rngfunc2.rngfuncid) z where z.rngfuncid = 1) ORDER BY 1,2;

-- nested functions
select rngfunct.rngfuncid, rngfunct.f2 from rngfunct(sin(pi()/2)::int) ORDER BY 1,2;

CREATE TABLE rngfunc (rngfuncid int, rngfuncsubid int, rngfuncname text, primary key(rngfuncid,rngfuncsubid));
INSERT INTO rngfunc VALUES(1,1,'Joe');
INSERT INTO rngfunc VALUES(1,2,'Ed');
INSERT INTO rngfunc VALUES(2,1,'Mary');

-- sql, proretset = f, prorettype = b
CREATE FUNCTION getrngfunc1(int) RETURNS int AS 'SELECT $1;' LANGUAGE SQL;
SELECT * FROM getrngfunc1(1) AS t1;
SELECT * FROM getrngfunc1(1) WITH ORDINALITY AS t1(v,o);
CREATE VIEW vw_getrngfunc AS SELECT * FROM getrngfunc1(1);
SELECT * FROM vw_getrngfunc;
DROP VIEW vw_getrngfunc;
CREATE VIEW vw_getrngfunc AS SELECT * FROM getrngfunc1(1) WITH ORDINALITY as t1(v,o);
SELECT * FROM vw_getrngfunc;
DROP VIEW vw_getrngfunc;

-- sql, proretset = t, prorettype = b
CREATE FUNCTION getrngfunc2(int) RETURNS setof int AS 'SELECT rngfuncid FROM rngfunc WHERE rngfuncid = $1;' LANGUAGE SQL;
SELECT * FROM getrngfunc2(1) AS t1;
SELECT * FROM getrngfunc2(1) WITH ORDINALITY AS t1(v,o);
CREATE VIEW vw_getrngfunc AS SELECT * FROM getrngfunc2(1);
SELECT * FROM vw_getrngfunc;
DROP VIEW vw_getrngfunc;
CREATE VIEW vw_getrngfunc AS SELECT * FROM getrngfunc2(1) WITH ORDINALITY AS t1(v,o);
SELECT * FROM vw_getrngfunc;
DROP VIEW vw_getrngfunc;

-- sql, proretset = t, prorettype = b
<<<<<<< HEAD
CREATE FUNCTION getfoo3(int) RETURNS setof text AS 'SELECT fooname FROM foo WHERE fooid = $1 ORDER BY fooname DESC /* ORDER BY to force the Joe row to be returned */ ;' LANGUAGE SQL;
SELECT * FROM getfoo3(1) AS t1;
SELECT * FROM getfoo3(1) WITH ORDINALITY AS t1(v,o);
CREATE VIEW vw_getfoo AS SELECT * FROM getfoo3(1);
SELECT * FROM vw_getfoo;
DROP VIEW vw_getfoo;
CREATE VIEW vw_getfoo AS SELECT * FROM getfoo3(1) WITH ORDINALITY AS t1(v,o);
SELECT * FROM vw_getfoo;
DROP VIEW vw_getfoo;

-- sql, proretset = f, prorettype = c
CREATE FUNCTION getfoo4(int) RETURNS foo AS 'SELECT * FROM foo WHERE fooid = $1 ORDER BY fooname DESC /* ORDER BY to force the Joe row to be returned */ ;' LANGUAGE SQL;
SELECT * FROM getfoo4(1) AS t1;
SELECT * FROM getfoo4(1) WITH ORDINALITY AS t1(a,b,c,o);
CREATE VIEW vw_getfoo AS SELECT * FROM getfoo4(1);
SELECT * FROM vw_getfoo;
DROP VIEW vw_getfoo;
CREATE VIEW vw_getfoo AS SELECT * FROM getfoo4(1) WITH ORDINALITY AS t1(a,b,c,o);
SELECT * FROM vw_getfoo;
DROP VIEW vw_getfoo;

-- sql, proretset = t, prorettype = c
CREATE FUNCTION getfoo5(int) RETURNS setof foo AS 'SELECT * FROM foo WHERE fooid = $1 ORDER BY fooname DESC /* ORDER BY to force the Joe row to be returned */ ;' LANGUAGE SQL;
SELECT * FROM getfoo5(1) AS t1;
SELECT * FROM getfoo5(1) WITH ORDINALITY AS t1(a,b,c,o);
CREATE VIEW vw_getfoo AS SELECT * FROM getfoo5(1);
SELECT * FROM vw_getfoo;
DROP VIEW vw_getfoo;
CREATE VIEW vw_getfoo AS SELECT * FROM getfoo5(1) WITH ORDINALITY AS t1(a,b,c,o);
SELECT * FROM vw_getfoo;
DROP VIEW vw_getfoo;

-- sql, proretset = f, prorettype = record
CREATE FUNCTION getfoo6(int) RETURNS RECORD AS 'SELECT * FROM foo WHERE fooid = $1 ORDER BY fooname DESC /* ORDER BY to force the Joe row to be returned */ ;' LANGUAGE SQL;
SELECT * FROM getfoo6(1) AS t1(fooid int, foosubid int, fooname text);
SELECT * FROM ROWS FROM( getfoo6(1) AS (fooid int, foosubid int, fooname text) ) WITH ORDINALITY;
CREATE VIEW vw_getfoo AS SELECT * FROM getfoo6(1) AS
(fooid int, foosubid int, fooname text);
SELECT * FROM vw_getfoo;
DROP VIEW vw_getfoo;
CREATE VIEW vw_getfoo AS
  SELECT * FROM ROWS FROM( getfoo6(1) AS (fooid int, foosubid int, fooname text) )
=======
CREATE FUNCTION getrngfunc3(int) RETURNS setof text AS 'SELECT rngfuncname FROM rngfunc WHERE rngfuncid = $1;' LANGUAGE SQL;
SELECT * FROM getrngfunc3(1) AS t1;
SELECT * FROM getrngfunc3(1) WITH ORDINALITY AS t1(v,o);
CREATE VIEW vw_getrngfunc AS SELECT * FROM getrngfunc3(1);
SELECT * FROM vw_getrngfunc;
DROP VIEW vw_getrngfunc;
CREATE VIEW vw_getrngfunc AS SELECT * FROM getrngfunc3(1) WITH ORDINALITY AS t1(v,o);
SELECT * FROM vw_getrngfunc;
DROP VIEW vw_getrngfunc;

-- sql, proretset = f, prorettype = c
CREATE FUNCTION getrngfunc4(int) RETURNS rngfunc AS 'SELECT * FROM rngfunc WHERE rngfuncid = $1;' LANGUAGE SQL;
SELECT * FROM getrngfunc4(1) AS t1;
SELECT * FROM getrngfunc4(1) WITH ORDINALITY AS t1(a,b,c,o);
CREATE VIEW vw_getrngfunc AS SELECT * FROM getrngfunc4(1);
SELECT * FROM vw_getrngfunc;
DROP VIEW vw_getrngfunc;
CREATE VIEW vw_getrngfunc AS SELECT * FROM getrngfunc4(1) WITH ORDINALITY AS t1(a,b,c,o);
SELECT * FROM vw_getrngfunc;
DROP VIEW vw_getrngfunc;

-- sql, proretset = t, prorettype = c
CREATE FUNCTION getrngfunc5(int) RETURNS setof rngfunc AS 'SELECT * FROM rngfunc WHERE rngfuncid = $1;' LANGUAGE SQL;
SELECT * FROM getrngfunc5(1) AS t1;
SELECT * FROM getrngfunc5(1) WITH ORDINALITY AS t1(a,b,c,o);
CREATE VIEW vw_getrngfunc AS SELECT * FROM getrngfunc5(1);
SELECT * FROM vw_getrngfunc;
DROP VIEW vw_getrngfunc;
CREATE VIEW vw_getrngfunc AS SELECT * FROM getrngfunc5(1) WITH ORDINALITY AS t1(a,b,c,o);
SELECT * FROM vw_getrngfunc;
DROP VIEW vw_getrngfunc;

-- sql, proretset = f, prorettype = record
CREATE FUNCTION getrngfunc6(int) RETURNS RECORD AS 'SELECT * FROM rngfunc WHERE rngfuncid = $1;' LANGUAGE SQL;
SELECT * FROM getrngfunc6(1) AS t1(rngfuncid int, rngfuncsubid int, rngfuncname text);
SELECT * FROM ROWS FROM( getrngfunc6(1) AS (rngfuncid int, rngfuncsubid int, rngfuncname text) ) WITH ORDINALITY;
CREATE VIEW vw_getrngfunc AS SELECT * FROM getrngfunc6(1) AS
(rngfuncid int, rngfuncsubid int, rngfuncname text);
SELECT * FROM vw_getrngfunc;
DROP VIEW vw_getrngfunc;
CREATE VIEW vw_getrngfunc AS
  SELECT * FROM ROWS FROM( getrngfunc6(1) AS (rngfuncid int, rngfuncsubid int, rngfuncname text) )
>>>>>>> 9e1c9f95
                WITH ORDINALITY;
SELECT * FROM vw_getrngfunc;
DROP VIEW vw_getrngfunc;

-- sql, proretset = t, prorettype = record
<<<<<<< HEAD
CREATE FUNCTION getfoo7(int) RETURNS setof record AS 'SELECT * FROM foo WHERE fooid = $1 ORDER BY fooname DESC /* ORDER BY to force the Joe row to be returned */ ;' LANGUAGE SQL;
SELECT * FROM getfoo7(1) AS t1(fooid int, foosubid int, fooname text);
SELECT * FROM ROWS FROM( getfoo7(1) AS (fooid int, foosubid int, fooname text) ) WITH ORDINALITY;
CREATE VIEW vw_getfoo AS SELECT * FROM getfoo7(1) AS
(fooid int, foosubid int, fooname text);
SELECT * FROM vw_getfoo;
DROP VIEW vw_getfoo;
CREATE VIEW vw_getfoo AS
  SELECT * FROM ROWS FROM( getfoo7(1) AS (fooid int, foosubid int, fooname text) )
=======
CREATE FUNCTION getrngfunc7(int) RETURNS setof record AS 'SELECT * FROM rngfunc WHERE rngfuncid = $1;' LANGUAGE SQL;
SELECT * FROM getrngfunc7(1) AS t1(rngfuncid int, rngfuncsubid int, rngfuncname text);
SELECT * FROM ROWS FROM( getrngfunc7(1) AS (rngfuncid int, rngfuncsubid int, rngfuncname text) ) WITH ORDINALITY;
CREATE VIEW vw_getrngfunc AS SELECT * FROM getrngfunc7(1) AS
(rngfuncid int, rngfuncsubid int, rngfuncname text);
SELECT * FROM vw_getrngfunc;
DROP VIEW vw_getrngfunc;
CREATE VIEW vw_getrngfunc AS
  SELECT * FROM ROWS FROM( getrngfunc7(1) AS (rngfuncid int, rngfuncsubid int, rngfuncname text) )
>>>>>>> 9e1c9f95
                WITH ORDINALITY;
SELECT * FROM vw_getrngfunc;
DROP VIEW vw_getrngfunc;

-- plpgsql, proretset = f, prorettype = b
CREATE FUNCTION getrngfunc8(int) RETURNS int AS 'DECLARE rngfuncint int; BEGIN SELECT rngfuncid into rngfuncint FROM rngfunc WHERE rngfuncid = $1; RETURN rngfuncint; END;' LANGUAGE plpgsql;
SELECT * FROM getrngfunc8(1) AS t1;
SELECT * FROM getrngfunc8(1) WITH ORDINALITY AS t1(v,o);
CREATE VIEW vw_getrngfunc AS SELECT * FROM getrngfunc8(1);
SELECT * FROM vw_getrngfunc;
DROP VIEW vw_getrngfunc;
CREATE VIEW vw_getrngfunc AS SELECT * FROM getrngfunc8(1) WITH ORDINALITY AS t1(v,o);
SELECT * FROM vw_getrngfunc;
DROP VIEW vw_getrngfunc;

-- plpgsql, proretset = f, prorettype = c
<<<<<<< HEAD
CREATE FUNCTION getfoo9(int) RETURNS foo AS 'DECLARE footup foo%ROWTYPE; BEGIN SELECT * into footup FROM foo WHERE fooid = $1 ORDER BY fooname DESC /* ORDER BY to force the Joe row to be returned */ ; RETURN footup; END;' LANGUAGE plpgsql;
SELECT * FROM getfoo9(1) AS t1;
SELECT * FROM getfoo9(1) WITH ORDINALITY AS t1(a,b,c,o);
CREATE VIEW vw_getfoo AS SELECT * FROM getfoo9(1);
SELECT * FROM vw_getfoo;
DROP VIEW vw_getfoo;
CREATE VIEW vw_getfoo AS SELECT * FROM getfoo9(1) WITH ORDINALITY AS t1(a,b,c,o);
SELECT * FROM vw_getfoo;
DROP VIEW vw_getfoo;
=======
CREATE FUNCTION getrngfunc9(int) RETURNS rngfunc AS 'DECLARE rngfunctup rngfunc%ROWTYPE; BEGIN SELECT * into rngfunctup FROM rngfunc WHERE rngfuncid = $1; RETURN rngfunctup; END;' LANGUAGE plpgsql;
SELECT * FROM getrngfunc9(1) AS t1;
SELECT * FROM getrngfunc9(1) WITH ORDINALITY AS t1(a,b,c,o);
CREATE VIEW vw_getrngfunc AS SELECT * FROM getrngfunc9(1);
SELECT * FROM vw_getrngfunc;
DROP VIEW vw_getrngfunc;
CREATE VIEW vw_getrngfunc AS SELECT * FROM getrngfunc9(1) WITH ORDINALITY AS t1(a,b,c,o);
SELECT * FROM vw_getrngfunc;
DROP VIEW vw_getrngfunc;
>>>>>>> 9e1c9f95

-- mix 'n match kinds, to exercise expandRTE and related logic

select * from rows from(getrngfunc1(1),getrngfunc2(1),getrngfunc3(1),getrngfunc4(1),getrngfunc5(1),
                    getrngfunc6(1) AS (rngfuncid int, rngfuncsubid int, rngfuncname text),
                    getrngfunc7(1) AS (rngfuncid int, rngfuncsubid int, rngfuncname text),
                    getrngfunc8(1),getrngfunc9(1))
              with ordinality as t1(a,b,c,d,e,f,g,h,i,j,k,l,m,o,p,q,r,s,t,u);
select * from rows from(getrngfunc9(1),getrngfunc8(1),
                    getrngfunc7(1) AS (rngfuncid int, rngfuncsubid int, rngfuncname text),
                    getrngfunc6(1) AS (rngfuncid int, rngfuncsubid int, rngfuncname text),
                    getrngfunc5(1),getrngfunc4(1),getrngfunc3(1),getrngfunc2(1),getrngfunc1(1))
              with ordinality as t1(a,b,c,d,e,f,g,h,i,j,k,l,m,o,p,q,r,s,t,u);

create temporary view vw_rngfunc as
  select * from rows from(getrngfunc9(1),
                      getrngfunc7(1) AS (rngfuncid int, rngfuncsubid int, rngfuncname text),
                      getrngfunc1(1))
                with ordinality as t1(a,b,c,d,e,f,g,n);
select * from vw_rngfunc;
select pg_get_viewdef('vw_rngfunc');
drop view vw_rngfunc;

DROP FUNCTION getrngfunc1(int);
DROP FUNCTION getrngfunc2(int);
DROP FUNCTION getrngfunc3(int);
DROP FUNCTION getrngfunc4(int);
DROP FUNCTION getrngfunc5(int);
DROP FUNCTION getrngfunc6(int);
DROP FUNCTION getrngfunc7(int);
DROP FUNCTION getrngfunc8(int);
DROP FUNCTION getrngfunc9(int);
DROP FUNCTION rngfunct(int);
DROP TABLE rngfunc2;
DROP TABLE rngfunc;

-- Rescan tests --
CREATE TEMPORARY SEQUENCE rngfunc_rescan_seq1;
CREATE TEMPORARY SEQUENCE rngfunc_rescan_seq2;
CREATE TYPE rngfunc_rescan_t AS (i integer, s bigint);

CREATE FUNCTION rngfunc_sql(int,int) RETURNS setof rngfunc_rescan_t AS 'SELECT i, nextval(''rngfunc_rescan_seq1'') FROM generate_series($1,$2) i;' LANGUAGE SQL;
-- plpgsql functions use materialize mode
CREATE FUNCTION rngfunc_mat(int,int) RETURNS setof rngfunc_rescan_t AS 'begin for i in $1..$2 loop return next (i, nextval(''rngfunc_rescan_seq2'')); end loop; end;' LANGUAGE plpgsql;

--invokes ExecReScanFunctionScan - all these cases should materialize the function only once
-- LEFT JOIN on a condition that the planner can't prove to be true is used to ensure the function
-- is on the inner path of a nestloop join

SELECT setval('rngfunc_rescan_seq1',1,false),setval('rngfunc_rescan_seq2',1,false);
SELECT * FROM (VALUES (1),(2),(3)) v(r) LEFT JOIN rngfunc_sql(11,13) ON (r+i)<100;
SELECT setval('rngfunc_rescan_seq1',1,false),setval('rngfunc_rescan_seq2',1,false);
SELECT * FROM (VALUES (1),(2),(3)) v(r) LEFT JOIN rngfunc_sql(11,13) WITH ORDINALITY AS f(i,s,o) ON (r+i)<100;

SELECT setval('rngfunc_rescan_seq1',1,false),setval('rngfunc_rescan_seq2',1,false);
SELECT * FROM (VALUES (1),(2),(3)) v(r) LEFT JOIN rngfunc_mat(11,13) ON (r+i)<100;
SELECT setval('rngfunc_rescan_seq1',1,false),setval('rngfunc_rescan_seq2',1,false);
SELECT * FROM (VALUES (1),(2),(3)) v(r) LEFT JOIN rngfunc_mat(11,13) WITH ORDINALITY AS f(i,s,o) ON (r+i)<100;
SELECT setval('rngfunc_rescan_seq1',1,false),setval('rngfunc_rescan_seq2',1,false);
SELECT * FROM (VALUES (1),(2),(3)) v(r) LEFT JOIN ROWS FROM( rngfunc_sql(11,13), rngfunc_mat(11,13) ) WITH ORDINALITY AS f(i1,s1,i2,s2,o) ON (r+i1+i2)<100;

SELECT * FROM (VALUES (1),(2),(3)) v(r) LEFT JOIN generate_series(11,13) f(i) ON (r+i)<100;
SELECT * FROM (VALUES (1),(2),(3)) v(r) LEFT JOIN generate_series(11,13) WITH ORDINALITY AS f(i,o) ON (r+i)<100;

SELECT * FROM (VALUES (1),(2),(3)) v(r) LEFT JOIN unnest(array[10,20,30]) f(i) ON (r+i)<100;
SELECT * FROM (VALUES (1),(2),(3)) v(r) LEFT JOIN unnest(array[10,20,30]) WITH ORDINALITY AS f(i,o) ON (r+i)<100;

--invokes ExecReScanFunctionScan with chgParam != NULL (using implied LATERAL)

SELECT setval('rngfunc_rescan_seq1',1,false),setval('rngfunc_rescan_seq2',1,false);
SELECT * FROM (VALUES (1),(2),(3)) v(r), rngfunc_sql(10+r,13);
SELECT setval('rngfunc_rescan_seq1',1,false),setval('rngfunc_rescan_seq2',1,false);
SELECT * FROM (VALUES (1),(2),(3)) v(r), rngfunc_sql(10+r,13) WITH ORDINALITY AS f(i,s,o);
SELECT setval('rngfunc_rescan_seq1',1,false),setval('rngfunc_rescan_seq2',1,false);
SELECT * FROM (VALUES (1),(2),(3)) v(r), rngfunc_sql(11,10+r);
SELECT setval('rngfunc_rescan_seq1',1,false),setval('rngfunc_rescan_seq2',1,false);
SELECT * FROM (VALUES (1),(2),(3)) v(r), rngfunc_sql(11,10+r) WITH ORDINALITY AS f(i,s,o);
SELECT setval('rngfunc_rescan_seq1',1,false),setval('rngfunc_rescan_seq2',1,false);
SELECT * FROM (VALUES (11,12),(13,15),(16,20)) v(r1,r2), rngfunc_sql(r1,r2);
SELECT setval('rngfunc_rescan_seq1',1,false),setval('rngfunc_rescan_seq2',1,false);
SELECT * FROM (VALUES (11,12),(13,15),(16,20)) v(r1,r2), rngfunc_sql(r1,r2) WITH ORDINALITY AS f(i,s,o);

SELECT setval('rngfunc_rescan_seq1',1,false),setval('rngfunc_rescan_seq2',1,false);
SELECT * FROM (VALUES (1),(2),(3)) v(r), rngfunc_mat(10+r,13);
SELECT setval('rngfunc_rescan_seq1',1,false),setval('rngfunc_rescan_seq2',1,false);
SELECT * FROM (VALUES (1),(2),(3)) v(r), rngfunc_mat(10+r,13) WITH ORDINALITY AS f(i,s,o);
SELECT setval('rngfunc_rescan_seq1',1,false),setval('rngfunc_rescan_seq2',1,false);
SELECT * FROM (VALUES (1),(2),(3)) v(r), rngfunc_mat(11,10+r);
SELECT setval('rngfunc_rescan_seq1',1,false),setval('rngfunc_rescan_seq2',1,false);
SELECT * FROM (VALUES (1),(2),(3)) v(r), rngfunc_mat(11,10+r) WITH ORDINALITY AS f(i,s,o);
SELECT setval('rngfunc_rescan_seq1',1,false),setval('rngfunc_rescan_seq2',1,false);
SELECT * FROM (VALUES (11,12),(13,15),(16,20)) v(r1,r2), rngfunc_mat(r1,r2);
SELECT setval('rngfunc_rescan_seq1',1,false),setval('rngfunc_rescan_seq2',1,false);
SELECT * FROM (VALUES (11,12),(13,15),(16,20)) v(r1,r2), rngfunc_mat(r1,r2) WITH ORDINALITY AS f(i,s,o);

-- selective rescan of multiple functions:

SELECT setval('rngfunc_rescan_seq1',1,false),setval('rngfunc_rescan_seq2',1,false);
SELECT * FROM (VALUES (1),(2),(3)) v(r), ROWS FROM( rngfunc_sql(11,11), rngfunc_mat(10+r,13) );
SELECT setval('rngfunc_rescan_seq1',1,false),setval('rngfunc_rescan_seq2',1,false);
SELECT * FROM (VALUES (1),(2),(3)) v(r), ROWS FROM( rngfunc_sql(10+r,13), rngfunc_mat(11,11) );
SELECT setval('rngfunc_rescan_seq1',1,false),setval('rngfunc_rescan_seq2',1,false);
SELECT * FROM (VALUES (1),(2),(3)) v(r), ROWS FROM( rngfunc_sql(10+r,13), rngfunc_mat(10+r,13) );

SELECT setval('rngfunc_rescan_seq1',1,false),setval('rngfunc_rescan_seq2',1,false);
SELECT * FROM generate_series(1,2) r1, generate_series(r1,3) r2, ROWS FROM( rngfunc_sql(10+r1,13), rngfunc_mat(10+r2,13) );

SELECT * FROM (VALUES (1),(2),(3)) v(r), generate_series(10+r,20-r) f(i);
SELECT * FROM (VALUES (1),(2),(3)) v(r), generate_series(10+r,20-r) WITH ORDINALITY AS f(i,o);

SELECT * FROM (VALUES (1),(2),(3)) v(r), unnest(array[r*10,r*20,r*30]) f(i);
SELECT * FROM (VALUES (1),(2),(3)) v(r), unnest(array[r*10,r*20,r*30]) WITH ORDINALITY AS f(i,o);

-- deep nesting

SELECT * FROM (VALUES (1),(2),(3)) v1(r1),
              LATERAL (SELECT r1, * FROM (VALUES (10),(20),(30)) v2(r2)
                                         LEFT JOIN generate_series(21,23) f(i) ON ((r2+i)<100) OFFSET 0) s1;
SELECT * FROM (VALUES (1),(2),(3)) v1(r1),
              LATERAL (SELECT r1, * FROM (VALUES (10),(20),(30)) v2(r2)
                                         LEFT JOIN generate_series(20+r1,23) f(i) ON ((r2+i)<100) OFFSET 0) s1;
SELECT * FROM (VALUES (1),(2),(3)) v1(r1),
              LATERAL (SELECT r1, * FROM (VALUES (10),(20),(30)) v2(r2)
                                         LEFT JOIN generate_series(r2,r2+3) f(i) ON ((r2+i)<100) OFFSET 0) s1;
SELECT * FROM (VALUES (1),(2),(3)) v1(r1),
              LATERAL (SELECT r1, * FROM (VALUES (10),(20),(30)) v2(r2)
                                         LEFT JOIN generate_series(r1,2+r2/5) f(i) ON ((r2+i)<100) OFFSET 0) s1;

-- check handling of FULL JOIN with multiple lateral references (bug #15741)

SELECT *
FROM (VALUES (1),(2)) v1(r1)
    LEFT JOIN LATERAL (
        SELECT *
        FROM generate_series(1, v1.r1) AS gs1
        LEFT JOIN LATERAL (
            SELECT *
            FROM generate_series(1, gs1) AS gs2
            LEFT JOIN generate_series(1, gs2) AS gs3 ON TRUE
        ) AS ss1 ON TRUE
        FULL JOIN generate_series(1, v1.r1) AS gs4 ON FALSE
    ) AS ss0 ON TRUE;

DROP FUNCTION rngfunc_sql(int,int);
DROP FUNCTION rngfunc_mat(int,int);
DROP SEQUENCE rngfunc_rescan_seq1;
DROP SEQUENCE rngfunc_rescan_seq2;

--
-- Test cases involving OUT parameters
--

CREATE FUNCTION rngfunc(in f1 int, out f2 int)
AS 'select $1+1' LANGUAGE sql;
SELECT rngfunc(42);
SELECT * FROM rngfunc(42);
SELECT * FROM rngfunc(42) AS p(x);

-- explicit spec of return type is OK
CREATE OR REPLACE FUNCTION rngfunc(in f1 int, out f2 int) RETURNS int
AS 'select $1+1' LANGUAGE sql;
-- error, wrong result type
CREATE OR REPLACE FUNCTION rngfunc(in f1 int, out f2 int) RETURNS float
AS 'select $1+1' LANGUAGE sql;
-- with multiple OUT params you must get a RECORD result
CREATE OR REPLACE FUNCTION rngfunc(in f1 int, out f2 int, out f3 text) RETURNS int
AS 'select $1+1' LANGUAGE sql;
CREATE OR REPLACE FUNCTION rngfunc(in f1 int, out f2 int, out f3 text)
RETURNS record
AS 'select $1+1' LANGUAGE sql;

CREATE OR REPLACE FUNCTION rngfuncr(in f1 int, out f2 int, out text)
AS $$select $1-1, $1::text || 'z'$$ LANGUAGE sql;
SELECT f1, rngfuncr(f1) FROM int4_tbl;
SELECT * FROM rngfuncr(42);
SELECT * FROM rngfuncr(42) AS p(a,b);

CREATE OR REPLACE FUNCTION rngfuncb(in f1 int, inout f2 int, out text)
AS $$select $2-1, $1::text || 'z'$$ LANGUAGE sql;
SELECT f1, rngfuncb(f1, f1/2) FROM int4_tbl;
SELECT * FROM rngfuncb(42, 99);
SELECT * FROM rngfuncb(42, 99) AS p(a,b);

-- Can reference function with or without OUT params for DROP, etc
DROP FUNCTION rngfunc(int);
DROP FUNCTION rngfuncr(in f2 int, out f1 int, out text);
DROP FUNCTION rngfuncb(in f1 int, inout f2 int);

--
-- For my next trick, polymorphic OUT parameters
--

CREATE FUNCTION dup (f1 anyelement, f2 out anyelement, f3 out anyarray)
AS 'select $1, array[$1,$1]' LANGUAGE sql;
SELECT dup(22);
SELECT dup('xyz');	-- fails
SELECT dup('xyz'::text);
SELECT * FROM dup('xyz'::text);

-- fails, as we are attempting to rename first argument
CREATE OR REPLACE FUNCTION dup (inout f2 anyelement, out f3 anyarray)
AS 'select $1, array[$1,$1]' LANGUAGE sql;

DROP FUNCTION dup(anyelement);

-- equivalent behavior, though different name exposed for input arg
CREATE OR REPLACE FUNCTION dup (inout f2 anyelement, out f3 anyarray)
AS 'select $1, array[$1,$1]' LANGUAGE sql;
SELECT dup(22);

DROP FUNCTION dup(anyelement);

-- fails, no way to deduce outputs
CREATE FUNCTION bad (f1 int, out f2 anyelement, out f3 anyarray)
AS 'select $1, array[$1,$1]' LANGUAGE sql;

--
-- table functions
--

CREATE OR REPLACE FUNCTION rngfunc()
RETURNS TABLE(a int)
AS $$ SELECT a FROM generate_series(1,5) a(a) $$ LANGUAGE sql;
SELECT * FROM rngfunc();
DROP FUNCTION rngfunc();

CREATE OR REPLACE FUNCTION rngfunc(int)
RETURNS TABLE(a int, b int)
AS $$ SELECT a, b
         FROM generate_series(1,$1) a(a),
              generate_series(1,$1) b(b) $$ LANGUAGE sql;
SELECT * FROM rngfunc(3);
DROP FUNCTION rngfunc(int);

-- case that causes change of typmod knowledge during inlining
CREATE OR REPLACE FUNCTION rngfunc()
RETURNS TABLE(a varchar(5))
AS $$ SELECT 'hello'::varchar(5) $$ LANGUAGE sql STABLE;
SELECT * FROM rngfunc() GROUP BY 1;
DROP FUNCTION rngfunc();

--
-- some tests on SQL functions with RETURNING
--

create temp table tt(f1 serial, data text);

-- GPDB: The tests below which throw NOTICEs, throw them in indeterminate
-- order, if the rows are hashed to different segments. Force the rows
-- that have problem to be hashed to the same segment, using a custom hash
-- function.
CREATE OPERATOR FAMILY dummy_int_hash_ops USING hash;

CREATE FUNCTION dummy_hashfunc(int) RETURNS int AS $$
begin
  return CASE WHEN $1 BETWEEN 7 AND 15 THEN 0 ELSE $1 END;
end; $$ LANGUAGE plpgsql STRICT IMMUTABLE;

CREATE OPERATOR CLASS dummy_int_hash_ops FOR TYPE int4
  USING hash FAMILY dummy_int_hash_ops AS
  OPERATOR 1 =,
  FUNCTION 1 dummy_hashfunc(int);

ALTER TABLE tt SET DISTRIBUTED BY (f1 dummy_int_hash_ops);

create function insert_tt(text) returns int as
$$ insert into tt(data) values($1) returning f1 $$
language sql;

select insert_tt('foo');
select insert_tt('bar');
select * from tt;

-- insert will execute to completion even if function needs just 1 row
create or replace function insert_tt(text) returns int as
$$ insert into tt(data) values($1),($1||$1) returning (f1>0)::int $$
language sql;

select insert_tt('fool');
select * from tt;

-- setof does what's expected
create or replace function insert_tt2(text,text) returns setof int as
$$ insert into tt(data) values($1),($2) returning f1 $$
language sql;

select insert_tt2('foolish','barrish');
select * from insert_tt2('baz','quux');
select * from tt;

-- limit doesn't prevent execution to completion
select insert_tt2('foolish','barrish') limit 1;
select * from tt;

-- triggers will fire, too
create function noticetrigger() returns trigger as $$
begin
  raise notice 'noticetrigger % %', new.f1, new.data;
  return null;
end $$ language plpgsql;
create trigger tnoticetrigger after insert on tt for each row
execute procedure noticetrigger();

select insert_tt2('foolme','barme') limit 1;
select * from tt;

-- and rules work
create temp table tt_log(f1 int, data text);

create rule insert_tt_rule as on insert to tt do also
  insert into tt_log values(new.*);

select insert_tt2('foollog','barlog') limit 1;
select * from tt;
-- note that nextval() gets executed a second time in the rule expansion,
-- which is expected.
select * from tt_log;

-- test case for a whole-row-variable bug
create function rngfunc1(n integer, out a text, out b text)
  returns setof record
  language sql
  as $$ select 'foo ' || i, 'bar ' || i from generate_series(1,$1) i $$;

set work_mem='64kB';
select t.a, t, t.a from rngfunc1(10000) t limit 1;
reset work_mem;
select t.a, t, t.a from rngfunc1(10000) t limit 1;

drop function rngfunc1(n integer);

-- test use of SQL functions returning record
-- this is supported in some cases where the query doesn't specify
-- the actual record type ...

create function array_to_set(anyarray) returns setof record as $$
  select i AS "index", $1[i] AS "value" from generate_subscripts($1, 1) i
$$ language sql strict immutable;

select array_to_set(array['one', 'two']);
select * from array_to_set(array['one', 'two']) as t(f1 int,f2 text);
select * from array_to_set(array['one', 'two']); -- fail

create temp table rngfunc(f1 int8, f2 int8);

create function testrngfunc() returns record as $$
  insert into rngfunc values (1,2) returning *;
$$ language sql;

select testrngfunc();
select * from testrngfunc() as t(f1 int8,f2 int8);
select * from testrngfunc(); -- fail

drop function testrngfunc();

create function testrngfunc() returns setof record as $$
  insert into rngfunc values (1,2), (3,4) returning *;
$$ language sql;

select testrngfunc();
select * from testrngfunc() as t(f1 int8,f2 int8);
select * from testrngfunc(); -- fail

drop function testrngfunc();

--
-- Check some cases involving added/dropped columns in a rowtype result
--

create temp table users (userid text, seq int, email text, todrop bool, moredrop int, enabled bool);
insert into users values ('id',1,'email',true,11,true);
insert into users values ('id2',2,'email2',true,12,true);
alter table users drop column todrop;

create or replace function get_first_user() returns users as
$$ SELECT * FROM users ORDER BY userid LIMIT 1; $$
language sql stable;

SELECT get_first_user();
SELECT * FROM get_first_user();

create or replace function get_users() returns setof users as
$$ SELECT * FROM users ORDER BY userid; $$
language sql stable;

SELECT get_users();
SELECT * FROM get_users();
SELECT * FROM get_users() WITH ORDINALITY;   -- make sure ordinality copes

-- multiple functions vs. dropped columns
SELECT * FROM ROWS FROM(generate_series(10,11), get_users()) WITH ORDINALITY;
SELECT * FROM ROWS FROM(get_users(), generate_series(10,11)) WITH ORDINALITY;

-- check that we can cope with post-parsing changes in rowtypes
create temp view usersview as
SELECT * FROM ROWS FROM(get_users(), generate_series(10,11)) WITH ORDINALITY;

select * from usersview;
alter table users add column junk text;
select * from usersview;
begin;
alter table users drop column moredrop;
select * from usersview;  -- expect clean failure
rollback;
alter table users alter column seq type numeric;
select * from usersview;  -- expect clean failure

drop view usersview;
drop function get_first_user();
drop function get_users();
drop table users;

-- this won't get inlined because of type coercion, but it shouldn't fail

create or replace function rngfuncbar() returns setof text as
$$ select 'foo'::varchar union all select 'bar'::varchar ; $$
language sql stable;

select rngfuncbar();
select * from rngfuncbar();

drop function rngfuncbar();

-- check handling of a SQL function with multiple OUT params (bug #5777)

create or replace function rngfuncbar(out integer, out numeric) as
$$ select (1, 2.1) $$ language sql;

select * from rngfuncbar();

create or replace function rngfuncbar(out integer, out numeric) as
$$ select (1, 2) $$ language sql;

select * from rngfuncbar();  -- fail

create or replace function rngfuncbar(out integer, out numeric) as
$$ select (1, 2.1, 3) $$ language sql;

select * from rngfuncbar();  -- fail

drop function rngfuncbar();

-- check whole-row-Var handling in nested lateral functions (bug #11703)

create function extractq2(t int8_tbl) returns int8 as $$
  select t.q2
$$ language sql immutable;

explain (verbose, costs off)
select x from int8_tbl, extractq2(int8_tbl) f(x);

select x from int8_tbl, extractq2(int8_tbl) f(x);

create function extractq2_2(t int8_tbl) returns table(ret1 int8) as $$
  select extractq2(t) offset 0
$$ language sql immutable;

explain (verbose, costs off)
select x from int8_tbl, extractq2_2(int8_tbl) f(x);

select x from int8_tbl, extractq2_2(int8_tbl) f(x);

-- without the "offset 0", this function gets optimized quite differently

create function extractq2_2_opt(t int8_tbl) returns table(ret1 int8) as $$
  select extractq2(t)
$$ language sql immutable;

explain (verbose, costs off)
select x from int8_tbl, extractq2_2_opt(int8_tbl) f(x);

select x from int8_tbl, extractq2_2_opt(int8_tbl) f(x);

-- gpdb: test append node in subquery_motionHazard_walker(). Without that
-- change the select query below will panic.
create function extractq2_append(t int8_tbl) returns table(ret1 int8) as $$
  select extractq2(t) union all select extractq2(t)
$$ language sql immutable;

explain (verbose, costs off)
select x from (select * from int8_tbl order by 1 limit 100) as int8_tbl, extractq2_append(int8_tbl) f(x);

select x from (select * from int8_tbl order by 1 limit 100) as int8_tbl, extractq2_append(int8_tbl) f(x);

create function extractq2_wapper(t int8_tbl) returns table(ret1 int8) as $$      
  select (select extractq2(t))                                                  
$$ language sql immutable;                                                      

explain (verbose, costs off) select x from int8_tbl, extractq2_wapper(int8_tbl) f(x);

select x from int8_tbl, extractq2_wapper(int8_tbl) f(x);

-- check handling of nulls in SRF results (bug #7808)

create type rngfunc2 as (a integer, b text);

select *, row_to_json(u) from unnest(array[(1,'foo')::rngfunc2, null::rngfunc2]) u;
select *, row_to_json(u) from unnest(array[null::rngfunc2, null::rngfunc2]) u;
select *, row_to_json(u) from unnest(array[null::rngfunc2, (1,'foo')::rngfunc2, null::rngfunc2]) u;
select *, row_to_json(u) from unnest(array[]::rngfunc2[]) u;

drop type rngfunc2;<|MERGE_RESOLUTION|>--- conflicted
+++ resolved
@@ -50,37 +50,20 @@
 -- Backward scan not supported in GPDB, which makes this a lot less
 -- interesting than in PostgreSQL.
 begin;
-<<<<<<< HEAD
-declare foo scroll cursor for select * from rows from(generate_series(1,5),generate_series(1,2)) with ordinality as g(i,j,o);
-fetch all from foo;
---fetch backward all from foo;
-fetch all from foo;
-fetch next from foo;
-fetch next from foo;
---fetch prior from foo;
---fetch absolute 1 from foo;
-fetch next from foo;
-fetch next from foo;
-fetch next from foo;
---fetch prior from foo;
---fetch prior from foo;
---fetch prior from foo;
-=======
 declare rf_cur scroll cursor for select * from rows from(generate_series(1,5),generate_series(1,2)) with ordinality as g(i,j,o);
 fetch all from rf_cur;
-fetch backward all from rf_cur;
+--fetch backward all from rf_cur;
 fetch all from rf_cur;
 fetch next from rf_cur;
 fetch next from rf_cur;
-fetch prior from rf_cur;
-fetch absolute 1 from rf_cur;
+--fetch prior from rf_cur;
+--fetch absolute 1 from rf_cur;
 fetch next from rf_cur;
 fetch next from rf_cur;
 fetch next from rf_cur;
-fetch prior from rf_cur;
-fetch prior from rf_cur;
-fetch prior from rf_cur;
->>>>>>> 9e1c9f95
+--fetch prior from rf_cur;
+--fetch prior from rf_cur;
+--fetch prior from rf_cur;
 commit;
 
 -- function with implicit LATERAL
@@ -129,51 +112,7 @@
 DROP VIEW vw_getrngfunc;
 
 -- sql, proretset = t, prorettype = b
-<<<<<<< HEAD
-CREATE FUNCTION getfoo3(int) RETURNS setof text AS 'SELECT fooname FROM foo WHERE fooid = $1 ORDER BY fooname DESC /* ORDER BY to force the Joe row to be returned */ ;' LANGUAGE SQL;
-SELECT * FROM getfoo3(1) AS t1;
-SELECT * FROM getfoo3(1) WITH ORDINALITY AS t1(v,o);
-CREATE VIEW vw_getfoo AS SELECT * FROM getfoo3(1);
-SELECT * FROM vw_getfoo;
-DROP VIEW vw_getfoo;
-CREATE VIEW vw_getfoo AS SELECT * FROM getfoo3(1) WITH ORDINALITY AS t1(v,o);
-SELECT * FROM vw_getfoo;
-DROP VIEW vw_getfoo;
-
--- sql, proretset = f, prorettype = c
-CREATE FUNCTION getfoo4(int) RETURNS foo AS 'SELECT * FROM foo WHERE fooid = $1 ORDER BY fooname DESC /* ORDER BY to force the Joe row to be returned */ ;' LANGUAGE SQL;
-SELECT * FROM getfoo4(1) AS t1;
-SELECT * FROM getfoo4(1) WITH ORDINALITY AS t1(a,b,c,o);
-CREATE VIEW vw_getfoo AS SELECT * FROM getfoo4(1);
-SELECT * FROM vw_getfoo;
-DROP VIEW vw_getfoo;
-CREATE VIEW vw_getfoo AS SELECT * FROM getfoo4(1) WITH ORDINALITY AS t1(a,b,c,o);
-SELECT * FROM vw_getfoo;
-DROP VIEW vw_getfoo;
-
--- sql, proretset = t, prorettype = c
-CREATE FUNCTION getfoo5(int) RETURNS setof foo AS 'SELECT * FROM foo WHERE fooid = $1 ORDER BY fooname DESC /* ORDER BY to force the Joe row to be returned */ ;' LANGUAGE SQL;
-SELECT * FROM getfoo5(1) AS t1;
-SELECT * FROM getfoo5(1) WITH ORDINALITY AS t1(a,b,c,o);
-CREATE VIEW vw_getfoo AS SELECT * FROM getfoo5(1);
-SELECT * FROM vw_getfoo;
-DROP VIEW vw_getfoo;
-CREATE VIEW vw_getfoo AS SELECT * FROM getfoo5(1) WITH ORDINALITY AS t1(a,b,c,o);
-SELECT * FROM vw_getfoo;
-DROP VIEW vw_getfoo;
-
--- sql, proretset = f, prorettype = record
-CREATE FUNCTION getfoo6(int) RETURNS RECORD AS 'SELECT * FROM foo WHERE fooid = $1 ORDER BY fooname DESC /* ORDER BY to force the Joe row to be returned */ ;' LANGUAGE SQL;
-SELECT * FROM getfoo6(1) AS t1(fooid int, foosubid int, fooname text);
-SELECT * FROM ROWS FROM( getfoo6(1) AS (fooid int, foosubid int, fooname text) ) WITH ORDINALITY;
-CREATE VIEW vw_getfoo AS SELECT * FROM getfoo6(1) AS
-(fooid int, foosubid int, fooname text);
-SELECT * FROM vw_getfoo;
-DROP VIEW vw_getfoo;
-CREATE VIEW vw_getfoo AS
-  SELECT * FROM ROWS FROM( getfoo6(1) AS (fooid int, foosubid int, fooname text) )
-=======
-CREATE FUNCTION getrngfunc3(int) RETURNS setof text AS 'SELECT rngfuncname FROM rngfunc WHERE rngfuncid = $1;' LANGUAGE SQL;
+CREATE FUNCTION getrngfunc3(int) RETURNS setof text AS 'SELECT rngfuncname FROM rngfunc WHERE rngfuncid = $1 ORDER BY rngfuncname DESC /* ORDER BY to force the Joe row to be returned */ ;' LANGUAGE SQL;
 SELECT * FROM getrngfunc3(1) AS t1;
 SELECT * FROM getrngfunc3(1) WITH ORDINALITY AS t1(v,o);
 CREATE VIEW vw_getrngfunc AS SELECT * FROM getrngfunc3(1);
@@ -184,7 +123,7 @@
 DROP VIEW vw_getrngfunc;
 
 -- sql, proretset = f, prorettype = c
-CREATE FUNCTION getrngfunc4(int) RETURNS rngfunc AS 'SELECT * FROM rngfunc WHERE rngfuncid = $1;' LANGUAGE SQL;
+CREATE FUNCTION getrngfunc4(int) RETURNS rngfunc AS 'SELECT * FROM rngfunc WHERE rngfuncid = $1 ORDER BY rngfuncname DESC /* ORDER BY to force the Joe row to be returned */ ;' LANGUAGE SQL;
 SELECT * FROM getrngfunc4(1) AS t1;
 SELECT * FROM getrngfunc4(1) WITH ORDINALITY AS t1(a,b,c,o);
 CREATE VIEW vw_getrngfunc AS SELECT * FROM getrngfunc4(1);
@@ -195,7 +134,7 @@
 DROP VIEW vw_getrngfunc;
 
 -- sql, proretset = t, prorettype = c
-CREATE FUNCTION getrngfunc5(int) RETURNS setof rngfunc AS 'SELECT * FROM rngfunc WHERE rngfuncid = $1;' LANGUAGE SQL;
+CREATE FUNCTION getrngfunc5(int) RETURNS setof rngfunc AS 'SELECT * FROM rngfunc WHERE rngfuncid = $1 ORDER BY rngfuncname DESC /* ORDER BY to force the Joe row to be returned */ ;' LANGUAGE SQL;
 SELECT * FROM getrngfunc5(1) AS t1;
 SELECT * FROM getrngfunc5(1) WITH ORDINALITY AS t1(a,b,c,o);
 CREATE VIEW vw_getrngfunc AS SELECT * FROM getrngfunc5(1);
@@ -206,7 +145,7 @@
 DROP VIEW vw_getrngfunc;
 
 -- sql, proretset = f, prorettype = record
-CREATE FUNCTION getrngfunc6(int) RETURNS RECORD AS 'SELECT * FROM rngfunc WHERE rngfuncid = $1;' LANGUAGE SQL;
+CREATE FUNCTION getrngfunc6(int) RETURNS RECORD AS 'SELECT * FROM rngfunc WHERE rngfuncid = $1 ORDER BY rngfuncname DESC /* ORDER BY to force the Joe row to be returned */ ;' LANGUAGE SQL;
 SELECT * FROM getrngfunc6(1) AS t1(rngfuncid int, rngfuncsubid int, rngfuncname text);
 SELECT * FROM ROWS FROM( getrngfunc6(1) AS (rngfuncid int, rngfuncsubid int, rngfuncname text) ) WITH ORDINALITY;
 CREATE VIEW vw_getrngfunc AS SELECT * FROM getrngfunc6(1) AS
@@ -215,24 +154,12 @@
 DROP VIEW vw_getrngfunc;
 CREATE VIEW vw_getrngfunc AS
   SELECT * FROM ROWS FROM( getrngfunc6(1) AS (rngfuncid int, rngfuncsubid int, rngfuncname text) )
->>>>>>> 9e1c9f95
                 WITH ORDINALITY;
 SELECT * FROM vw_getrngfunc;
 DROP VIEW vw_getrngfunc;
 
 -- sql, proretset = t, prorettype = record
-<<<<<<< HEAD
-CREATE FUNCTION getfoo7(int) RETURNS setof record AS 'SELECT * FROM foo WHERE fooid = $1 ORDER BY fooname DESC /* ORDER BY to force the Joe row to be returned */ ;' LANGUAGE SQL;
-SELECT * FROM getfoo7(1) AS t1(fooid int, foosubid int, fooname text);
-SELECT * FROM ROWS FROM( getfoo7(1) AS (fooid int, foosubid int, fooname text) ) WITH ORDINALITY;
-CREATE VIEW vw_getfoo AS SELECT * FROM getfoo7(1) AS
-(fooid int, foosubid int, fooname text);
-SELECT * FROM vw_getfoo;
-DROP VIEW vw_getfoo;
-CREATE VIEW vw_getfoo AS
-  SELECT * FROM ROWS FROM( getfoo7(1) AS (fooid int, foosubid int, fooname text) )
-=======
-CREATE FUNCTION getrngfunc7(int) RETURNS setof record AS 'SELECT * FROM rngfunc WHERE rngfuncid = $1;' LANGUAGE SQL;
+CREATE FUNCTION getrngfunc7(int) RETURNS setof record AS 'SELECT * FROM rngfunc WHERE rngfuncid = $1 ORDER BY rngfuncname DESC /* ORDER BY to force the Joe row to be returned */ ;' LANGUAGE SQL;
 SELECT * FROM getrngfunc7(1) AS t1(rngfuncid int, rngfuncsubid int, rngfuncname text);
 SELECT * FROM ROWS FROM( getrngfunc7(1) AS (rngfuncid int, rngfuncsubid int, rngfuncname text) ) WITH ORDINALITY;
 CREATE VIEW vw_getrngfunc AS SELECT * FROM getrngfunc7(1) AS
@@ -241,7 +168,6 @@
 DROP VIEW vw_getrngfunc;
 CREATE VIEW vw_getrngfunc AS
   SELECT * FROM ROWS FROM( getrngfunc7(1) AS (rngfuncid int, rngfuncsubid int, rngfuncname text) )
->>>>>>> 9e1c9f95
                 WITH ORDINALITY;
 SELECT * FROM vw_getrngfunc;
 DROP VIEW vw_getrngfunc;
@@ -258,18 +184,7 @@
 DROP VIEW vw_getrngfunc;
 
 -- plpgsql, proretset = f, prorettype = c
-<<<<<<< HEAD
-CREATE FUNCTION getfoo9(int) RETURNS foo AS 'DECLARE footup foo%ROWTYPE; BEGIN SELECT * into footup FROM foo WHERE fooid = $1 ORDER BY fooname DESC /* ORDER BY to force the Joe row to be returned */ ; RETURN footup; END;' LANGUAGE plpgsql;
-SELECT * FROM getfoo9(1) AS t1;
-SELECT * FROM getfoo9(1) WITH ORDINALITY AS t1(a,b,c,o);
-CREATE VIEW vw_getfoo AS SELECT * FROM getfoo9(1);
-SELECT * FROM vw_getfoo;
-DROP VIEW vw_getfoo;
-CREATE VIEW vw_getfoo AS SELECT * FROM getfoo9(1) WITH ORDINALITY AS t1(a,b,c,o);
-SELECT * FROM vw_getfoo;
-DROP VIEW vw_getfoo;
-=======
-CREATE FUNCTION getrngfunc9(int) RETURNS rngfunc AS 'DECLARE rngfunctup rngfunc%ROWTYPE; BEGIN SELECT * into rngfunctup FROM rngfunc WHERE rngfuncid = $1; RETURN rngfunctup; END;' LANGUAGE plpgsql;
+CREATE FUNCTION getrngfunc9(int) RETURNS rngfunc AS 'DECLARE rngfunctup rngfunc%ROWTYPE; BEGIN SELECT * into rngfunctup FROM rngfunc WHERE rngfuncid = $1 ORDER BY rngfuncname DESC /* ORDER BY to force the Joe row to be returned */ ; RETURN rngfunctup; END;' LANGUAGE plpgsql;
 SELECT * FROM getrngfunc9(1) AS t1;
 SELECT * FROM getrngfunc9(1) WITH ORDINALITY AS t1(a,b,c,o);
 CREATE VIEW vw_getrngfunc AS SELECT * FROM getrngfunc9(1);
@@ -278,7 +193,6 @@
 CREATE VIEW vw_getrngfunc AS SELECT * FROM getrngfunc9(1) WITH ORDINALITY AS t1(a,b,c,o);
 SELECT * FROM vw_getrngfunc;
 DROP VIEW vw_getrngfunc;
->>>>>>> 9e1c9f95
 
 -- mix 'n match kinds, to exercise expandRTE and related logic
 
