--
-- VACUUM
--

CREATE TABLE vactst (j INT DEFAULT 1,i INT);
INSERT INTO vactst(i) VALUES (1);
INSERT INTO vactst SELECT * FROM vactst;
INSERT INTO vactst SELECT * FROM vactst;
INSERT INTO vactst SELECT * FROM vactst;
INSERT INTO vactst SELECT * FROM vactst;
INSERT INTO vactst SELECT * FROM vactst;
INSERT INTO vactst SELECT * FROM vactst;
INSERT INTO vactst SELECT * FROM vactst;
INSERT INTO vactst SELECT * FROM vactst;
INSERT INTO vactst SELECT * FROM vactst;
INSERT INTO vactst SELECT * FROM vactst;
INSERT INTO vactst SELECT * FROM vactst;
INSERT INTO vactst(i) VALUES (0);
SELECT count(*) FROM vactst;
DELETE FROM vactst WHERE i != 0;
SELECT i FROM vactst ORDER BY 1;
VACUUM FULL vactst;
UPDATE vactst SET i = i + 1;
INSERT INTO vactst SELECT * FROM vactst;
INSERT INTO vactst SELECT * FROM vactst;
INSERT INTO vactst SELECT * FROM vactst;
INSERT INTO vactst SELECT * FROM vactst;
INSERT INTO vactst SELECT * FROM vactst;
INSERT INTO vactst SELECT * FROM vactst;
INSERT INTO vactst SELECT * FROM vactst;
INSERT INTO vactst SELECT * FROM vactst;
INSERT INTO vactst SELECT * FROM vactst;
INSERT INTO vactst SELECT * FROM vactst;
INSERT INTO vactst SELECT * FROM vactst;
INSERT INTO vactst(i) VALUES (0);
SELECT count(*) FROM vactst;
DELETE FROM vactst WHERE i != 0;
VACUUM (FULL) vactst;
DELETE FROM vactst;
SELECT i FROM vactst ORDER BY 1;

VACUUM (FULL, FREEZE) vactst;
VACUUM (ANALYZE, FULL) vactst;

CREATE TABLE vaccluster (i INT PRIMARY KEY);
ALTER TABLE vaccluster CLUSTER ON vaccluster_pkey;
CLUSTER vaccluster;

CREATE FUNCTION do_analyze() RETURNS VOID VOLATILE LANGUAGE SQL
	AS 'ANALYZE pg_am';
CREATE FUNCTION wrap_do_analyze(c INT) RETURNS INT IMMUTABLE LANGUAGE SQL
	AS 'SELECT $1 FROM do_analyze()';
CREATE INDEX ON vaccluster(wrap_do_analyze(i));
-- GPDB_94_MERGE_FIXME: GPDB does not support this but I do not think we will
-- support that in short time. Note this causes "ANALYZE/VACUUM FULL vaccluster"
-- succeed (On PG it fails: "ERROR:  ANALYZE cannot be executed from VACUUM or ANALYZE")
INSERT INTO vaccluster VALUES (1), (2);
ANALYZE vaccluster;

-- Test ANALYZE in transaction, where the transaction surrounding
-- analyze performed modifications. This tests for the bug at
-- https://postgr.es/m/c7988239-d42c-ddc4-41db-171b23b35e4f%40ssinger.info
-- (which hopefully is unlikely to be reintroduced), but also seems
-- independently worthwhile to cover.
INSERT INTO vactst SELECT generate_series(1, 300);
DELETE FROM vactst WHERE i % 7 = 0; -- delete a few rows outside
BEGIN;
INSERT INTO vactst SELECT generate_series(301, 400);
DELETE FROM vactst WHERE i % 5 <> 0; -- delete a few rows inside
ANALYZE vactst;
COMMIT;

VACUUM FULL pg_am;
VACUUM FULL pg_class;
VACUUM FULL pg_database;
VACUUM FULL vaccluster;
VACUUM FULL vactst;

VACUUM (DISABLE_PAGE_SKIPPING) vaccluster;

<<<<<<< HEAD
-- check behavior with duplicate column mentions
VACUUM ANALYZE vaccluster(i,i);
ANALYZE vaccluster(i,i);
=======
-- INDEX_CLEANUP option
CREATE TABLE no_index_cleanup (i INT PRIMARY KEY, t TEXT);
-- Use uncompressed data stored in toast.
CREATE INDEX no_index_cleanup_idx ON no_index_cleanup(t);
ALTER TABLE no_index_cleanup ALTER COLUMN t SET STORAGE EXTERNAL;
INSERT INTO no_index_cleanup(i, t) VALUES (generate_series(1,30),
    repeat('1234567890',300));
-- index cleanup option is ignored if VACUUM FULL
VACUUM (INDEX_CLEANUP TRUE, FULL TRUE) no_index_cleanup;
VACUUM (FULL TRUE) no_index_cleanup;
-- Toast inherits the value from its parent table.
ALTER TABLE no_index_cleanup SET (vacuum_index_cleanup = false);
DELETE FROM no_index_cleanup WHERE i < 15;
-- Nothing is cleaned up.
VACUUM no_index_cleanup;
-- Both parent relation and toast are cleaned up.
ALTER TABLE no_index_cleanup SET (vacuum_index_cleanup = true);
VACUUM no_index_cleanup;
-- Parameter is set for both the parent table and its toast relation.
INSERT INTO no_index_cleanup(i, t) VALUES (generate_series(31,60),
    repeat('1234567890',300));
DELETE FROM no_index_cleanup WHERE i < 45;
-- Only toast index is cleaned up.
ALTER TABLE no_index_cleanup SET (vacuum_index_cleanup = false,
    toast.vacuum_index_cleanup = true);
VACUUM no_index_cleanup;
-- Only parent is cleaned up.
ALTER TABLE no_index_cleanup SET (vacuum_index_cleanup = true,
    toast.vacuum_index_cleanup = false);
VACUUM no_index_cleanup;
-- Test some extra relations.
VACUUM (INDEX_CLEANUP FALSE) vaccluster;
VACUUM (INDEX_CLEANUP FALSE) vactst; -- index cleanup option is ignored if no indexes
VACUUM (INDEX_CLEANUP FALSE, FREEZE TRUE) vaccluster;

-- TRUNCATE option
CREATE TABLE vac_truncate_test(i INT NOT NULL, j text)
	WITH (vacuum_truncate=true, autovacuum_enabled=false);
INSERT INTO vac_truncate_test VALUES (1, NULL), (NULL, NULL);
VACUUM (TRUNCATE FALSE) vac_truncate_test;
SELECT pg_relation_size('vac_truncate_test') > 0;
VACUUM vac_truncate_test;
SELECT pg_relation_size('vac_truncate_test') = 0;
VACUUM (TRUNCATE FALSE, FULL TRUE) vac_truncate_test;
DROP TABLE vac_truncate_test;

-- partitioned table
CREATE TABLE vacparted (a int, b char) PARTITION BY LIST (a);
CREATE TABLE vacparted1 PARTITION OF vacparted FOR VALUES IN (1);
INSERT INTO vacparted VALUES (1, 'a');
UPDATE vacparted SET b = 'b';
VACUUM (ANALYZE) vacparted;
VACUUM (FULL) vacparted;
VACUUM (FREEZE) vacparted;

-- check behavior with duplicate column mentions
VACUUM ANALYZE vacparted(a,b,a);
ANALYZE vacparted(a,b,b);

-- multiple tables specified
VACUUM vaccluster, vactst;
VACUUM vacparted, does_not_exist;
VACUUM (FREEZE) vacparted, vaccluster, vactst;
VACUUM (FREEZE) does_not_exist, vaccluster;
VACUUM ANALYZE vactst, vacparted (a);
VACUUM ANALYZE vactst (does_not_exist), vacparted (b);
VACUUM FULL vacparted, vactst;
VACUUM FULL vactst, vacparted (a, b), vaccluster (i);
ANALYZE vactst, vacparted;
ANALYZE vacparted (b), vactst;
ANALYZE vactst, does_not_exist, vacparted;
ANALYZE vactst (i), vacparted (does_not_exist);

-- parenthesized syntax for ANALYZE
ANALYZE (VERBOSE) does_not_exist;
ANALYZE (nonexistent-arg) does_not_exist;
ANALYZE (nonexistentarg) does_not_exit;

-- ensure argument order independence, and that SKIP_LOCKED on non-existing
-- relation still errors out.
ANALYZE (SKIP_LOCKED, VERBOSE) does_not_exist;
ANALYZE (VERBOSE, SKIP_LOCKED) does_not_exist;

-- SKIP_LOCKED option
VACUUM (SKIP_LOCKED) vactst;
VACUUM (SKIP_LOCKED, FULL) vactst;
ANALYZE (SKIP_LOCKED) vactst;

-- ensure VACUUM and ANALYZE don't have a problem with serializable
SET default_transaction_isolation = serializable;
VACUUM vactst;
ANALYZE vactst;
RESET default_transaction_isolation;
BEGIN TRANSACTION ISOLATION LEVEL SERIALIZABLE;
ANALYZE vactst;
COMMIT;
>>>>>>> 9e1c9f95

DROP TABLE vaccluster;
DROP TABLE vactst;
DROP TABLE vacparted;
DROP TABLE no_index_cleanup;

-- relation ownership, WARNING logs generated as all are skipped.
CREATE TABLE vacowned (a int);
CREATE TABLE vacowned_parted (a int) PARTITION BY LIST (a);
CREATE TABLE vacowned_part1 PARTITION OF vacowned_parted FOR VALUES IN (1);
CREATE TABLE vacowned_part2 PARTITION OF vacowned_parted FOR VALUES IN (2);
CREATE ROLE regress_vacuum;
SET ROLE regress_vacuum;
-- Simple table
VACUUM vacowned;
ANALYZE vacowned;
VACUUM (ANALYZE) vacowned;
-- Catalog
VACUUM pg_catalog.pg_class;
ANALYZE pg_catalog.pg_class;
VACUUM (ANALYZE) pg_catalog.pg_class;
-- Shared catalog
VACUUM pg_catalog.pg_authid;
ANALYZE pg_catalog.pg_authid;
VACUUM (ANALYZE) pg_catalog.pg_authid;
-- Partitioned table and its partitions, nothing owned by other user.
-- Relations are not listed in a single command to test ownership
-- independently.
VACUUM vacowned_parted;
VACUUM vacowned_part1;
VACUUM vacowned_part2;
ANALYZE vacowned_parted;
ANALYZE vacowned_part1;
ANALYZE vacowned_part2;
VACUUM (ANALYZE) vacowned_parted;
VACUUM (ANALYZE) vacowned_part1;
VACUUM (ANALYZE) vacowned_part2;
RESET ROLE;
-- Partitioned table and one partition owned by other user.
ALTER TABLE vacowned_parted OWNER TO regress_vacuum;
ALTER TABLE vacowned_part1 OWNER TO regress_vacuum;
SET ROLE regress_vacuum;
VACUUM vacowned_parted;
VACUUM vacowned_part1;
VACUUM vacowned_part2;
ANALYZE vacowned_parted;
ANALYZE vacowned_part1;
ANALYZE vacowned_part2;
VACUUM (ANALYZE) vacowned_parted;
VACUUM (ANALYZE) vacowned_part1;
VACUUM (ANALYZE) vacowned_part2;
RESET ROLE;
-- Only one partition owned by other user.
ALTER TABLE vacowned_parted OWNER TO CURRENT_USER;
SET ROLE regress_vacuum;
VACUUM vacowned_parted;
VACUUM vacowned_part1;
VACUUM vacowned_part2;
ANALYZE vacowned_parted;
ANALYZE vacowned_part1;
ANALYZE vacowned_part2;
VACUUM (ANALYZE) vacowned_parted;
VACUUM (ANALYZE) vacowned_part1;
VACUUM (ANALYZE) vacowned_part2;
RESET ROLE;
-- Only partitioned table owned by other user.
ALTER TABLE vacowned_parted OWNER TO regress_vacuum;
ALTER TABLE vacowned_part1 OWNER TO CURRENT_USER;
SET ROLE regress_vacuum;
VACUUM vacowned_parted;
VACUUM vacowned_part1;
VACUUM vacowned_part2;
ANALYZE vacowned_parted;
ANALYZE vacowned_part1;
ANALYZE vacowned_part2;
VACUUM (ANALYZE) vacowned_parted;
VACUUM (ANALYZE) vacowned_part1;
VACUUM (ANALYZE) vacowned_part2;
RESET ROLE;
DROP TABLE vacowned;
DROP TABLE vacowned_parted;
DROP ROLE regress_vacuum;<|MERGE_RESOLUTION|>--- conflicted
+++ resolved
@@ -78,11 +78,6 @@
 
 VACUUM (DISABLE_PAGE_SKIPPING) vaccluster;
 
-<<<<<<< HEAD
--- check behavior with duplicate column mentions
-VACUUM ANALYZE vaccluster(i,i);
-ANALYZE vaccluster(i,i);
-=======
 -- INDEX_CLEANUP option
 CREATE TABLE no_index_cleanup (i INT PRIMARY KEY, t TEXT);
 -- Use uncompressed data stored in toast.
@@ -179,7 +174,6 @@
 BEGIN TRANSACTION ISOLATION LEVEL SERIALIZABLE;
 ANALYZE vactst;
 COMMIT;
->>>>>>> 9e1c9f95
 
 DROP TABLE vaccluster;
 DROP TABLE vactst;
