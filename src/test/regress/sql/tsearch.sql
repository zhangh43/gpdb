--- conflicted
+++ resolved
@@ -447,17 +447,14 @@
 SELECT ts_rewrite( 'moscow & hotel', 'SELECT keyword, sample FROM test_tsquery');
 SELECT ts_rewrite( 'bar & new & qq & foo & york', 'SELECT keyword, sample FROM test_tsquery');
 
-<<<<<<< HEAD
--- Check empty substitution
-SELECT ts_rewrite(to_tsquery('5 & (6 | 5)'), to_tsquery('5'), to_tsquery(''));
-SELECT ts_rewrite(to_tsquery('!5'), to_tsquery('5'), to_tsquery(''));
-=======
 SELECT ts_rewrite('1 & (2 <-> 3)', 'SELECT keyword, sample FROM test_tsquery'::text );
 SELECT ts_rewrite('1 & (2 <2> 3)', 'SELECT keyword, sample FROM test_tsquery'::text );
 SELECT ts_rewrite('5 <-> (1 & (2 <-> 3))', 'SELECT keyword, sample FROM test_tsquery'::text );
 SELECT ts_rewrite('5 <-> (6 | 8)', 'SELECT keyword, sample FROM test_tsquery'::text );
 
->>>>>>> b5bce6c1
+-- Check empty substitution
+SELECT ts_rewrite(to_tsquery('5 & (6 | 5)'), to_tsquery('5'), to_tsquery(''));
+SELECT ts_rewrite(to_tsquery('!5'), to_tsquery('5'), to_tsquery(''));
 
 SELECT keyword FROM test_tsquery WHERE keyword @> 'new';
 SELECT keyword FROM test_tsquery WHERE keyword @> 'moscow';
@@ -520,10 +517,6 @@
 
 SELECT count(*) FROM test_tsvector WHERE a @@ to_tsquery('345&qwerty');
 
-<<<<<<< HEAD
-COPY test_tsvector TO '/tmp/test_tsvector.txt';
-COPY test_tsvector FROM '/tmp/test_tsvector.txt';
-=======
 -- test finding items in GIN's pending list
 create temp table pendtest (ts tsvector);
 create index pendtest_idx on pendtest using gin(ts);
@@ -543,4 +536,6 @@
 set enable_seqscan = off;
 select * from phrase_index_test where fts @@ phraseto_tsquery('english', 'fat cat');
 set enable_seqscan = on;
->>>>>>> b5bce6c1
+
+COPY test_tsvector TO '/tmp/test_tsvector.txt';
+COPY test_tsvector FROM '/tmp/test_tsvector.txt';