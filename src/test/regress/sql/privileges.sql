--
-- Test access privileges
--
set optimizer=off;
-- Clean up in case a prior regression run failed

-- Suppress NOTICE messages when users/groups don't exist
SET client_min_messages TO 'warning';

DROP ROLE IF EXISTS regressgroup1;
DROP ROLE IF EXISTS regressgroup2;

DROP ROLE IF EXISTS regressuser1;
DROP ROLE IF EXISTS regressuser2;
DROP ROLE IF EXISTS regressuser3;
DROP ROLE IF EXISTS regressuser4;
DROP ROLE IF EXISTS regressuser5;
DROP ROLE IF EXISTS regressuser6;

<<<<<<< HEAD
-- start_ignore
SELECT lo_unlink(oid) FROM pg_largeobject_metadata;
-- end_ignore
=======
SELECT lo_unlink(oid) FROM pg_largeobject_metadata WHERE oid >= 1000 AND oid < 3000 ORDER BY oid;
>>>>>>> 4f0bf335

RESET client_min_messages;

-- test proper begins here

CREATE USER regressuser1;
CREATE USER regressuser2;
CREATE USER regressuser3;
CREATE USER regressuser4;
CREATE USER regressuser5;
CREATE USER regressuser5;	-- duplicate

CREATE GROUP regressgroup1;
CREATE GROUP regressgroup2 WITH USER regressuser1, regressuser2;

ALTER GROUP regressgroup1 ADD USER regressuser4;

ALTER GROUP regressgroup2 ADD USER regressuser2;	-- duplicate
ALTER GROUP regressgroup2 DROP USER regressuser2;
GRANT regressgroup2 TO regressuser4 WITH ADMIN OPTION;

-- test owner privileges

SET SESSION AUTHORIZATION regressuser1;
SELECT session_user, current_user;

CREATE TABLE atest1 ( a int, b text ) distributed randomly;
SELECT * FROM atest1;
INSERT INTO atest1 VALUES (1, 'one');
DELETE FROM atest1;
UPDATE atest1 SET a = 1 WHERE b = 'blech';
TRUNCATE atest1;
BEGIN;
LOCK atest1 IN ACCESS EXCLUSIVE MODE;
COMMIT;

REVOKE ALL ON atest1 FROM PUBLIC;
SELECT * FROM atest1;

GRANT ALL ON atest1 TO regressuser2;
GRANT SELECT ON atest1 TO regressuser3, regressuser4;
SELECT * FROM atest1;

CREATE TABLE atest2 (col1 varchar(10), col2 boolean);
GRANT SELECT ON atest2 TO regressuser2;
GRANT UPDATE ON atest2 TO regressuser3;
GRANT INSERT ON atest2 TO regressuser4;
GRANT TRUNCATE ON atest2 TO regressuser5;


SET SESSION AUTHORIZATION regressuser2;
SELECT session_user, current_user;

-- try various combinations of queries on atest1 and atest2

SELECT * FROM atest1; -- ok
SELECT * FROM atest2; -- ok
INSERT INTO atest1 VALUES (2, 'two'); -- ok
INSERT INTO atest2 VALUES ('foo', true); -- fail
INSERT INTO atest1 SELECT 1, b FROM atest1; -- ok
UPDATE atest1 SET a = 1 WHERE a = 2; -- ok
UPDATE atest2 SET col2 = NOT col2; -- fail
SELECT * FROM atest1 FOR UPDATE; -- ok
SELECT * FROM atest2 FOR UPDATE; -- fail
DELETE FROM atest2; -- fail
TRUNCATE atest2; -- fail
BEGIN;
LOCK atest2 IN ACCESS EXCLUSIVE MODE; -- fail
COMMIT;
COPY atest2 FROM stdin; -- fail
GRANT ALL ON atest1 TO PUBLIC; -- fail

-- checks in subquery, both ok
SELECT * FROM atest1 WHERE ( b IN ( SELECT col1 FROM atest2 ) );
SELECT * FROM atest2 WHERE ( col1 IN ( SELECT b FROM atest1 ) );


SET SESSION AUTHORIZATION regressuser3;
SELECT session_user, current_user;

SELECT * FROM atest1; -- ok
SELECT * FROM atest2; -- fail
INSERT INTO atest1 VALUES (2, 'two'); -- fail
INSERT INTO atest2 VALUES ('foo', true); -- fail
INSERT INTO atest1 SELECT 1, b FROM atest1; -- fail
UPDATE atest1 SET a = 1 WHERE a = 2; -- fail
UPDATE atest2 SET col2 = NULL; -- ok
UPDATE atest2 SET col2 = NOT col2; -- fails; requires SELECT on atest2
UPDATE atest2 SET col2 = true FROM atest1 WHERE atest1.a = 5; -- ok
SELECT * FROM atest1 FOR UPDATE; -- fail
SELECT * FROM atest2 FOR UPDATE; -- fail
DELETE FROM atest2; -- fail
TRUNCATE atest2; -- fail
BEGIN;
LOCK atest2 IN ACCESS EXCLUSIVE MODE; -- ok
COMMIT;
COPY atest2 FROM stdin; -- fail

-- checks in subquery, both fail
SELECT * FROM atest1 WHERE ( b IN ( SELECT col1 FROM atest2 ) );
SELECT * FROM atest2 WHERE ( col1 IN ( SELECT b FROM atest1 ) );

SET SESSION AUTHORIZATION regressuser4;
COPY atest2 FROM stdin; -- ok
bar	true
\.
SELECT * FROM atest1; -- ok


-- test leaky-function protections in selfuncs

-- regressuser1 will own a table and provide a view for it.
SET SESSION AUTHORIZATION regressuser1;

CREATE TABLE atest12 as
  SELECT x AS a, 10001 - x AS b FROM generate_series(1,10000) x;
CREATE INDEX ON atest12 (a);
CREATE INDEX ON atest12 (abs(a));
VACUUM ANALYZE atest12;

CREATE FUNCTION leak(integer,integer) RETURNS boolean
  AS $$begin return $1 < $2; end$$
  LANGUAGE plpgsql immutable;
CREATE OPERATOR <<< (procedure = leak, leftarg = integer, rightarg = integer,
                     restrict = scalarltsel);

-- view with leaky operator
CREATE VIEW atest12v AS
  SELECT * FROM atest12 WHERE b <<< 5;
GRANT SELECT ON atest12v TO PUBLIC;

-- This plan should use nestloop, knowing that few rows will be selected.
EXPLAIN (COSTS OFF) SELECT * FROM atest12v x, atest12v y WHERE x.a = y.b;

-- And this one.
EXPLAIN (COSTS OFF) SELECT * FROM atest12 x, atest12 y
  WHERE x.a = y.b and abs(y.a) <<< 5;

-- Check if regressuser2 can break security.
SET SESSION AUTHORIZATION regressuser2;

CREATE FUNCTION leak2(integer,integer) RETURNS boolean
  AS $$begin raise notice 'leak % %', $1, $2; return $1 > $2; end$$
  LANGUAGE plpgsql immutable;
CREATE OPERATOR >>> (procedure = leak2, leftarg = integer, rightarg = integer,
                     restrict = scalargtsel);

-- This should not show any "leak" notices before failing.
EXPLAIN (COSTS OFF) SELECT * FROM atest12 WHERE a >>> 0;

-- This plan should use hashjoin, as it will expect many rows to be selected.
EXPLAIN (COSTS OFF) SELECT * FROM atest12v x, atest12v y WHERE x.a = y.b;

-- Now regressuser1 grants sufficient access to regressuser2.
SET SESSION AUTHORIZATION regressuser1;
GRANT SELECT (a, b) ON atest12 TO PUBLIC;
SET SESSION AUTHORIZATION regressuser2;

-- Now regressuser2 will also get a good row estimate.
EXPLAIN (COSTS OFF) SELECT * FROM atest12v x, atest12v y WHERE x.a = y.b;

-- But not for this, due to lack of table-wide permissions needed
-- to make use of the expression index's statistics.
EXPLAIN (COSTS OFF) SELECT * FROM atest12 x, atest12 y
  WHERE x.a = y.b and abs(y.a) <<< 5;

-- clean up (regressuser1's objects are all dropped later)
DROP FUNCTION leak2(integer, integer) CASCADE;


-- groups

SET SESSION AUTHORIZATION regressuser3;
CREATE TABLE atest3 (one int, two int, three int);
GRANT DELETE ON atest3 TO GROUP regressgroup2;

SET SESSION AUTHORIZATION regressuser1;

SELECT * FROM atest3; -- fail
DELETE FROM atest3; -- ok


-- views

SET SESSION AUTHORIZATION regressuser3;

CREATE VIEW atestv1 AS SELECT * FROM atest1; -- ok
/* The next *should* fail, but it's not implemented that way yet. */
CREATE VIEW atestv2 AS SELECT * FROM atest2;
CREATE VIEW atestv3 AS SELECT * FROM atest3; -- ok
/* Empty view is a corner case that failed in 9.2. */
CREATE VIEW atestv0 AS SELECT 0 as x WHERE false; -- ok

SELECT * FROM atestv1; -- ok
SELECT * FROM atestv2; -- fail
GRANT SELECT ON atestv1, atestv3 TO regressuser4;
GRANT SELECT ON atestv2 TO regressuser2;

SET SESSION AUTHORIZATION regressuser4;

SELECT * FROM atestv1; -- ok
SELECT * FROM atestv2; -- fail
SELECT * FROM atestv3; -- ok
SELECT * FROM atestv0; -- fail

-- Appendrels excluded by constraints failed to check permissions in 8.4-9.2.
select * from
  ((select a.q1 as x from int8_tbl a offset 0)
   union all
   (select b.q2 as x from int8_tbl b offset 0)) ss
where false;

set constraint_exclusion = on;
select * from
  ((select a.q1 as x, random() from int8_tbl a where q1 > 0)
   union all
   (select b.q2 as x, random() from int8_tbl b where q2 > 0)) ss
where x < 0;
reset constraint_exclusion;

CREATE VIEW atestv4 AS SELECT * FROM atestv3; -- nested view
SELECT * FROM atestv4; -- ok
GRANT SELECT ON atestv4 TO regressuser2;

SET SESSION AUTHORIZATION regressuser2;

-- Two complex cases:

SELECT * FROM atestv3; -- fail
SELECT * FROM atestv4; -- ok (even though regressuser2 cannot access underlying atestv3)

SELECT * FROM atest2; -- ok
SELECT * FROM atestv2; -- fail (even though regressuser2 can access underlying atest2)

-- Test column level permissions

SET SESSION AUTHORIZATION regressuser1;
CREATE TABLE atest5 (one int, two int, three int) distributed randomly;
CREATE TABLE atest6 (one int, two int, blue int);
GRANT SELECT (one), INSERT (two), UPDATE (three) ON atest5 TO regressuser4;
GRANT ALL (one) ON atest5 TO regressuser3;

INSERT INTO atest5 VALUES (1,2,3);

SET SESSION AUTHORIZATION regressuser4;
SELECT * FROM atest5; -- fail
SELECT one FROM atest5; -- ok
COPY atest5 (one) TO stdout; -- ok
SELECT two FROM atest5; -- fail
COPY atest5 (two) TO stdout; -- fail
SELECT atest5 FROM atest5; -- fail
COPY atest5 (one,two) TO stdout; -- fail
SELECT 1 FROM atest5; -- ok
SELECT 1 FROM atest5 a JOIN atest5 b USING (one); -- ok
SELECT 1 FROM atest5 a JOIN atest5 b USING (two); -- fail
SELECT 1 FROM atest5 a NATURAL JOIN atest5 b; -- fail
SELECT (j.*) IS NULL FROM (atest5 a JOIN atest5 b USING (one)) j; -- fail
SELECT 1 FROM atest5 WHERE two = 2; -- fail
SELECT * FROM atest1, atest5; -- fail
SELECT atest1.* FROM atest1, atest5; -- ok
SELECT atest1.*,atest5.one FROM atest1, atest5; -- ok
SELECT atest1.*,atest5.one FROM atest1 JOIN atest5 ON (atest1.a = atest5.two); -- fail
SELECT atest1.*,atest5.one FROM atest1 JOIN atest5 ON (atest1.a = atest5.one); -- ok
SELECT one, two FROM atest5; -- fail

SET SESSION AUTHORIZATION regressuser1;
GRANT SELECT (one,two) ON atest6 TO regressuser4;

SET SESSION AUTHORIZATION regressuser4;
SELECT one, two FROM atest5 NATURAL JOIN atest6; -- fail still

SET SESSION AUTHORIZATION regressuser1;
GRANT SELECT (two) ON atest5 TO regressuser4;

SET SESSION AUTHORIZATION regressuser4;
SELECT one, two FROM atest5 NATURAL JOIN atest6; -- ok now

-- test column-level privileges for INSERT and UPDATE
INSERT INTO atest5 (two) VALUES (3); -- ok
COPY atest5 FROM stdin; -- fail
COPY atest5 (two) FROM stdin; -- ok
1
\.
INSERT INTO atest5 (three) VALUES (4); -- fail
INSERT INTO atest5 VALUES (5,5,5); -- fail
UPDATE atest5 SET three = 10; -- ok
UPDATE atest5 SET one = 8; -- fail
UPDATE atest5 SET three = 5, one = 2; -- fail

SET SESSION AUTHORIZATION regressuser1;
REVOKE ALL (one) ON atest5 FROM regressuser4;
GRANT SELECT (one,two,blue) ON atest6 TO regressuser4;

SET SESSION AUTHORIZATION regressuser4;
SELECT one FROM atest5; -- fail
UPDATE atest5 SET one = 1; -- fail
SELECT atest6 FROM atest6; -- ok
COPY atest6 TO stdout; -- ok

-- check error reporting with column privs
SET SESSION AUTHORIZATION regressuser1;
CREATE TABLE t1 (c1 int, c2 int, c3 int check (c3 < 5), primary key (c1, c2));
GRANT SELECT (c1) ON t1 TO regressuser2;
GRANT INSERT (c1, c2, c3) ON t1 TO regressuser2;
GRANT UPDATE (c1, c2, c3) ON t1 TO regressuser2;

-- seed data
INSERT INTO t1 VALUES (1, 1, 1);
INSERT INTO t1 VALUES (1, 2, 1);
INSERT INTO t1 VALUES (2, 1, 2);
INSERT INTO t1 VALUES (2, 2, 2);
INSERT INTO t1 VALUES (3, 1, 3);

SET SESSION AUTHORIZATION regressuser2;
INSERT INTO t1 (c1, c2) VALUES (1, 1); -- fail, but row not shown
UPDATE t1 SET c2 = 1; -- fail, but row not shown
INSERT INTO t1 (c1, c2) VALUES (null, null); -- fail, but see columns being inserted
INSERT INTO t1 (c3) VALUES (null); -- fail, but see columns being inserted or have SELECT
INSERT INTO t1 (c1) VALUES (5); -- fail, but see columns being inserted or have SELECT
UPDATE t1 SET c3 = 10; -- fail, but see columns with SELECT rights, or being modified

SET SESSION AUTHORIZATION regressuser1;
DROP TABLE t1;

-- test column-level privileges when involved with DELETE
SET SESSION AUTHORIZATION regressuser1;
ALTER TABLE atest6 ADD COLUMN three integer;
GRANT DELETE ON atest5 TO regressuser3;
GRANT SELECT (two) ON atest5 TO regressuser3;
REVOKE ALL (one) ON atest5 FROM regressuser3;
GRANT SELECT (one) ON atest5 TO regressuser4;

SET SESSION AUTHORIZATION regressuser4;
SELECT atest6 FROM atest6; -- fail
SELECT one FROM atest5 NATURAL JOIN atest6; -- fail

SET SESSION AUTHORIZATION regressuser1;
ALTER TABLE atest6 DROP COLUMN three;

SET SESSION AUTHORIZATION regressuser4;
SELECT atest6 FROM atest6; -- ok
SELECT one FROM atest5 NATURAL JOIN atest6; -- ok

SET SESSION AUTHORIZATION regressuser1;
ALTER TABLE atest6 DROP COLUMN two;
REVOKE SELECT (one,blue) ON atest6 FROM regressuser4;

SET SESSION AUTHORIZATION regressuser4;
SELECT * FROM atest6; -- fail
SELECT 1 FROM atest6; -- fail

SET SESSION AUTHORIZATION regressuser3;
DELETE FROM atest5 WHERE one = 1; -- fail
DELETE FROM atest5 WHERE two = 2; -- ok

-- check inheritance cases
SET SESSION AUTHORIZATION regressuser1;
CREATE TABLE atestp1 (f1 int, f2 int) WITH OIDS;
CREATE TABLE atestp2 (fx int, fy int) WITH OIDS;
CREATE TABLE atestc (fz int) INHERITS (atestp1, atestp2);
GRANT SELECT(fx,fy,oid) ON atestp2 TO regressuser2;
GRANT SELECT(fx) ON atestc TO regressuser2;

SET SESSION AUTHORIZATION regressuser2;
SELECT fx FROM atestp2; -- ok
SELECT fy FROM atestp2; -- ok
SELECT atestp2 FROM atestp2; -- ok
SELECT oid FROM atestp2; -- ok
SELECT fy FROM atestc; -- fail

SET SESSION AUTHORIZATION regressuser1;
GRANT SELECT(fy,oid) ON atestc TO regressuser2;

SET SESSION AUTHORIZATION regressuser2;
SELECT fx FROM atestp2; -- still ok
SELECT fy FROM atestp2; -- ok
SELECT atestp2 FROM atestp2; -- ok
SELECT oid FROM atestp2; -- ok

-- privileges on functions, languages

-- switch to superuser
\c -

REVOKE ALL PRIVILEGES ON LANGUAGE sql FROM PUBLIC;
GRANT USAGE ON LANGUAGE sql TO regressuser1; -- ok
GRANT USAGE ON LANGUAGE c TO PUBLIC; -- fail

SET SESSION AUTHORIZATION regressuser1;
GRANT USAGE ON LANGUAGE sql TO regressuser2; -- fail
CREATE FUNCTION testfunc1(int) RETURNS int AS 'select 2 * $1;' LANGUAGE sql CONTAINS SQL;
CREATE FUNCTION testfunc2(int) RETURNS int AS 'select 3 * $1;' LANGUAGE sql CONTAINS SQL;

REVOKE ALL ON FUNCTION testfunc1(int), testfunc2(int) FROM PUBLIC;
GRANT EXECUTE ON FUNCTION testfunc1(int), testfunc2(int) TO regressuser2;
GRANT USAGE ON FUNCTION testfunc1(int) TO regressuser3; -- semantic error
GRANT ALL PRIVILEGES ON FUNCTION testfunc1(int) TO regressuser4;
GRANT ALL PRIVILEGES ON FUNCTION testfunc_nosuch(int) TO regressuser4;

CREATE FUNCTION testfunc4(boolean) RETURNS text
  AS 'select col1 from atest2 where col2 = $1;'
  LANGUAGE sql SECURITY DEFINER READS SQL DATA;
GRANT EXECUTE ON FUNCTION testfunc4(boolean) TO regressuser3;

SET SESSION AUTHORIZATION regressuser2;
SELECT testfunc1(5), testfunc2(5); -- ok
CREATE FUNCTION testfunc3(int) RETURNS int AS 'select 2 * $1;' LANGUAGE sql CONTAINS SQL; -- fail

SET SESSION AUTHORIZATION regressuser3;
SELECT testfunc1(5); -- fail
SELECT col1 FROM atest2 WHERE col2 = true; -- fail
SELECT testfunc4(true); -- ok

SET SESSION AUTHORIZATION regressuser4;
SELECT testfunc1(5); -- ok

DROP FUNCTION testfunc1(int); -- fail

\c -

DROP FUNCTION testfunc1(int); -- ok
-- restore to sanity
GRANT ALL PRIVILEGES ON LANGUAGE sql TO PUBLIC;

-- privileges on types

-- switch to superuser
\c -

CREATE TYPE testtype1 AS (a int, b text);
REVOKE USAGE ON TYPE testtype1 FROM PUBLIC;
GRANT USAGE ON TYPE testtype1 TO regressuser2;
GRANT USAGE ON TYPE _testtype1 TO regressuser2; -- fail
GRANT USAGE ON DOMAIN testtype1 TO regressuser2; -- fail

CREATE DOMAIN testdomain1 AS int;
REVOKE USAGE on DOMAIN testdomain1 FROM PUBLIC;
GRANT USAGE ON DOMAIN testdomain1 TO regressuser2;
GRANT USAGE ON TYPE testdomain1 TO regressuser2; -- ok

SET SESSION AUTHORIZATION regressuser1;

-- commands that should fail

CREATE AGGREGATE testagg1a(testdomain1) (sfunc = int4_sum, stype = bigint);

CREATE DOMAIN testdomain2a AS testdomain1;

CREATE DOMAIN testdomain3a AS int;
CREATE FUNCTION castfunc(int) RETURNS testdomain3a AS $$ SELECT $1::testdomain3a $$ LANGUAGE SQL;
CREATE CAST (testdomain1 AS testdomain3a) WITH FUNCTION castfunc(int);
DROP FUNCTION castfunc(int) CASCADE;
DROP DOMAIN testdomain3a;

CREATE FUNCTION testfunc5a(a testdomain1) RETURNS int LANGUAGE SQL AS $$ SELECT $1 $$;
CREATE FUNCTION testfunc6a(b int) RETURNS testdomain1 LANGUAGE SQL AS $$ SELECT $1::testdomain1 $$;

CREATE OPERATOR !+! (PROCEDURE = int4pl, LEFTARG = testdomain1, RIGHTARG = testdomain1);

CREATE TABLE test5a (a int, b testdomain1);
CREATE TABLE test6a OF testtype1;
CREATE TABLE test10a (a int[], b testtype1[]);

CREATE TABLE test9a (a int, b int);
ALTER TABLE test9a ADD COLUMN c testdomain1;
ALTER TABLE test9a ALTER COLUMN b TYPE testdomain1;

CREATE TYPE test7a AS (a int, b testdomain1);

CREATE TYPE test8a AS (a int, b int);
ALTER TYPE test8a ADD ATTRIBUTE c testdomain1;
ALTER TYPE test8a ALTER ATTRIBUTE b TYPE testdomain1;

CREATE TABLE test11a AS (SELECT 1::testdomain1 AS a);

REVOKE ALL ON TYPE testtype1 FROM PUBLIC;

SET SESSION AUTHORIZATION regressuser2;

-- commands that should succeed

CREATE AGGREGATE testagg1b(testdomain1) (sfunc = int4_sum, stype = bigint);

CREATE DOMAIN testdomain2b AS testdomain1;

CREATE DOMAIN testdomain3b AS int;
CREATE FUNCTION castfunc(int) RETURNS testdomain3b AS $$ SELECT $1::testdomain3b $$ LANGUAGE SQL;
CREATE CAST (testdomain1 AS testdomain3b) WITH FUNCTION castfunc(int);

CREATE FUNCTION testfunc5b(a testdomain1) RETURNS int LANGUAGE SQL AS $$ SELECT $1 $$;
CREATE FUNCTION testfunc6b(b int) RETURNS testdomain1 LANGUAGE SQL AS $$ SELECT $1::testdomain1 $$;

CREATE OPERATOR !! (PROCEDURE = testfunc5b, RIGHTARG = testdomain1);

CREATE TABLE test5b (a int, b testdomain1);
CREATE TABLE test6b OF testtype1;
CREATE TABLE test10b (a int[], b testtype1[]);

CREATE TABLE test9b (a int, b int);
ALTER TABLE test9b ADD COLUMN c testdomain1;
ALTER TABLE test9b ALTER COLUMN b TYPE testdomain1;

CREATE TYPE test7b AS (a int, b testdomain1);

CREATE TYPE test8b AS (a int, b int);
ALTER TYPE test8b ADD ATTRIBUTE c testdomain1;
ALTER TYPE test8b ALTER ATTRIBUTE b TYPE testdomain1;

CREATE TABLE test11b AS (SELECT 1::testdomain1 AS a);

REVOKE ALL ON TYPE testtype1 FROM PUBLIC;

\c -
DROP AGGREGATE testagg1b(testdomain1);
DROP DOMAIN testdomain2b;
DROP OPERATOR !! (NONE, testdomain1);
DROP FUNCTION testfunc5b(a testdomain1);
DROP FUNCTION testfunc6b(b int);
DROP TABLE test5b;
DROP TABLE test6b;
DROP TABLE test9b;
DROP TABLE test10b;
DROP TYPE test7b;
DROP TYPE test8b;
DROP CAST (testdomain1 AS testdomain3b);
DROP FUNCTION castfunc(int) CASCADE;
DROP DOMAIN testdomain3b;
DROP TABLE test11b;

DROP TYPE testtype1; -- ok
DROP DOMAIN testdomain1; -- ok


-- truncate
SET SESSION AUTHORIZATION regressuser5;
TRUNCATE atest2; -- ok
TRUNCATE atest3; -- fail

-- has_table_privilege function

-- bad-input checks
select has_table_privilege(NULL,'pg_authid','select');
select has_table_privilege('pg_shad','select');
select has_table_privilege('nosuchuser','pg_authid','select');
select has_table_privilege('pg_authid','sel');
select has_table_privilege(-999999,'pg_authid','update');
select has_table_privilege(1,'select');

-- superuser
\c -

select has_table_privilege(current_user,'pg_authid','select');
select has_table_privilege(current_user,'pg_authid','insert');

select has_table_privilege(t2.oid,'pg_authid','update')
from (select oid from pg_roles where rolname = current_user) as t2;
select has_table_privilege(t2.oid,'pg_authid','delete')
from (select oid from pg_roles where rolname = current_user) as t2;

-- 'rule' privilege no longer exists, but for backwards compatibility
-- has_table_privilege still recognizes the keyword and says FALSE
select has_table_privilege(current_user,t1.oid,'rule')
from (select oid from pg_class where relname = 'pg_authid') as t1;
select has_table_privilege(current_user,t1.oid,'references')
from (select oid from pg_class where relname = 'pg_authid') as t1;

select has_table_privilege(t2.oid,t1.oid,'select')
from (select oid from pg_class where relname = 'pg_authid') as t1,
  (select oid from pg_roles where rolname = current_user) as t2;
select has_table_privilege(t2.oid,t1.oid,'insert')
from (select oid from pg_class where relname = 'pg_authid') as t1,
  (select oid from pg_roles where rolname = current_user) as t2;

select has_table_privilege('pg_authid','update');
select has_table_privilege('pg_authid','delete');
select has_table_privilege('pg_authid','truncate');

select has_table_privilege(t1.oid,'select')
from (select oid from pg_class where relname = 'pg_authid') as t1;
select has_table_privilege(t1.oid,'trigger')
from (select oid from pg_class where relname = 'pg_authid') as t1;

-- non-superuser
SET SESSION AUTHORIZATION regressuser3;

select has_table_privilege(current_user,'pg_class','select');
select has_table_privilege(current_user,'pg_class','insert');

select has_table_privilege(t2.oid,'pg_class','update')
from (select oid from pg_roles where rolname = current_user) as t2;
select has_table_privilege(t2.oid,'pg_class','delete')
from (select oid from pg_roles where rolname = current_user) as t2;

select has_table_privilege(current_user,t1.oid,'references')
from (select oid from pg_class where relname = 'pg_class') as t1;

select has_table_privilege(t2.oid,t1.oid,'select')
from (select oid from pg_class where relname = 'pg_class') as t1,
  (select oid from pg_roles where rolname = current_user) as t2;
select has_table_privilege(t2.oid,t1.oid,'insert')
from (select oid from pg_class where relname = 'pg_class') as t1,
  (select oid from pg_roles where rolname = current_user) as t2;

select has_table_privilege('pg_class','update');
select has_table_privilege('pg_class','delete');
select has_table_privilege('pg_class','truncate');

select has_table_privilege(t1.oid,'select')
from (select oid from pg_class where relname = 'pg_class') as t1;
select has_table_privilege(t1.oid,'trigger')
from (select oid from pg_class where relname = 'pg_class') as t1;

select has_table_privilege(current_user,'atest1','select');
select has_table_privilege(current_user,'atest1','insert');

select has_table_privilege(t2.oid,'atest1','update')
from (select oid from pg_roles where rolname = current_user) as t2;
select has_table_privilege(t2.oid,'atest1','delete')
from (select oid from pg_roles where rolname = current_user) as t2;

select has_table_privilege(current_user,t1.oid,'references')
from (select oid from pg_class where relname = 'atest1') as t1;

select has_table_privilege(t2.oid,t1.oid,'select')
from (select oid from pg_class where relname = 'atest1') as t1,
  (select oid from pg_roles where rolname = current_user) as t2;
select has_table_privilege(t2.oid,t1.oid,'insert')
from (select oid from pg_class where relname = 'atest1') as t1,
  (select oid from pg_roles where rolname = current_user) as t2;

select has_table_privilege('atest1','update');
select has_table_privilege('atest1','delete');
select has_table_privilege('atest1','truncate');

select has_table_privilege(t1.oid,'select')
from (select oid from pg_class where relname = 'atest1') as t1;
select has_table_privilege(t1.oid,'trigger')
from (select oid from pg_class where relname = 'atest1') as t1;

-- has_column_privilege function

-- bad-input checks (as non-super-user)
select has_column_privilege('pg_authid',NULL,'select');
select has_column_privilege('pg_authid','nosuchcol','select');
select has_column_privilege(9999,'nosuchcol','select');
select has_column_privilege(9999,99::int2,'select');
select has_column_privilege('pg_authid',99::int2,'select');
select has_column_privilege(9999,99::int2,'select');

create temp table mytable(f1 int, f2 int, f3 int);
alter table mytable drop column f2;
select has_column_privilege('mytable','f2','select');
select has_column_privilege('mytable','........pg.dropped.2........','select');
select has_column_privilege('mytable',2::int2,'select');
revoke select on table mytable from regressuser3;
select has_column_privilege('mytable',2::int2,'select');
drop table mytable;

-- Grant options

SET SESSION AUTHORIZATION regressuser1;

CREATE TABLE atest4 (a int);

GRANT SELECT ON atest4 TO regressuser2 WITH GRANT OPTION;
GRANT UPDATE ON atest4 TO regressuser2;
GRANT SELECT ON atest4 TO GROUP regressgroup1 WITH GRANT OPTION;

SET SESSION AUTHORIZATION regressuser2;

GRANT SELECT ON atest4 TO regressuser3;
GRANT UPDATE ON atest4 TO regressuser3; -- fail

SET SESSION AUTHORIZATION regressuser1;

REVOKE SELECT ON atest4 FROM regressuser3; -- does nothing
SELECT has_table_privilege('regressuser3', 'atest4', 'SELECT'); -- true
REVOKE SELECT ON atest4 FROM regressuser2; -- fail
REVOKE GRANT OPTION FOR SELECT ON atest4 FROM regressuser2 CASCADE; -- ok
SELECT has_table_privilege('regressuser2', 'atest4', 'SELECT'); -- true
SELECT has_table_privilege('regressuser3', 'atest4', 'SELECT'); -- false

SELECT has_table_privilege('regressuser1', 'atest4', 'SELECT WITH GRANT OPTION'); -- true


-- Admin options

SET SESSION AUTHORIZATION regressuser4;
CREATE FUNCTION dogrant_ok() RETURNS void LANGUAGE sql SECURITY DEFINER AS
	'GRANT regressgroup2 TO regressuser5';
GRANT regressgroup2 TO regressuser5; -- ok: had ADMIN OPTION
SET ROLE regressgroup2;
GRANT regressgroup2 TO regressuser5; -- fails: SET ROLE suspended privilege

SET SESSION AUTHORIZATION regressuser1;
GRANT regressgroup2 TO regressuser5; -- fails: no ADMIN OPTION
SELECT dogrant_ok();			-- ok: SECURITY DEFINER conveys ADMIN
SET ROLE regressgroup2;
GRANT regressgroup2 TO regressuser5; -- fails: SET ROLE did not help

SET SESSION AUTHORIZATION regressgroup2;
GRANT regressgroup2 TO regressuser5; -- ok: a role can self-admin
CREATE FUNCTION dogrant_fails() RETURNS void LANGUAGE sql SECURITY DEFINER AS
	'GRANT regressgroup2 TO regressuser5';
SELECT dogrant_fails();			-- fails: no self-admin in SECURITY DEFINER
DROP FUNCTION dogrant_fails();

SET SESSION AUTHORIZATION regressuser4;
DROP FUNCTION dogrant_ok();
REVOKE regressgroup2 FROM regressuser5;


-- has_sequence_privilege tests
\c -

CREATE SEQUENCE x_seq;

GRANT USAGE on x_seq to regressuser2;

SELECT has_sequence_privilege('regressuser1', 'atest1', 'SELECT');
SELECT has_sequence_privilege('regressuser1', 'x_seq', 'INSERT');
SELECT has_sequence_privilege('regressuser1', 'x_seq', 'SELECT');

SET SESSION AUTHORIZATION regressuser2;

SELECT has_sequence_privilege('x_seq', 'USAGE');

-- largeobject privilege tests
\c -
SET SESSION AUTHORIZATION regressuser1;

-- start_ignore
SELECT lo_create(1001);
SELECT lo_create(1002);
SELECT lo_create(1003);
SELECT lo_create(1004);
SELECT lo_create(1005);

GRANT ALL ON LARGE OBJECT 1001 TO PUBLIC;
GRANT SELECT ON LARGE OBJECT 1003 TO regressuser2;
GRANT SELECT,UPDATE ON LARGE OBJECT 1004 TO regressuser2;
GRANT ALL ON LARGE OBJECT 1005 TO regressuser2;
GRANT SELECT ON LARGE OBJECT 1005 TO regressuser2 WITH GRANT OPTION;

GRANT SELECT, INSERT ON LARGE OBJECT 1001 TO PUBLIC;	-- to be failed
GRANT SELECT, UPDATE ON LARGE OBJECT 1001 TO nosuchuser;	-- to be failed
GRANT SELECT, UPDATE ON LARGE OBJECT  999 TO PUBLIC;	-- to be failed
-- end_ignore

\c -
SET SESSION AUTHORIZATION regressuser2;

-- start_ignore
SELECT lo_create(2001);
SELECT lo_create(2002);

SELECT loread(lo_open(1001, x'20000'::int), 32);	-- allowed, for now
SELECT lowrite(lo_open(1001, x'40000'::int), 'abcd');	-- fail, wrong mode

SELECT loread(lo_open(1001, x'40000'::int), 32);
SELECT loread(lo_open(1002, x'40000'::int), 32);	-- to be denied
SELECT loread(lo_open(1003, x'40000'::int), 32);
SELECT loread(lo_open(1004, x'40000'::int), 32);

SELECT lowrite(lo_open(1001, x'20000'::int), 'abcd');
SELECT lowrite(lo_open(1002, x'20000'::int), 'abcd');	-- to be denied
SELECT lowrite(lo_open(1003, x'20000'::int), 'abcd');	-- to be denied
SELECT lowrite(lo_open(1004, x'20000'::int), 'abcd');

GRANT SELECT ON LARGE OBJECT 1005 TO regressuser3;
GRANT UPDATE ON LARGE OBJECT 1006 TO regressuser3;	-- to be denied
REVOKE ALL ON LARGE OBJECT 2001, 2002 FROM PUBLIC;
GRANT ALL ON LARGE OBJECT 2001 TO regressuser3;

SELECT lo_unlink(1001);		-- to be denied
SELECT lo_unlink(2002);
-- end_ignore

\c -
-- start_ignore
-- confirm ACL setting
<<<<<<< HEAD
SELECT oid, pg_get_userbyid(lomowner) ownername, lomacl FROM pg_largeobject_metadata;
-- end_ignore
=======
SELECT oid, pg_get_userbyid(lomowner) ownername, lomacl FROM pg_largeobject_metadata WHERE oid >= 1000 AND oid < 3000 ORDER BY oid;
>>>>>>> 4f0bf335

SET SESSION AUTHORIZATION regressuser3;

-- start_ignore
SELECT loread(lo_open(1001, x'40000'::int), 32);
SELECT loread(lo_open(1003, x'40000'::int), 32);	-- to be denied
SELECT loread(lo_open(1005, x'40000'::int), 32);

SELECT lo_truncate(lo_open(1005, x'20000'::int), 10);	-- to be denied
SELECT lo_truncate(lo_open(2001, x'20000'::int), 10);
-- end_ignore

-- compatibility mode in largeobject permission
\c -
SET lo_compat_privileges = false;	-- default setting
SET SESSION AUTHORIZATION regressuser4;

-- start_ignore
SELECT loread(lo_open(1002, x'40000'::int), 32);	-- to be denied
SELECT lowrite(lo_open(1002, x'20000'::int), 'abcd');	-- to be denied
SELECT lo_truncate(lo_open(1002, x'20000'::int), 10);	-- to be denied
SELECT lo_put(1002, 1, 'abcd');				-- to be denied
SELECT lo_unlink(1002);					-- to be denied
SELECT lo_export(1001, '/dev/null');			-- to be denied
-- end_ignore

\c -
SET lo_compat_privileges = true;	-- compatibility mode
SET SESSION AUTHORIZATION regressuser4;

-- start_ignore
SELECT loread(lo_open(1002, x'40000'::int), 32);
SELECT lowrite(lo_open(1002, x'20000'::int), 'abcd');
SELECT lo_truncate(lo_open(1002, x'20000'::int), 10);
SELECT lo_unlink(1002);
SELECT lo_export(1001, '/dev/null');			-- to be denied
-- end_ignore

-- don't allow unpriv users to access pg_largeobject contents
\c -
SELECT * FROM pg_largeobject LIMIT 0;

SET SESSION AUTHORIZATION regressuser1;
SELECT * FROM pg_largeobject LIMIT 0;			-- to be denied

-- test default ACLs
\c -

CREATE SCHEMA testns;
GRANT ALL ON SCHEMA testns TO regressuser1;

CREATE TABLE testns.acltest1 (x int);
SELECT has_table_privilege('regressuser1', 'testns.acltest1', 'SELECT'); -- no
SELECT has_table_privilege('regressuser1', 'testns.acltest1', 'INSERT'); -- no

ALTER DEFAULT PRIVILEGES IN SCHEMA testns GRANT SELECT ON TABLES TO public;

SELECT has_table_privilege('regressuser1', 'testns.acltest1', 'SELECT'); -- no
SELECT has_table_privilege('regressuser1', 'testns.acltest1', 'INSERT'); -- no

DROP TABLE testns.acltest1;
CREATE TABLE testns.acltest1 (x int);

SELECT has_table_privilege('regressuser1', 'testns.acltest1', 'SELECT'); -- yes
SELECT has_table_privilege('regressuser1', 'testns.acltest1', 'INSERT'); -- no

ALTER DEFAULT PRIVILEGES IN SCHEMA testns GRANT INSERT ON TABLES TO regressuser1;

DROP TABLE testns.acltest1;
CREATE TABLE testns.acltest1 (x int);

SELECT has_table_privilege('regressuser1', 'testns.acltest1', 'SELECT'); -- yes
SELECT has_table_privilege('regressuser1', 'testns.acltest1', 'INSERT'); -- yes

ALTER DEFAULT PRIVILEGES IN SCHEMA testns REVOKE INSERT ON TABLES FROM regressuser1;

DROP TABLE testns.acltest1;
CREATE TABLE testns.acltest1 (x int);

SELECT has_table_privilege('regressuser1', 'testns.acltest1', 'SELECT'); -- yes
SELECT has_table_privilege('regressuser1', 'testns.acltest1', 'INSERT'); -- no

ALTER DEFAULT PRIVILEGES FOR ROLE regressuser1 REVOKE EXECUTE ON FUNCTIONS FROM public;

SET ROLE regressuser1;

CREATE FUNCTION testns.foo() RETURNS int AS 'select 1' LANGUAGE sql;

SELECT has_function_privilege('regressuser2', 'testns.foo()', 'EXECUTE'); -- no

ALTER DEFAULT PRIVILEGES IN SCHEMA testns GRANT EXECUTE ON FUNCTIONS to public;

DROP FUNCTION testns.foo();
CREATE FUNCTION testns.foo() RETURNS int AS 'select 1' LANGUAGE sql;

SELECT has_function_privilege('regressuser2', 'testns.foo()', 'EXECUTE'); -- yes

DROP FUNCTION testns.foo();

ALTER DEFAULT PRIVILEGES FOR ROLE regressuser1 REVOKE USAGE ON TYPES FROM public;

CREATE DOMAIN testns.testdomain1 AS int;

SELECT has_type_privilege('regressuser2', 'testns.testdomain1', 'USAGE'); -- no

ALTER DEFAULT PRIVILEGES IN SCHEMA testns GRANT USAGE ON TYPES to public;

DROP DOMAIN testns.testdomain1;
CREATE DOMAIN testns.testdomain1 AS int;

SELECT has_type_privilege('regressuser2', 'testns.testdomain1', 'USAGE'); -- yes

DROP DOMAIN testns.testdomain1;

RESET ROLE;

SELECT count(*)
  FROM pg_default_acl d LEFT JOIN pg_namespace n ON defaclnamespace = n.oid
  WHERE nspname = 'testns';

DROP SCHEMA testns CASCADE;

SELECT d.*     -- check that entries went away
  FROM pg_default_acl d LEFT JOIN pg_namespace n ON defaclnamespace = n.oid
  WHERE nspname IS NULL AND defaclnamespace != 0;


-- Grant on all objects of given type in a schema
\c -

CREATE SCHEMA testns;
CREATE TABLE testns.t1 (f1 int);
CREATE TABLE testns.t2 (f1 int);

SELECT has_table_privilege('regressuser1', 'testns.t1', 'SELECT'); -- false

GRANT ALL ON ALL TABLES IN SCHEMA testns TO regressuser1;

SELECT has_table_privilege('regressuser1', 'testns.t1', 'SELECT'); -- true
SELECT has_table_privilege('regressuser1', 'testns.t2', 'SELECT'); -- true

REVOKE ALL ON ALL TABLES IN SCHEMA testns FROM regressuser1;

SELECT has_table_privilege('regressuser1', 'testns.t1', 'SELECT'); -- false
SELECT has_table_privilege('regressuser1', 'testns.t2', 'SELECT'); -- false

CREATE FUNCTION testns.testfunc(int) RETURNS int AS 'select 3 * $1;' LANGUAGE sql;

SELECT has_function_privilege('regressuser1', 'testns.testfunc(int)', 'EXECUTE'); -- true by default

REVOKE ALL ON ALL FUNCTIONS IN SCHEMA testns FROM PUBLIC;

SELECT has_function_privilege('regressuser1', 'testns.testfunc(int)', 'EXECUTE'); -- false

SET client_min_messages TO 'warning';
DROP SCHEMA testns CASCADE;
RESET client_min_messages;


-- Change owner of the schema & and rename of new schema owner
\c -

CREATE ROLE schemauser1 superuser login;
CREATE ROLE schemauser2 superuser login;

SET SESSION ROLE schemauser1;
CREATE SCHEMA testns;

SELECT nspname, rolname FROM pg_namespace, pg_roles WHERE pg_namespace.nspname = 'testns' AND pg_namespace.nspowner = pg_roles.oid;

ALTER SCHEMA testns OWNER TO schemauser2;
ALTER ROLE schemauser2 RENAME TO schemauser_renamed;
SELECT nspname, rolname FROM pg_namespace, pg_roles WHERE pg_namespace.nspname = 'testns' AND pg_namespace.nspowner = pg_roles.oid;

set session role schemauser_renamed;
SET client_min_messages TO 'warning';
DROP SCHEMA testns CASCADE;
RESET client_min_messages;

-- clean up
\c -

DROP ROLE schemauser1;
DROP ROLE schemauser_renamed;


-- test that dependent privileges are revoked (or not) properly
\c -

set session role regressuser1;
create table dep_priv_test (a int);
grant select on dep_priv_test to regressuser2 with grant option;
grant select on dep_priv_test to regressuser3 with grant option;
set session role regressuser2;
grant select on dep_priv_test to regressuser4 with grant option;
set session role regressuser3;
grant select on dep_priv_test to regressuser4 with grant option;
set session role regressuser4;
grant select on dep_priv_test to regressuser5;
\dp dep_priv_test
set session role regressuser2;
revoke select on dep_priv_test from regressuser4 cascade;
\dp dep_priv_test
set session role regressuser3;
revoke select on dep_priv_test from regressuser4 cascade;
\dp dep_priv_test
set session role regressuser1;
drop table dep_priv_test;


-- clean up

\c

drop sequence x_seq;

DROP FUNCTION testfunc2(int);
DROP FUNCTION testfunc4(boolean);

DROP VIEW atestv0;
DROP VIEW atestv1;
DROP VIEW atestv2;
-- this should cascade to drop atestv4
DROP VIEW atestv3 CASCADE;
-- this should complain "does not exist"
DROP VIEW atestv4;

DROP TABLE atest1;
DROP TABLE atest2;
DROP TABLE atest3;
DROP TABLE atest4;
DROP TABLE atest5;
DROP TABLE atest6;
DROP TABLE atestc;
DROP TABLE atestp1;
DROP TABLE atestp2;

<<<<<<< HEAD
-- start_ignore
SELECT lo_unlink(oid) FROM pg_largeobject_metadata;
-- end_ignore
=======
SELECT lo_unlink(oid) FROM pg_largeobject_metadata WHERE oid >= 1000 AND oid < 3000 ORDER BY oid;
>>>>>>> 4f0bf335

DROP GROUP regressgroup1;
DROP GROUP regressgroup2;

-- these are needed to clean up permissions
REVOKE USAGE ON LANGUAGE sql FROM regressuser1;
DROP OWNED BY regressuser1;

DROP USER regressuser1;
DROP USER regressuser2;
DROP USER regressuser3;
DROP USER regressuser4;
DROP USER regressuser5;
DROP USER regressuser6;<|MERGE_RESOLUTION|>--- conflicted
+++ resolved
@@ -1,6 +1,11 @@
 --
 -- Test access privileges
 --
+-- start_matchsubs
+-- m/DETAIL:  Failing row contains \(.*\) = \(.*\)/
+-- s/DETAIL:  Failing row contains \(.*\) = \(.*\)/DETAIL:  Failing row contains (#####)/
+-- end_matchsubs
+
 set optimizer=off;
 -- Clean up in case a prior regression run failed
 
@@ -17,13 +22,9 @@
 DROP ROLE IF EXISTS regressuser5;
 DROP ROLE IF EXISTS regressuser6;
 
-<<<<<<< HEAD
 -- start_ignore
-SELECT lo_unlink(oid) FROM pg_largeobject_metadata;
+SELECT lo_unlink(oid) FROM pg_largeobject_metadata WHERE oid >= 1000 AND oid < 3000 ORDER BY oid;
 -- end_ignore
-=======
-SELECT lo_unlink(oid) FROM pg_largeobject_metadata WHERE oid >= 1000 AND oid < 3000 ORDER BY oid;
->>>>>>> 4f0bf335
 
 RESET client_min_messages;
 
@@ -156,11 +157,13 @@
 GRANT SELECT ON atest12v TO PUBLIC;
 
 -- This plan should use nestloop, knowing that few rows will be selected.
+set enable_nestloop = 1;
 EXPLAIN (COSTS OFF) SELECT * FROM atest12v x, atest12v y WHERE x.a = y.b;
 
 -- And this one.
 EXPLAIN (COSTS OFF) SELECT * FROM atest12 x, atest12 y
   WHERE x.a = y.b and abs(y.a) <<< 5;
+reset enable_nestloop;
 
 -- Check if regressuser2 can break security.
 SET SESSION AUTHORIZATION regressuser2;
@@ -183,7 +186,9 @@
 SET SESSION AUTHORIZATION regressuser2;
 
 -- Now regressuser2 will also get a good row estimate.
+set enable_nestloop = 1;
 EXPLAIN (COSTS OFF) SELECT * FROM atest12v x, atest12v y WHERE x.a = y.b;
+reset enable_nestloop;
 
 -- But not for this, due to lack of table-wide permissions needed
 -- to make use of the expression index's statistics.
@@ -805,12 +810,8 @@
 \c -
 -- start_ignore
 -- confirm ACL setting
-<<<<<<< HEAD
-SELECT oid, pg_get_userbyid(lomowner) ownername, lomacl FROM pg_largeobject_metadata;
+SELECT oid, pg_get_userbyid(lomowner) ownername, lomacl FROM pg_largeobject_metadata WHERE oid >= 1000 AND oid < 3000 ORDER BY oid;
 -- end_ignore
-=======
-SELECT oid, pg_get_userbyid(lomowner) ownername, lomacl FROM pg_largeobject_metadata WHERE oid >= 1000 AND oid < 3000 ORDER BY oid;
->>>>>>> 4f0bf335
 
 SET SESSION AUTHORIZATION regressuser3;
 
@@ -1048,13 +1049,9 @@
 DROP TABLE atestp1;
 DROP TABLE atestp2;
 
-<<<<<<< HEAD
 -- start_ignore
-SELECT lo_unlink(oid) FROM pg_largeobject_metadata;
+SELECT lo_unlink(oid) FROM pg_largeobject_metadata WHERE oid >= 1000 AND oid < 3000 ORDER BY oid;
 -- end_ignore
-=======
-SELECT lo_unlink(oid) FROM pg_largeobject_metadata WHERE oid >= 1000 AND oid < 3000 ORDER BY oid;
->>>>>>> 4f0bf335
 
 DROP GROUP regressgroup1;
 DROP GROUP regressgroup2;
