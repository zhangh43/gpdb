--- conflicted
+++ resolved
@@ -169,19 +169,6 @@
 DETAIL:  Table "temptest4" references "temptest3", but they do not have the same ON COMMIT setting.
 -- Test manipulation of temp schema's placement in search path
 create table public.whereami (f1 text);
-<<<<<<< HEAD
-NOTICE:  Table doesn't have 'DISTRIBUTED BY' clause -- Using column named 'f1' as the Greenplum Database data distribution key for this table.
-HINT:  The 'DISTRIBUTED BY' clause determines the distribution of data. Make sure column(s) chosen are the optimal data distribution key to minimize skew.
-insert into public.whereami values ('public');
-create temp table whereami (f1 text);
-NOTICE:  Table doesn't have 'DISTRIBUTED BY' clause -- Using column named 'f1' as the Greenplum Database data distribution key for this table.
-HINT:  The 'DISTRIBUTED BY' clause determines the distribution of data. Make sure column(s) chosen are the optimal data distribution key to minimize skew.
-insert into whereami values ('temp');
-create function public.whoami() returns text
-  as $$select 'public'::text$$ language sql CONTAINS SQL;
-create function pg_temp.whoami() returns text
-  as $$select 'temp'::text$$ language sql CONTAINS SQL;
-=======
 insert into public.whereami values ('public');
 create temp table whereami (f1 text);
 insert into whereami values ('temp');
@@ -189,7 +176,6 @@
   as $$select 'public'::text$$ language sql;
 create function pg_temp.whoami() returns text
   as $$select 'temp'::text$$ language sql;
->>>>>>> d13f41d2
 -- default should have pg_temp implicitly first, but only for tables
 select * from whereami;
   f1  
