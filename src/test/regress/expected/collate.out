--- conflicted
+++ resolved
@@ -16,20 +16,11 @@
     b text COLLATE "C" NOT NULL
 );
 \d collate_test1
-<<<<<<< HEAD
-  Table "collate_tests.collate_test1"
- Column |  Type   |     Modifiers      
---------+---------+--------------------
- a      | integer | 
- b      | text    | collate C not null
-Distributed by: (a)
-=======
         Table "collate_tests.collate_test1"
  Column |  Type   | Collation | Nullable | Default 
 --------+---------+-----------+----------+---------
  a      | integer |           |          | 
  b      | text    | C         | not null | 
->>>>>>> 9e1c9f95
 
 CREATE TABLE collate_test_fail (
     a int COLLATE "C",
@@ -42,20 +33,12 @@
     LIKE collate_test1
 );
 \d collate_test_like
-<<<<<<< HEAD
-Table "collate_tests.collate_test_like"
- Column |  Type   |     Modifiers      
---------+---------+--------------------
- a      | integer | 
- b      | text    | collate C not null
-Distributed by: (a)
-=======
       Table "collate_tests.collate_test_like"
  Column |  Type   | Collation | Nullable | Default 
 --------+---------+-----------+----------+---------
  a      | integer |           |          | 
  b      | text    | C         | not null | 
->>>>>>> 9e1c9f95
+Distributed by: (a)
 
 CREATE TABLE collate_test2 (
     a int,
@@ -524,7 +507,7 @@
 
 -- collation mismatch in subselects
 SELECT * FROM collate_test10 WHERE (x, y) NOT IN (SELECT y, x FROM collate_test10);
-ERROR:  could not determine which collation to use for string hashing
+ERROR:  could not determine which collation to use for string comparison  (seg1 slice1 127.0.0.1:40001 pid=24086)
 HINT:  Use the COLLATE clause to set the collation explicitly.
 -- now it works with overrides
 SELECT * FROM collate_test10 WHERE (x COLLATE "POSIX", y COLLATE "C") NOT IN (SELECT y, x FROM collate_test10);
