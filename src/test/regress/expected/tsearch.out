--- conflicted
+++ resolved
@@ -124,11 +124,12 @@
 explain (costs off) SELECT count(*) FROM test_tsvector WHERE a @@ 'wr|qh';
                             QUERY PLAN                             
 -------------------------------------------------------------------
- Aggregate
+ Finalize Aggregate
    ->  Gather Motion 3:1  (slice1; segments: 3)
-         ->  Aggregate
+         ->  Partial Aggregate
                ->  Index Scan using wowidx on test_tsvector
                      Index Cond: (a @@ '''wr'' | ''qh'''::tsquery)
+ Optimizer: Postgres query optimizer
 (6 rows)
 
 SELECT count(*) FROM test_tsvector WHERE a @@ 'wr|qh';
@@ -196,13 +197,14 @@
 explain (costs off) SELECT count(*) FROM test_tsvector WHERE a @@ 'wr|qh';
                                QUERY PLAN                                
 -------------------------------------------------------------------------
- Aggregate
+ Finalize Aggregate
    ->  Gather Motion 3:1  (slice1; segments: 3)
-         ->  Aggregate
+         ->  Partial Aggregate
                ->  Bitmap Heap Scan on test_tsvector
                      Recheck Cond: (a @@ '''wr'' | ''qh'''::tsquery)
                      ->  Bitmap Index Scan on wowidx
                            Index Cond: (a @@ '''wr'' | ''qh'''::tsquery)
+ Optimizer: Postgres query optimizer
 (8 rows)
 
 SELECT count(*) FROM test_tsvector WHERE a @@ 'wr|qh';
@@ -275,13 +277,14 @@
 explain (costs off) SELECT count(*) FROM test_tsvector WHERE a @@ 'wr|qh';
                                QUERY PLAN                                
 -------------------------------------------------------------------------
- Aggregate
+ Finalize Aggregate
    ->  Gather Motion 3:1  (slice1; segments: 3)
-         ->  Aggregate
+         ->  Partial Aggregate
                ->  Bitmap Heap Scan on test_tsvector
                      Recheck Cond: (a @@ '''wr'' | ''qh'''::tsquery)
                      ->  Bitmap Index Scan on wowidx
                            Index Cond: (a @@ '''wr'' | ''qh'''::tsquery)
+ Optimizer: Postgres query optimizer
 (8 rows)
 
 SELECT count(*) FROM test_tsvector WHERE a @@ 'wr|qh';
@@ -1330,9 +1333,9 @@
 
 SELECT ts_rewrite(ts_rewrite('new & !york ', 'york', '!jersey'),
                   'jersey', 'mexico');
-       ts_rewrite       
-------------------------
- 'new' & !( !'mexico' )
+     ts_rewrite     
+--------------------
+ 'new' & !!'mexico'
 (1 row)
 
 SELECT ts_rewrite('moscow', 'SELECT keyword, sample FROM test_tsquery'::text );
@@ -1605,10 +1608,6 @@
      1
 (1 row)
 
-<<<<<<< HEAD
-COPY test_tsvector TO '/tmp/test_tsvector.txt';
-COPY test_tsvector FROM '/tmp/test_tsvector.txt';
-=======
 -- test finding items in GIN's pending list
 create temp table pendtest (ts tsvector);
 create index pendtest_idx on pendtest using gin(ts);
@@ -1656,4 +1655,5 @@
 (1 row)
 
 set enable_seqscan = on;
->>>>>>> b5bce6c1
+COPY test_tsvector TO '/tmp/test_tsvector.txt';
+COPY test_tsvector FROM '/tmp/test_tsvector.txt';