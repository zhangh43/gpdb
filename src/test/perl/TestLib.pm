--- conflicted
+++ resolved
@@ -17,7 +17,6 @@
 use File::Temp ();
 use IPC::Run;
 use SimpleTee;
-<<<<<<< HEAD
 
 # specify a recent enough version of Test::More  to support the note() function
 use Test::More 0.82;
@@ -32,14 +31,7 @@
   psql
   slurp_dir
   slurp_file
-=======
-use Test::More;
-
-our @EXPORT = qw(
-  slurp_dir
-  slurp_file
   append_to_file
->>>>>>> b5bce6c1
   system_or_bail
   system_log
   run_log
@@ -51,75 +43,17 @@
   program_version_ok
   program_options_handling_ok
   command_like
-<<<<<<< HEAD
   command_warns_like
   command_fails_like
-  issues_sql_like
-
-  $tmp_check
-  $log_path
+
   $windows_os
 );
 
-use Cwd;
-use File::Basename;
-use File::Spec;
-use File::Temp ();
-use IPC::Run qw(run start);
-
-use SimpleTee;
-
-use Test::More;
-
-our $windows_os = $Config{osname} eq 'MSWin32' || $Config{osname} eq 'msys';
-
-# Open log file. For each test, the log file name uses the name of the
-# file launching this module, without the .pl suffix.
-our ($tmp_check, $log_path);
-$tmp_check = $ENV{TESTDIR} ? "$ENV{TESTDIR}/tmp_check" : "tmp_check";
-$log_path = "$tmp_check/log";
-mkdir $tmp_check;
-mkdir $log_path;
-my $test_logfile = basename($0);
-$test_logfile =~ s/\.[^.]+$//;
-$test_logfile = "$log_path/regress_log_$test_logfile";
-open TESTLOG, '>', $test_logfile or die "Cannot open STDOUT to logfile: $!";
-
-# Hijack STDOUT and STDERR to the log file
-open(ORIG_STDOUT, ">&STDOUT");
-open(ORIG_STDERR, ">&STDERR");
-open(STDOUT, ">&TESTLOG");
-open(STDERR, ">&TESTLOG");
-
-# The test output (ok ...) needs to be printed to the original STDOUT so
-# that the 'prove' program can parse it, and display it to the user in
-# real time. But also copy it to the log file, to provide more context
-# in the log.
-my $builder = Test::More->builder;
-my $fh = $builder->output;
-tie *$fh, "SimpleTee", *ORIG_STDOUT, *TESTLOG;
-$fh = $builder->failure_output;
-tie *$fh, "SimpleTee", *ORIG_STDERR, *TESTLOG;
-
-# Enable auto-flushing for all the file handles. Stderr and stdout are
-# redirected to the same file, and buffering causes the lines to appear
-# in the log in confusing order.
-autoflush STDOUT 1;
-autoflush STDERR 1;
-autoflush TESTLOG 1;
-=======
-
-  $windows_os
-);
-
 our ($windows_os, $tmp_check, $log_path, $test_logfile);
->>>>>>> b5bce6c1
 
 BEGIN
 {
 
-<<<<<<< HEAD
-=======
 	# Set to untranslated messages, to be able to compare program output
 	# with expected strings.
 	delete $ENV{LANGUAGE};
@@ -201,7 +135,6 @@
 	return 1;
 }
 
->>>>>>> b5bce6c1
 #
 # Helper functions
 #
@@ -210,13 +143,8 @@
 	my ($prefix) = @_;
 	$prefix = "tmp_test" unless defined $prefix;
 	return File::Temp::tempdir(
-<<<<<<< HEAD
-		'tmp_testXXXX',
-		DIR => $tmp_check,
-=======
 		$prefix . '_XXXX',
 		DIR     => $tmp_check,
->>>>>>> b5bce6c1
 		CLEANUP => 1);
 }
 
@@ -228,88 +156,6 @@
 	return File::Temp::tempdir(CLEANUP => 1);
 }
 
-<<<<<<< HEAD
-# Initialize a new cluster for testing.
-#
-# The PGHOST environment variable is set to connect to the new cluster.
-#
-# Authentication is set up so that only the current OS user can access the
-# cluster. On Unix, we use Unix domain socket connections, with the socket in
-# a directory that's only accessible to the current user to ensure that.
-# On Windows, we use SSPI authentication to ensure the same (by pg_regress
-# --config-auth).
-sub standard_initdb
-{
-	my $pgdata = shift;
-	system_or_bail('initdb', '-D', "$pgdata", '-A' , 'trust', '-N');
-	system_or_bail($ENV{PG_REGRESS}, '--config-auth', $pgdata);
-
-	my $tempdir_short = tempdir_short;
-
-	open CONF, ">>$pgdata/postgresql.conf";
-	print CONF "\n# Added by TestLib.pm)\n";
-	print CONF "fsync = off\n";
-	if ($windows_os)
-	{
-		print CONF "listen_addresses = '127.0.0.1'\n";
-	}
-	else
-	{
-		print CONF "unix_socket_directories = '$tempdir_short'\n";
-		print CONF "listen_addresses = ''\n";
-	}
-	close CONF;
-
-	$ENV{PGHOST}         = $windows_os ? "127.0.0.1" : $tempdir_short;
-}
-
-# Set up the cluster to allow replication connections, in the same way that
-# standard_initdb does for normal connections.
-sub configure_hba_for_replication
-{
-	my $pgdata = shift;
-
-	open HBA, ">>$pgdata/pg_hba.conf";
-	print HBA "\n# Allow replication (set up by TestLib.pm)\n";
-	if (! $windows_os)
-	{
-		print HBA "local replication all trust\n";
-	}
-	else
-	{
-		print HBA "host replication all 127.0.0.1/32 sspi include_realm=1 map=regress\n";
-	}
-	close HBA;
-}
-
-my ($test_server_datadir, $test_server_logfile);
-
-
-# Initialize a new cluster for testing in given directory, and start it.
-sub start_test_server
-{
-	my ($tempdir) = @_;
-	my $ret;
-
-	print("### Starting test server in $tempdir\n");
-	standard_initdb "$tempdir/pgdata";
-
-	$ret = system_log('pg_ctl', '-D', "$tempdir/pgdata", '-w', '-l',
-	  "$log_path/postmaster.log", '-o',
-	  "--log-statement=all -c gp_role=utility --gp_dbid=1 --gp_contentid=-1 --logging-collector=off",
-	  'start');
-
-	if ($ret != 0)
-	{
-		print "# pg_ctl failed; logfile:\n";
-		system('cat', "$log_path/postmaster.log");
-		BAIL_OUT("pg_ctl failed");
-	}
-
-	$ENV{PGOPTIONS}      = '-c gp_session_role=utility';
-	$test_server_datadir = "$tempdir/pgdata";
-	$test_server_logfile = "$log_path/postmaster.log";
-=======
 sub system_log
 {
 	print("# Running: " . join(" ", @_) . "\n");
@@ -320,75 +166,28 @@
 {
 	if (system_log(@_) != 0)
 	{
-		BAIL_OUT("system $_[0] failed");
+		BAIL_OUT("system $_[0] failed: $?");
 	}
->>>>>>> b5bce6c1
 }
 
 sub run_log
 {
-<<<<<<< HEAD
-	print("### Restarting test server\n");
-	system_log('pg_ctl', '-D', $test_server_datadir, '-w', '-l',
-	  $test_server_logfile, '-o',
-	  "--log-statement=all -c gp_role=utility --gp_dbid=1 --gp_contentid=-1 --logging-collector=off",
-	  'restart');
-=======
 	print("# Running: " . join(" ", @{ $_[0] }) . "\n");
 	return IPC::Run::run(@_);
->>>>>>> b5bce6c1
 }
 
 sub slurp_dir
 {
-<<<<<<< HEAD
-	if ($test_server_datadir)
-	{
-		system_log('pg_ctl', '-D', $test_server_datadir, '-m',
-		  'immediate', 'stop');
-	}
-=======
 	my ($dir) = @_;
 	opendir(my $dh, $dir)
 	  or die "could not opendir \"$dir\": $!";
 	my @direntries = readdir $dh;
 	closedir $dh;
 	return @direntries;
->>>>>>> b5bce6c1
 }
 
 sub slurp_file
 {
-<<<<<<< HEAD
-	my ($dbname, $sql) = @_;
-	my ($stdout, $stderr);
-	print("# Running SQL command: $sql\n");
-	run [ 'psql', '-X', '-A', '-t', '-q', '-d', $dbname, '-f', '-' ], '<', \$sql, '>', \$stdout, '2>', \$stderr or die;
-	chomp $stdout;
-	$stdout =~ s/\r//g if $Config{osname} eq 'msys';
-	return $stdout;
-}
-
-sub system_log
-{
-	print("# Running: " . join(" ", @_) ."\n");
-	return system(@_);
-}
-
-sub slurp_dir
-{
-	my ($dir) = @_;
-	opendir(my $dh, $dir)
-	  or die "could not opendir \"$dir\": $!";
-	my @direntries = readdir $dh;
-	closedir $dh;
-	return @direntries;
-}
-
-sub slurp_file
-{
-=======
->>>>>>> b5bce6c1
 	my ($filename) = @_;
 	local $/;
 	open(my $in, '<', $filename)
@@ -401,45 +200,6 @@
 
 sub append_to_file
 {
-<<<<<<< HEAD
-	if (system_log(@_) != 0)
-	{
-		BAIL_OUT("system $_[0] failed: $?");
-	}
-}
-
-sub run_log
-{
-	print("# Running: " . join(" ", @{$_[0]}) ."\n");
-	return IPC::Run::run(@_);
-}
-
-sub issues_sql_like
-{
-	my ($cmd, $expected_sql, $test_name) = @_;
-	truncate $test_server_logfile, 0;
-	my $result = run_log($cmd);
-	ok($result, "@$cmd exit code 0");
-	my $log = slurp_file($test_server_logfile);
-	like($log, $expected_sql, "$test_name: SQL found in server log");
-}
-
-# Generate a string made of the given range of ASCII characters
-sub generate_ascii_string
-{
-	my ($from_char, $to_char) = @_;
-	my $res;
-
-	for my $i ($from_char .. $to_char)
-	{
-		$res .= sprintf("%c", $i);
-	}
-	return $res;
-}
-
-
-sub append_to_file
-{
 	my ($filename, $str) = @_;
 	open my $fh, ">>", $filename
 	  or die "could not write \"$filename\": $!";
@@ -447,15 +207,6 @@
 	close $fh;
 }
 
-=======
-	my ($filename, $str) = @_;
-	open my $fh, ">>", $filename
-	  or die "could not write \"$filename\": $!";
-	print $fh $str;
-	close $fh;
-}
-
->>>>>>> b5bce6c1
 #
 # Test functions
 #
@@ -476,13 +227,8 @@
 sub command_exit_is
 {
 	my ($cmd, $expected, $test_name) = @_;
-<<<<<<< HEAD
-	print("# Running: " . join(" ", @{$cmd}) ."\n");
-	my $h = start $cmd;
-=======
 	print("# Running: " . join(" ", @{$cmd}) . "\n");
 	my $h = IPC::Run::start $cmd;
->>>>>>> b5bce6c1
 	$h->finish();
 
 	# On Windows, the exit status of the process is returned directly as the
@@ -492,15 +238,10 @@
 	# assuming the Unix convention, which will always return 0 on Windows as
 	# long as the process was not terminated by an exception. To work around
 	# that, use $h->full_result on Windows instead.
-<<<<<<< HEAD
-	my $result = ($Config{osname} eq "MSWin32") ?
-		($h->full_results)[0] : $h->result(0);
-=======
 	my $result =
 	    ($Config{osname} eq "MSWin32")
 	  ? ($h->full_results)[0]
 	  : $h->result(0);
->>>>>>> b5bce6c1
 	is($result, $expected, $test_name);
 }
 
@@ -509,12 +250,8 @@
 	my ($cmd) = @_;
 	my ($stdout, $stderr);
 	print("# Running: $cmd --help\n");
-<<<<<<< HEAD
-	my $result = run [ $cmd, '--help' ], '>', \$stdout, '2>', \$stderr;
-=======
 	my $result = IPC::Run::run [ $cmd, '--help' ], '>', \$stdout, '2>',
 	  \$stderr;
->>>>>>> b5bce6c1
 	ok($result, "$cmd --help exit code 0");
 	isnt($stdout, '', "$cmd --help goes to stdout");
 	is($stderr, '', "$cmd --help nothing to stderr");
@@ -525,12 +262,8 @@
 	my ($cmd) = @_;
 	my ($stdout, $stderr);
 	print("# Running: $cmd --version\n");
-<<<<<<< HEAD
-	my $result = run [ $cmd, '--version' ], '>', \$stdout, '2>', \$stderr;
-=======
 	my $result = IPC::Run::run [ $cmd, '--version' ], '>', \$stdout, '2>',
 	  \$stderr;
->>>>>>> b5bce6c1
 	ok($result, "$cmd --version exit code 0");
 	isnt($stdout, '', "$cmd --version goes to stdout");
 	is($stderr, '', "$cmd --version nothing to stderr");
@@ -541,14 +274,9 @@
 	my ($cmd) = @_;
 	my ($stdout, $stderr);
 	print("# Running: $cmd --not-a-valid-option\n");
-<<<<<<< HEAD
-	my $result = run [ $cmd, '--not-a-valid-option' ], '>', \$stdout, '2>',
-	  \$stderr;
-=======
 	my $result = IPC::Run::run [ $cmd, '--not-a-valid-option' ], '>',
 	  \$stdout,
 	  '2>', \$stderr;
->>>>>>> b5bce6c1
 	ok(!$result, "$cmd with invalid option nonzero exit code");
 	isnt($stderr, '', "$cmd with invalid option prints error message");
 }
@@ -558,23 +286,18 @@
 	my ($cmd, $expected_stdout, $test_name) = @_;
 	my ($stdout, $stderr);
 	print("# Running: " . join(" ", @{$cmd}) . "\n");
-<<<<<<< HEAD
-	my $result = run $cmd, '>', \$stdout, '2>', \$stderr;
-=======
 	my $result = IPC::Run::run $cmd, '>', \$stdout, '2>', \$stderr;
->>>>>>> b5bce6c1
 	ok($result, "@$cmd exit code 0");
 	is($stderr, '', "@$cmd no stderr");
 	like($stdout, $expected_stdout, "$test_name: matches");
 }
 
-<<<<<<< HEAD
 sub command_warns_like
 {
 	my ($cmd, $expected_stderr, $test_name) = @_;
 	my ($stdout, $stderr);
 	print("# Running: " . join(" ", @{$cmd}) . "\n");
-	my $result = run $cmd, '>', \$stdout, '2>', \$stderr;
+	my $result = IPC::Run::run $cmd, '>', \$stdout, '2>', \$stderr;
 	ok($result, "@$cmd exit code 0");
 	like($stderr, $expected_stderr, "$test_name: matches.");
 }
@@ -583,14 +306,10 @@
 {
 	my ($cmd, $expected_stderr, $test_name) = @_;
 	my ($stdout, $stderr);
-
 	print("# Running: " . join(" ", @{$cmd}) . "\n");
-	my $result = run $cmd, '>', \$stdout, '2>', \$stderr;
-
+	my $result = IPC::Run::run $cmd, '>', \$stdout, '2>', \$stderr;
 	ok(!$result, "expected failure: got @$cmd exit code 0");
 	like($stderr, $expected_stderr, "$test_name: not match expected stderr");
 }
 
-=======
->>>>>>> b5bce6c1
 1;