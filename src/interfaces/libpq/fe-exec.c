--- conflicted
+++ resolved
@@ -3,12 +3,8 @@
  * fe-exec.c
  *	  functions related to sending a query down to the backend
  *
-<<<<<<< HEAD
  * Portions Copyright (c) 2012-Present Pivotal Software, Inc.
- * Portions Copyright (c) 1996-2016, PostgreSQL Global Development Group
-=======
  * Portions Copyright (c) 1996-2019, PostgreSQL Global Development Group
->>>>>>> 9e1c9f95
  * Portions Copyright (c) 1994, Regents of the University of California
  *
  *
@@ -64,24 +60,9 @@
 static bool static_std_strings = false;
 
 
-<<<<<<< HEAD
-static PGEvent *dupEvents(PGEvent *events, int count);
-static bool pqAddTuple(PGresult *res, PGresAttValue *tup,
-		   const char **errmsgp);
-static int PQsendQueryGuts(PGconn *conn,
-				const char *command,
-				const char *stmtName,
-				int nParams,
-				const Oid *paramTypes,
-				const char *const * paramValues,
-				const int *paramLengths,
-				const int *paramFormats,
-				int resultFormat);
-=======
 static PGEvent *dupEvents(PGEvent *events, int count, size_t *memSize);
 static bool pqAddTuple(PGresult *res, PGresAttValue *tup,
 					   const char **errmsgp);
-static bool PQsendQueryStart(PGconn *conn);
 static int	PQsendQueryGuts(PGconn *conn,
 							const char *command,
 							const char *stmtName,
@@ -91,7 +72,6 @@
 							const int *paramLengths,
 							const int *paramFormats,
 							int resultFormat);
->>>>>>> 9e1c9f95
 static void parseInput(PGconn *conn);
 static PGresult *getCopyResult(PGconn *conn, ExecStatusType copytype);
 static bool PQexecStart(PGconn *conn);
@@ -194,7 +174,8 @@
 	result->curBlock = NULL;
 	result->curOffset = 0;
 	result->spaceLeft = 0;
-<<<<<<< HEAD
+	result->memorySize = sizeof(PGresult);
+
 	result->cdbstats = NULL;            /*CDB*/
 
 	result->extras = NULL;
@@ -204,9 +185,6 @@
 	result->numCompleted = 0;
 	result->nWaits = 0;
 	result->waitGxids = NULL;
-=======
-	result->memorySize = sizeof(PGresult);
->>>>>>> 9e1c9f95
 
 	if (conn)
 	{
@@ -484,11 +462,7 @@
 		pqInternalNotice(&res->noticeHooks,
 						 "row number %d is out of range 0..%d",
 						 tup_num, res->ntups);
-<<<<<<< HEAD
-		return FALSE;
-=======
 		return false;
->>>>>>> 9e1c9f95
 	}
 
 	/* need to allocate a new tuple? */
@@ -539,11 +513,7 @@
 		attval->value[len] = '\0';
 	}
 
-<<<<<<< HEAD
-	return TRUE;
-=======
 	return true;
->>>>>>> 9e1c9f95
 
 	/*
 	 * Report failure via pqInternalNotice.  If preceding code didn't provide
@@ -554,11 +524,7 @@
 		errmsg = libpq_gettext("out of memory");
 	pqInternalNotice(&res->noticeHooks, "%s", errmsg);
 
-<<<<<<< HEAD
-	return FALSE;
-=======
 	return false;
->>>>>>> 9e1c9f95
 }
 
 /*
@@ -980,11 +946,7 @@
 /*
  * pqAddTuple
  *	  add a row pointer to the PGresult structure, growing it if necessary
-<<<<<<< HEAD
- *	  Returns TRUE if OK, FALSE if an error prevented adding the row
-=======
  *	  Returns true if OK, false if an error prevented adding the row
->>>>>>> 9e1c9f95
  *
  * On error, *errmsgp can be set to an error string to be returned.
  * If it is left NULL, the error is presumed to be "out of memory".
@@ -1019,11 +981,7 @@
 		else
 		{
 			*errmsgp = libpq_gettext("PGresult cannot support more than INT_MAX tuples");
-<<<<<<< HEAD
-			return FALSE;
-=======
 			return false;
->>>>>>> 9e1c9f95
 		}
 
 		/*
@@ -1035,11 +993,7 @@
 		if (newSize > SIZE_MAX / sizeof(PGresAttValue *))
 		{
 			*errmsgp = libpq_gettext("size_t overflow");
-<<<<<<< HEAD
-			return FALSE;
-=======
 			return false;
->>>>>>> 9e1c9f95
 		}
 #endif
 
@@ -1237,11 +1191,7 @@
 	 * memory for gettext() to do anything.
 	 */
 	tup = (PGresAttValue *)
-<<<<<<< HEAD
-			pqResultAlloc(res, nfields * sizeof(PGresAttValue), TRUE);
-=======
 		pqResultAlloc(res, nfields * sizeof(PGresAttValue), true);
->>>>>>> 9e1c9f95
 	if (tup == NULL)
 		goto fail;
 
