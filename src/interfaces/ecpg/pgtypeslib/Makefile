#-------------------------------------------------------------------------
#
# Makefile for ecpg pgtypes library
#
# Portions Copyright (c) 1996-2009, PostgreSQL Global Development Group
# Portions Copyright (c) 1994, Regents of the University of California
#
<<<<<<< HEAD
# $PostgreSQL: pgsql/src/interfaces/ecpg/pgtypeslib/Makefile,v 1.43 2009/01/01 17:24:02 momjian Exp $
=======
# $PostgreSQL: pgsql/src/interfaces/ecpg/pgtypeslib/Makefile,v 1.41 2008/02/26 06:41:24 petere Exp $
>>>>>>> 0f855d62
#
#-------------------------------------------------------------------------

subdir = src/interfaces/ecpg/pgtypeslib
top_builddir = ../../../..
include $(top_builddir)/src/Makefile.global

NAME= pgtypes
SO_MAJOR_VERSION= 3
SO_MINOR_VERSION= 1
<<<<<<< HEAD
=======
DLTYPE= library
>>>>>>> 0f855d62

# The frontend doesn't need everything that's in LIBS, some are backend only
LIBS := $(filter-out -lresolv -lbz2, $(LIBS))
# This program isn't interactive, so doesn't need these
LIBS := $(filter-out -lreadline -ledit -ltermcap -lncurses -lcurses -lcurl -lssl -lcrypto -lz, $(LIBS))

override CPPFLAGS := -DFRONTEND \
	-I../include -I$(top_srcdir)/src/interfaces/ecpg/include \
	-I$(top_srcdir)/src/include/utils -I$(libpq_srcdir) $(CPPFLAGS)
override CFLAGS += $(PTHREAD_CFLAGS)

# Need to recompile any libpgport object files
LIBS := $(filter-out -lpgport, $(LIBS))

SHLIB_LINK += -lm

SHLIB_EXPORTS = exports.txt

OBJS= numeric.o datetime.o common.o dt_common.o timestamp.o interval.o \
	pgstrcasecmp.o \
	$(filter rint.o snprintf.o, $(LIBOBJS))

all: all-lib

# Shared library stuff
include $(top_srcdir)/src/Makefile.shlib

# We use some port modules verbatim, but since we need to
# compile with appropriate options to build a shared lib, we can't
# necessarily use the same object files as the backend uses. Instead,
# symlink the source files in here and build our own object file.

pgstrcasecmp.c rint.c snprintf.c: % : $(top_srcdir)/src/port/%
	rm -f $@ && $(LN_S) $< .

install: all installdirs install-lib

installdirs: installdirs-lib

uninstall: uninstall-lib

clean distclean: clean-lib
	rm -f $(OBJS) pgstrcasecmp.c rint.c snprintf.c

maintainer-clean: distclean maintainer-clean-lib<|MERGE_RESOLUTION|>--- conflicted
+++ resolved
@@ -5,11 +5,7 @@
 # Portions Copyright (c) 1996-2009, PostgreSQL Global Development Group
 # Portions Copyright (c) 1994, Regents of the University of California
 #
-<<<<<<< HEAD
-# $PostgreSQL: pgsql/src/interfaces/ecpg/pgtypeslib/Makefile,v 1.43 2009/01/01 17:24:02 momjian Exp $
-=======
 # $PostgreSQL: pgsql/src/interfaces/ecpg/pgtypeslib/Makefile,v 1.41 2008/02/26 06:41:24 petere Exp $
->>>>>>> 0f855d62
 #
 #-------------------------------------------------------------------------
 
@@ -20,10 +16,6 @@
 NAME= pgtypes
 SO_MAJOR_VERSION= 3
 SO_MINOR_VERSION= 1
-<<<<<<< HEAD
-=======
-DLTYPE= library
->>>>>>> 0f855d62
 
 # The frontend doesn't need everything that's in LIBS, some are backend only
 LIBS := $(filter-out -lresolv -lbz2, $(LIBS))
