--- conflicted
+++ resolved
@@ -2,11 +2,7 @@
 
 #include "postgres_fe.h"
 
-<<<<<<< HEAD
-#include "extern.h"
-=======
 #include "pgtypeslib_extern.h"
->>>>>>> 9e1c9f95
 #include "pgtypes.h"
 
 /* Return value is zero-filled. */
