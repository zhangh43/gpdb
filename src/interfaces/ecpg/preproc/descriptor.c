--- conflicted
+++ resolved
@@ -295,17 +295,10 @@
 			case ECPGd_length:
 			case ECPGd_type:
 				{
-<<<<<<< HEAD
-					char *str_zero = mm_strdup("0");
+					char	   *str_zero = mm_strdup("0");
 
 					fprintf(base_yyout, "%s,", get_dtype(results->value));
 					ECPGdump_a_type(base_yyout, v->name, v->type, v->brace_level, NULL, NULL, -1, NULL, NULL, str_zero, NULL, NULL);
-=======
-					char	   *str_zero = mm_strdup("0");
-
-					fprintf(yyout, "%s,", get_dtype(results->value));
-					ECPGdump_a_type(yyout, v->name, v->type, v->brace_level, NULL, NULL, -1, NULL, NULL, str_zero, NULL, NULL);
->>>>>>> b5bce6c1
 					free(str_zero);
 				}
 				break;
