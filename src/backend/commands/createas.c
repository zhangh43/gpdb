/*-------------------------------------------------------------------------
 *
 * createas.c
 *	  Execution of CREATE TABLE ... AS, a/k/a SELECT INTO.
 *	  Since CREATE MATERIALIZED VIEW shares syntax and most behaviors,
 *	  we implement that here, too.
 *
 * We implement this by diverting the query's normal output to a
 * specialized DestReceiver type.
 *
 * Formerly, CTAS was implemented as a variant of SELECT, which led
 * to assorted legacy behaviors that we still try to preserve, notably that
 * we must return a tuples-processed count in the completionTag.  (We no
 * longer do that for CTAS ... WITH NO DATA, however.)
 *
 * Portions Copyright (c) 1996-2016, PostgreSQL Global Development Group
 * Portions Copyright (c) 1994, Regents of the University of California
 *
 *
 * IDENTIFICATION
 *	  src/backend/commands/createas.c
 *
 *-------------------------------------------------------------------------
 */
#include "postgres.h"

#include "access/reloptions.h"
#include "access/htup_details.h"
#include "access/sysattr.h"
#include "access/xact.h"
#include "access/xlog.h"
#include "catalog/namespace.h"
#include "catalog/toasting.h"
#include "commands/createas.h"
#include "commands/matview.h"
#include "commands/prepare.h"
#include "commands/tablecmds.h"
#include "commands/view.h"
#include "miscadmin.h"
#include "nodes/makefuncs.h"
#include "nodes/nodeFuncs.h"
#include "parser/parse_clause.h"
#include "postmaster/autostats.h"
#include "rewrite/rewriteHandler.h"
#include "storage/smgr.h"
#include "tcop/tcopprot.h"
#include "utils/builtins.h"
#include "utils/lsyscache.h"
#include "utils/rel.h"
#include "utils/rls.h"
#include "utils/snapmgr.h"

#include "access/appendonlywriter.h"
#include "catalog/aoseg.h"
#include "catalog/aovisimap.h"
#include "catalog/oid_dispatch.h"
#include "catalog/pg_attribute_encoding.h"
#include "cdb/cdbappendonlyam.h"
#include "cdb/cdbaocsam.h"
#include "cdb/cdbdisp_query.h"
#include "cdb/cdbutil.h"
#include "cdb/cdbvars.h"
#include "cdb/memquota.h"

typedef struct
{
	DestReceiver pub;			/* publicly-known function pointers */
	IntoClause *into;			/* target relation specification */
	/* These fields are filled by intorel_startup: */
	Relation	rel;			/* relation to write to */
	ObjectAddress reladdr;		/* address of rel, for ExecCreateTableAs */
	CommandId	output_cid;		/* cmin to insert in output tuples */
	int			hi_options;		/* heap_insert performance options */
	BulkInsertState bistate;	/* bulk insert state */

	struct AppendOnlyInsertDescData *ao_insertDesc; /* descriptor to AO tables */
	struct AOCSInsertDescData *aocs_insertDes;      /* descriptor for aocs */
} DR_intorel;

<<<<<<< HEAD
static void intorel_startup_dummy(DestReceiver *self, int operation, TupleDesc typeinfo);
/* utility functions for CTAS definition creation */
static ObjectAddress create_ctas_internal(List *attrList, IntoClause *into,
										  QueryDesc *queryDesc, bool dispatch);
static ObjectAddress create_ctas_nodata(List *tlist, IntoClause *into, QueryDesc *queryDesc);

/* DestReceiver routines for collecting data */
static void intorel_receive(TupleTableSlot *slot, DestReceiver *self);
=======
/* utility functions for CTAS definition creation */
static ObjectAddress create_ctas_internal(List *attrList, IntoClause *into);
static ObjectAddress create_ctas_nodata(List *tlist, IntoClause *into);

/* DestReceiver routines for collecting data */
static void intorel_startup(DestReceiver *self, int operation, TupleDesc typeinfo);
static bool intorel_receive(TupleTableSlot *slot, DestReceiver *self);
>>>>>>> b5bce6c1
static void intorel_shutdown(DestReceiver *self);
static void intorel_destroy(DestReceiver *self);


/*
 * create_ctas_internal
 *
 * Internal utility used for the creation of the definition of a relation
 * created via CREATE TABLE AS or a materialized view.  Caller needs to
 * provide a list of attributes (ColumnDef nodes).
 */
static ObjectAddress
<<<<<<< HEAD
create_ctas_internal(List *attrList, IntoClause *into, QueryDesc *queryDesc, bool dispatch)
=======
create_ctas_internal(List *attrList, IntoClause *into)
>>>>>>> b5bce6c1
{
	CreateStmt *create = makeNode(CreateStmt);
	bool		is_matview;
	char		relkind;
	Datum		toast_options;
	static char *validnsps[] = HEAP_RELOPT_NAMESPACES;
	ObjectAddress intoRelationAddr;

<<<<<<< HEAD
	Datum       reloptions;
	int         relstorage;
	StdRdOptions *stdRdOptions;

=======
>>>>>>> b5bce6c1
	/* This code supports both CREATE TABLE AS and CREATE MATERIALIZED VIEW */
	is_matview = (into->viewQuery != NULL);
	relkind = is_matview ? RELKIND_MATVIEW : RELKIND_RELATION;

	/*
	 * Create the target relation by faking up a CREATE TABLE parsetree and
	 * passing it to DefineRelation.
	 */
	create->relation = into->rel;
	create->tableElts = attrList;
	create->inhRelations = NIL;
	create->ofTypename = NULL;
	create->constraints = NIL;
	create->options = into->options;
	create->oncommit = into->onCommit;
<<<<<<< HEAD

	/*
	 * Select tablespace to use.  If not specified, use default tablespace
	 * (which may in turn default to database's default).
	 *
	 * In PostgreSQL, we resolve default tablespace here. In GPDB, that's
	 * done earlier, because we need to dispatch the final tablespace name,
	 * after resolving any defaults, to the segments. (Otherwise, we would
	 * rely on the assumption that default_tablespace GUC is kept in sync
	 * in all segment connections. That actually seems to be the case, as of
	 * this writing, but better to not rely on it.) So usually, we already
	 * have the fully-resolved tablespace name stashed in queryDesc->ddesc->
	 * intoTableSpaceName. In the dispatcher, we filled it in earlier, and
	 * in executor nodes, we received it from the dispatcher along with the
	 * query. In utility mode, however, queryDesc->ddesc is not set at all,
	 * and we follow the PostgreSQL codepath, resolving the defaults here.
	 */
	if (queryDesc->ddesc)
		create->tablespacename = queryDesc->ddesc->intoTableSpaceName;
	else
		create->tablespacename = into->tableSpaceName;
	create->if_not_exists = false;
	
	/* Parse and validate any reloptions */
	reloptions = transformRelOptions((Datum) 0,
									 into->options,
									 NULL,
									 validnsps,
									 true,
									 false);

	stdRdOptions = (StdRdOptions*) heap_reloptions(RELKIND_RELATION,
												   reloptions,
												   queryDesc->ddesc ? queryDesc->ddesc->useChangedAOOpts : true);
	if(stdRdOptions->appendonly)
		relstorage = stdRdOptions->columnstore ? RELSTORAGE_AOCOLS : RELSTORAGE_AOROWS;
	else
		relstorage = RELSTORAGE_HEAP;

	create->distributedBy = NULL; /* We will pass a pre-made intoPolicy instead */
	create->partitionBy = NULL; /* CTAS does not not support partition. */

	create->deferredStmts = NULL;
	create->is_part_child = false;
	create->is_part_parent = false;
	create->is_add_part = false;
	create->is_split_part = false;
	create->buildAoBlkdir = false;
	create->attr_encodings = NULL; /* Handle by AddDefaultRelationAttributeOptions() */

	/* Save them in CreateStmt for dispatching. */
	create->relKind = relkind;
	create->relStorage = relstorage;
	create->ownerid = GetUserId();
=======
	create->tablespacename = into->tableSpaceName;
	create->if_not_exists = false;
>>>>>>> b5bce6c1

	/*
	 * Create the relation.  (This will error out if there's an existing view,
	 * so we don't need more code to complain if "replace" is false.)
<<<<<<< HEAD
	 *
	 * Don't dispatch it yet, as we haven't created the toast and other
	 * auxiliary tables yet.
	 *
	 * Pass the policy that was computed by the planner.
	 */
	intoRelationAddr = DefineRelation(create,
									  relkind,
									  InvalidOid,
									  NULL,
									  relstorage,
									  false,
									  queryDesc->ddesc ? queryDesc->ddesc->useChangedAOOpts : true,
									  queryDesc->plannedstmt->intoPolicy);
=======
	 */
	intoRelationAddr = DefineRelation(create, relkind, InvalidOid, NULL);
>>>>>>> b5bce6c1

	/*
	 * If necessary, create a TOAST table for the target table.  Note that
	 * NewRelationCreateToastTable ends with CommandCounterIncrement(), so
	 * that the TOAST table will be visible for insertion.
	 */
	CommandCounterIncrement();

	/* parse and validate reloptions for the toast table */
	toast_options = transformRelOptions((Datum) 0,
										create->options,
										"toast",
										validnsps,
										true, false);

	(void) heap_reloptions(RELKIND_TOASTVALUE, toast_options, true);

<<<<<<< HEAD
	NewRelationCreateToastTable(intoRelationAddr.objectId, toast_options, false, false);
	AlterTableCreateAoSegTable(intoRelationAddr.objectId, false, false);
	/* don't create AO block directory here, it'll be created when needed. */
	AlterTableCreateAoVisimapTable(intoRelationAddr.objectId, false, false);
=======
	NewRelationCreateToastTable(intoRelationAddr.objectId, toast_options);
>>>>>>> b5bce6c1

	/* Create the "view" part of a materialized view. */
	if (is_matview)
	{
		/* StoreViewQuery scribbles on tree, so make a copy */
		Query	   *query = (Query *) copyObject(into->viewQuery);

		StoreViewQuery(intoRelationAddr.objectId, query, false);
		CommandCounterIncrement();
	}
<<<<<<< HEAD
	if (Gp_role == GP_ROLE_DISPATCH && dispatch)
		CdbDispatchUtilityStatement((Node *) create,
									DF_CANCEL_ON_ERROR |
									DF_NEED_TWO_PHASE |
									DF_WITH_SNAPSHOT,
									GetAssignedOidsForDispatch(),
									NULL);
=======
>>>>>>> b5bce6c1

	return intoRelationAddr;
}


/*
 * create_ctas_nodata
 *
 * Create CTAS or materialized view when WITH NO DATA is used, starting from
 * the targetlist of the SELECT or view definition.
 */
static ObjectAddress
<<<<<<< HEAD
create_ctas_nodata(List *tlist, IntoClause *into, QueryDesc *queryDesc)
=======
create_ctas_nodata(List *tlist, IntoClause *into)
>>>>>>> b5bce6c1
{
	List	   *attrList;
	ListCell   *t,
			   *lc;

	/*
	 * Build list of ColumnDefs from non-junk elements of the tlist.  If a
	 * column name list was specified in CREATE TABLE AS, override the column
	 * names in the query.  (Too few column names are OK, too many are not.)
	 */
	attrList = NIL;
	lc = list_head(into->colNames);
	foreach(t, tlist)
	{
		TargetEntry *tle = (TargetEntry *) lfirst(t);

		if (!tle->resjunk)
		{
			ColumnDef  *col;
			char	   *colname;

			if (lc)
			{
				colname = strVal(lfirst(lc));
				lc = lnext(lc);
			}
			else
				colname = tle->resname;

			col = makeColumnDef(colname,
								exprType((Node *) tle->expr),
								exprTypmod((Node *) tle->expr),
								exprCollation((Node *) tle->expr));

			/*
			 * It's possible that the column is of a collatable type but the
			 * collation could not be resolved, so double-check.  (We must
			 * check this here because DefineRelation would adopt the type's
			 * default collation rather than complaining.)
			 */
			if (!OidIsValid(col->collOid) &&
				type_is_collatable(col->typeName->typeOid))
				ereport(ERROR,
						(errcode(ERRCODE_INDETERMINATE_COLLATION),
						 errmsg("no collation was derived for column \"%s\" with collatable type %s",
								col->colname,
								format_type_be(col->typeName->typeOid)),
						 errhint("Use the COLLATE clause to set the collation explicitly.")));

			attrList = lappend(attrList, col);
		}
	}

	if (lc != NULL)
		ereport(ERROR,
				(errcode(ERRCODE_SYNTAX_ERROR),
				 errmsg("too many column names were specified")));

	/* Create the relation definition using the ColumnDef list */
<<<<<<< HEAD
	return create_ctas_internal(attrList, into, queryDesc, true);
=======
	return create_ctas_internal(attrList, into);
>>>>>>> b5bce6c1
}


/*
 * ExecCreateTableAs -- execute a CREATE TABLE AS command
 */
ObjectAddress
ExecCreateTableAs(CreateTableAsStmt *stmt, const char *queryString,
				  ParamListInfo params, char *completionTag)
{
	Query	   *query = (Query *) stmt->query;
	IntoClause *into = stmt->into;
	bool		is_matview = (into->viewQuery != NULL);
	DestReceiver *dest;
	Oid			save_userid = InvalidOid;
	int			save_sec_context = 0;
	int			save_nestlevel = 0;
	ObjectAddress address;
	List	   *rewritten;
	PlannedStmt *plan;
<<<<<<< HEAD
	QueryDesc  *queryDesc = NULL;
	Oid         relationOid = InvalidOid;   /* relation that is modified */
	AutoStatsCmdType cmdType = AUTOSTATS_CMDTYPE_SENTINEL;  /* command type */

	Assert(Gp_role != GP_ROLE_EXECUTE);
=======
	QueryDesc  *queryDesc;
>>>>>>> b5bce6c1

	if (stmt->if_not_exists)
	{
		Oid			nspid;

		nspid = RangeVarGetCreationNamespace(stmt->into->rel);

		if (get_relname_relid(stmt->into->rel->relname, nspid))
		{
			ereport(NOTICE,
					(errcode(ERRCODE_DUPLICATE_TABLE),
					 errmsg("relation \"%s\" already exists, skipping",
							stmt->into->rel->relname)));
			return InvalidObjectAddress;
		}
	}

	/*
	 * Create the tuple receiver object and insert info it will need
	 */
	dest = CreateIntoRelDestReceiver(into);

	/*
	 * The contained Query could be a SELECT, or an EXECUTE utility command.
	 * If the latter, we just pass it off to ExecuteQuery.
	 */
	Assert(IsA(query, Query));
	if (query->commandType == CMD_UTILITY &&
		IsA(query->utilityStmt, ExecuteStmt))
	{
		ExecuteStmt *estmt = (ExecuteStmt *) query->utilityStmt;

		Assert(!is_matview);	/* excluded by syntax */
		ExecuteQuery(estmt, into, queryString, params, dest, completionTag);

		/* get object address that intorel_startup saved for us */
		address = ((DR_intorel *) dest)->reladdr;

		return address;
	}
	Assert(query->commandType == CMD_SELECT);

	/*
	 * For materialized views, lock down security-restricted operations and
	 * arrange to make GUC variable changes local to this command.  This is
	 * not necessary for security, but this keeps the behavior similar to
	 * REFRESH MATERIALIZED VIEW.  Otherwise, one could create a materialized
	 * view not possible to refresh.
	 */
	if (is_matview)
	{
		GetUserIdAndSecContext(&save_userid, &save_sec_context);
		SetUserIdAndSecContext(save_userid,
						   save_sec_context | SECURITY_RESTRICTED_OPERATION);
		save_nestlevel = NewGUCNestLevel();
	}

	if (into->skipData)
	{
		/*
		 * If WITH NO DATA was specified, do not go through the rewriter,
		 * planner and executor.  Just define the relation using a code path
		 * similar to CREATE VIEW.  This avoids dump/restore problems stemming
		 * from running the planner before all dependencies are set up.
		 */
		address = create_ctas_nodata(query->targetList, into);
	}
	else
	{
		/*
		 * Parse analysis was done already, but we still have to run the rule
		 * rewriter.  We do not do AcquireRewriteLocks: we assume the query
		 * either came straight from the parser, or suitable locks were
		 * acquired by plancache.c.
		 *
		 * Because the rewriter and planner tend to scribble on the input, we
		 * make a preliminary copy of the source querytree.  This prevents
		 * problems in the case that CTAS is in a portal or plpgsql function
		 * and is executed repeatedly.  (See also the same hack in EXPLAIN and
		 * PREPARE.)
		 */
		rewritten = QueryRewrite((Query *) copyObject(query));

<<<<<<< HEAD
	/* SELECT should never rewrite to more or less than one SELECT query */
	if (list_length(rewritten) != 1)
		elog(ERROR, "unexpected rewrite result for %s",
			 is_matview ? "CREATE MATERIALIZED VIEW" :
			 "CREATE TABLE AS SELECT");
	query = (Query *) linitial(rewritten);
	Assert(query->commandType == CMD_SELECT);
=======
		/* SELECT should never rewrite to more or less than one SELECT query */
		if (list_length(rewritten) != 1)
			elog(ERROR, "unexpected rewrite result for %s",
				 is_matview ? "CREATE MATERIALIZED VIEW" :
				 "CREATE TABLE AS SELECT");
		query = (Query *) linitial(rewritten);
		Assert(query->commandType == CMD_SELECT);
>>>>>>> b5bce6c1

		/* plan the query */
		plan = pg_plan_query(query, 0, params);

<<<<<<< HEAD
	/*GPDB: Save the target information in PlannedStmt */
	/*
	 * GPDB_92_MERGE_FIXME: it really should be an optimizer's responsibility
	 * to correctly set the into-clause and into-policy of the PlannedStmt.
	 */
	plan->intoClause = copyObject(stmt->into);

	/*
	 * Use a snapshot with an updated command ID to ensure this query sees
	 * results of any previously executed queries.  (This could only
	 * matter if the planner executed an allegedly-stable function that
	 * changed the database contents, but let's do it anyway to be
	 * parallel to the EXPLAIN code path.)
	 */
	PushCopiedSnapshot(GetActiveSnapshot());
	UpdateActiveSnapshotCommandId();
=======
		/*
		 * Use a snapshot with an updated command ID to ensure this query sees
		 * results of any previously executed queries.  (This could only
		 * matter if the planner executed an allegedly-stable function that
		 * changed the database contents, but let's do it anyway to be
		 * parallel to the EXPLAIN code path.)
		 */
		PushCopiedSnapshot(GetActiveSnapshot());
		UpdateActiveSnapshotCommandId();
>>>>>>> b5bce6c1

		/* Create a QueryDesc, redirecting output to our tuple receiver */
		queryDesc = CreateQueryDesc(plan, queryString,
									GetActiveSnapshot(), InvalidSnapshot,
									dest, params, 0);

<<<<<<< HEAD

	if (into->skipData && !is_matview)
	{
		/*
		 * If WITH NO DATA was specified, do not go through the rewriter,
		 * planner and executor.  Just define the relation using a code path
		 * similar to CREATE VIEW.  This avoids dump/restore problems stemming
		 * from running the planner before all dependencies are set up.
		 */
		address = create_ctas_nodata(query->targetList, into, queryDesc);
	}
	else
	{
		queryDesc->plannedstmt->query_mem = ResourceManagerGetQueryMemoryLimit(queryDesc->plannedstmt);

		/* call ExecutorStart to prepare the plan for execution */
		ExecutorStart(queryDesc, GetIntoRelEFlags(into));

		if (Gp_role == GP_ROLE_DISPATCH)
			autostats_get_cmdtype(queryDesc, &cmdType, &relationOid);

		/* run the plan to completion */
		ExecutorRun(queryDesc, ForwardScanDirection, 0L);
=======
		/* call ExecutorStart to prepare the plan for execution */
		ExecutorStart(queryDesc, GetIntoRelEFlags(into));

		/* run the plan to completion */
		ExecutorRun(queryDesc, ForwardScanDirection, 0L);

		/* save the rowcount if we're given a completionTag to fill */
		if (completionTag)
			snprintf(completionTag, COMPLETION_TAG_BUFSIZE,
					 "SELECT " UINT64_FORMAT,
					 queryDesc->estate->es_processed);

		/* get object address that intorel_startup saved for us */
		address = ((DR_intorel *) dest)->reladdr;
>>>>>>> b5bce6c1

		/* and clean up */
		ExecutorFinish(queryDesc);
		ExecutorEnd(queryDesc);
<<<<<<< HEAD

		if (into->distributedBy &&
			((DistributedBy *)(into->distributedBy))->ptype == POLICYTYPE_REPLICATED)
			queryDesc->es_processed /= ((DistributedBy *)(into->distributedBy))->numsegments;

		/* MPP-14001: Running auto_stats */
		if (Gp_role == GP_ROLE_DISPATCH)
			auto_stats(cmdType, relationOid, queryDesc->es_processed, false /* inFunction */);

		/*
		 * GPDB: Saving the rowcount happens after ExecutorEnd() because that
		 * is where it gets the row count from dispatch. There's also some
		 * special processing if the relation was a replicated table. In
		 * upstream Postgres, the rowcount is saved before ExecutorFinish().
		 */
		/* save the rowcount if we're given a completionTag to fill */
		if (completionTag)
			snprintf(completionTag, COMPLETION_TAG_BUFSIZE,
					 "SELECT " UINT64_FORMAT, queryDesc->es_processed);

		/* get object address that intorel_startup saved for us */
		address = ((DR_intorel *) dest)->reladdr;
	}

	dest->rDestroy(dest);
=======
>>>>>>> b5bce6c1

		FreeQueryDesc(queryDesc);

		PopActiveSnapshot();
	}

	if (is_matview)
	{
		/* Roll back any GUC changes */
		AtEOXact_GUC(false, save_nestlevel);

		/* Restore userid and security context */
		SetUserIdAndSecContext(save_userid, save_sec_context);
	}

	return address;
}

/*
 * GetIntoRelEFlags --- compute executor flags needed for CREATE TABLE AS
 *
 * This is exported because EXPLAIN and PREPARE need it too.  (Note: those
 * callers still need to deal explicitly with the skipData flag; since they
 * use different methods for suppressing execution, it doesn't seem worth
 * trying to encapsulate that part.)
 */
int
GetIntoRelEFlags(IntoClause *intoClause)
{
	int			flags;

	/*
	 * We need to tell the executor whether it has to produce OIDs or not,
	 * because it doesn't have enough information to do so itself (since we
	 * can't build the target relation until after ExecutorStart).
	 *
	 * Disallow the OIDS option for materialized views.
	 */
	if (interpretOidsOption(intoClause->options,
							(intoClause->viewQuery == NULL)))
		flags = EXEC_FLAG_WITH_OIDS;
	else
		flags = EXEC_FLAG_WITHOUT_OIDS;

	if (intoClause->skipData)
		flags |= EXEC_FLAG_WITH_NO_DATA;

	return flags;
}

/*
 * CreateIntoRelDestReceiver -- create a suitable DestReceiver object
 *
 * intoClause will be NULL if called from CreateDestReceiver(), in which
 * case it has to be provided later.  However, it is convenient to allow
 * self->into to be filled in immediately for other callers.
 */
DestReceiver *
CreateIntoRelDestReceiver(IntoClause *intoClause)
{
	DR_intorel *self = (DR_intorel *) palloc0(sizeof(DR_intorel));

	self->pub.receiveSlot = intorel_receive;
	self->pub.rStartup = intorel_startup_dummy;
	self->pub.rShutdown = intorel_shutdown;
	self->pub.rDestroy = intorel_destroy;
	self->pub.mydest = DestIntoRel;
	self->into = intoClause;

	self->ao_insertDesc = NULL;
	self->aocs_insertDes = NULL;

	return (DestReceiver *) self;
}

/*
 * intorel_startup_dummy --- executor startup
 */
static void
intorel_startup_dummy(DestReceiver *self, int operation, TupleDesc typeinfo)
{
	/* no-op */

	/* See intorel_initplan() for explanation */
}

/*
 * intorel_initplan --- Based on PG intorel_startup().
 * Parameters are different. We need to run the code earlier before the
 * executor runs since we want the relation to be created earlier else current
 * MPP framework will fail. This could be called in InitPlan() as before, but
 * we could call it just before ExecutorRun() in ExecCreateTableAs(). In the
 * future if the requirment is general we could add an interface into
 * DestReceiver but so far that is not needed (Based on PG 11 code.)
 */
void
intorel_initplan(struct QueryDesc *queryDesc, int eflags)
{
	DR_intorel *myState;
	/* Get 'into' from the dispatched plan */
	IntoClause *into = queryDesc->plannedstmt->intoClause;
	bool		is_matview;
	char		relkind;
	List	   *attrList;
	ObjectAddress intoRelationAddr;
	Relation	intoRelationDesc;
	RangeTblEntry *rte;
	ListCell   *lc;
	int			attnum;
<<<<<<< HEAD
	TupleDesc   typeinfo = queryDesc->tupDesc;
=======
>>>>>>> b5bce6c1

	/* If EXPLAIN/QE, skip creating the "into" relation. */
	if ((eflags & EXEC_FLAG_EXPLAIN_ONLY) ||
		(Gp_role == GP_ROLE_EXECUTE && !Gp_is_writer))
		return;

	/* This code supports both CREATE TABLE AS and CREATE MATERIALIZED VIEW */
	is_matview = (into->viewQuery != NULL);
	relkind = is_matview ? RELKIND_MATVIEW : RELKIND_RELATION;

	/*
	 * Build column definitions using "pre-cooked" type and collation info. If
	 * a column name list was specified in CREATE TABLE AS, override the
	 * column names derived from the query.  (Too few column names are OK, too
	 * many are not.)
	 */
	attrList = NIL;
	lc = list_head(into->colNames);
	for (attnum = 0; attnum < typeinfo->natts; attnum++)
	{
		Form_pg_attribute attribute = typeinfo->attrs[attnum];
		ColumnDef  *col;
		char	   *colname;

		if (lc)
		{
			colname = strVal(lfirst(lc));
			lc = lnext(lc);
		}
		else
			colname = NameStr(attribute->attname);

		col = makeColumnDef(colname,
							attribute->atttypid,
							attribute->atttypmod,
							attribute->attcollation);

		/*
		 * It's possible that the column is of a collatable type but the
		 * collation could not be resolved, so double-check.  (We must check
		 * this here because DefineRelation would adopt the type's default
		 * collation rather than complaining.)
		 */
		if (!OidIsValid(col->collOid) &&
			type_is_collatable(col->typeName->typeOid))
			ereport(ERROR,
					(errcode(ERRCODE_INDETERMINATE_COLLATION),
					 errmsg("no collation was derived for column \"%s\" with collatable type %s",
							col->colname,
							format_type_be(col->typeName->typeOid)),
					 errhint("Use the COLLATE clause to set the collation explicitly.")));

		attrList = lappend(attrList, col);
	}

	if (lc != NULL)
		ereport(ERROR,
				(errcode(ERRCODE_SYNTAX_ERROR),
				 errmsg("too many column names were specified")));

	/*
	 * Actually create the target table
	 */
<<<<<<< HEAD
	intoRelationAddr = create_ctas_internal(attrList, into, queryDesc, false);

	/*
	 * Finally we can open the target table
	 */
	intoRelationDesc = heap_open(intoRelationAddr.objectId, AccessExclusiveLock);
=======
	intoRelationAddr = create_ctas_internal(attrList, into);
>>>>>>> b5bce6c1

	/*
	 * Add column encoding entries based on the WITH clause.
	 *
	 * NOTE:  we could also do this expansion during parse analysis, by
	 * expanding the IntoClause options field into some attr_encodings field
	 * (cf. CreateStmt and transformCreateStmt()). As it stands, there's no real
	 * benefit for doing that from a code complexity POV. In fact, it would mean
	 * more code. If, however, we supported column encoding syntax during CTAS,
	 * it would be a good time to relocate this code.
	 */
	AddDefaultRelationAttributeOptions(intoRelationDesc,
									   into->options);

	/*
	 * Check INSERT permission on the constructed table.
	 *
	 * XXX: It would arguably make sense to skip this check if into->skipData
	 * is true.
	 */
	rte = makeNode(RangeTblEntry);
	rte->rtekind = RTE_RELATION;
	rte->relid = intoRelationAddr.objectId;
	rte->relkind = relkind;
	rte->requiredPerms = ACL_INSERT;

	for (attnum = 1; attnum <= intoRelationDesc->rd_att->natts; attnum++)
		rte->insertedCols = bms_add_member(rte->insertedCols,
								attnum - FirstLowInvalidHeapAttributeNumber);

	ExecCheckRTPerms(list_make1(rte), true);

	/*
	 * Make sure the constructed table does not have RLS enabled.
	 *
	 * check_enable_rls() will ereport(ERROR) itself if the user has requested
	 * something invalid, and otherwise will return RLS_ENABLED if RLS should
	 * be enabled here.  We don't actually support that currently, so throw
	 * our own ereport(ERROR) if that happens.
	 */
	if (check_enable_rls(intoRelationAddr.objectId, InvalidOid, false) == RLS_ENABLED)
		ereport(ERROR,
				(errcode(ERRCODE_FEATURE_NOT_SUPPORTED),
				 (errmsg("policies not yet implemented for this command"))));

	/*
	 * Tentatively mark the target as populated, if it's a matview and we're
	 * going to fill it; otherwise, no change needed.
	 */
	if (is_matview && !into->skipData)
		SetMatViewPopulatedState(intoRelationDesc, true);

	/*
	 * Fill private fields of myState for use by later routines
	 */

	if (queryDesc->dest->mydest != DestIntoRel)
		queryDesc->dest = CreateIntoRelDestReceiver(into);
	myState = (DR_intorel *) queryDesc->dest;
	myState->rel = intoRelationDesc;
	myState->reladdr = intoRelationAddr;
	myState->output_cid = GetCurrentCommandId(true);

	/*
	 * We can skip WAL-logging the insertions, unless PITR or streaming
	 * replication is in use. We can skip the FSM in any case.
	 */
	myState->hi_options = HEAP_INSERT_SKIP_FSM |
		(XLogIsNeeded() ? 0 : HEAP_INSERT_SKIP_WAL);
	myState->bistate = GetBulkInsertState();

	/* Not using WAL requires smgr_targblock be initially invalid */
	Assert(RelationGetTargetBlock(intoRelationDesc) == InvalidBlockNumber);
}

/*
 * intorel_receive --- receive one tuple
 */
static bool
intorel_receive(TupleTableSlot *slot, DestReceiver *self)
{
	DR_intorel *myState = (DR_intorel *) self;
	Relation    into_rel = myState->rel;

	if (RelationIsAoRows(into_rel))
	{
		AOTupleId	aoTupleId;
		MemTuple	tuple;

		tuple = ExecCopySlotMemTuple(slot);
		if (myState->ao_insertDesc == NULL)
			myState->ao_insertDesc = appendonly_insert_init(into_rel, RESERVED_SEGNO, false);

		appendonly_insert(myState->ao_insertDesc, tuple, InvalidOid, &aoTupleId);
		pfree(tuple);
	}
	else if (RelationIsAoCols(into_rel))
	{
		if(myState->aocs_insertDes == NULL)
			myState->aocs_insertDes = aocs_insert_init(into_rel, RESERVED_SEGNO, false);

		aocs_insert(myState->aocs_insertDes, slot);
	}
	else
	{
		HeapTuple	tuple;

		/*
		 * get the heap tuple out of the tuple table slot, making sure we have a
		 * writable copy
		 */
		tuple = ExecMaterializeSlot(slot);

		/*
		 * force assignment of new OID (see comments in ExecInsert)
		 */
		if (myState->rel->rd_rel->relhasoids)
			HeapTupleSetOid(tuple, InvalidOid);

<<<<<<< HEAD
		heap_insert(myState->rel,
					tuple,
					myState->output_cid,
					myState->hi_options,
					myState->bistate,
					GetCurrentTransactionId());

		/* We know this is a newly created relation, so there are no indexes */
	}
=======
	/* We know this is a newly created relation, so there are no indexes */

	return true;
>>>>>>> b5bce6c1
}

/*
 * intorel_shutdown --- executor end
 */
static void
intorel_shutdown(DestReceiver *self)
{
	DR_intorel *myState = (DR_intorel *) self;
	Relation	into_rel = myState->rel;

	if (into_rel == NULL)
		return;

	FreeBulkInsertState(myState->bistate);

	/* If we skipped using WAL, must heap_sync before commit */
	if (myState->hi_options & HEAP_INSERT_SKIP_WAL)
		heap_sync(myState->rel);

	if (RelationIsAoRows(into_rel) && myState->ao_insertDesc)
		appendonly_insert_finish(myState->ao_insertDesc);
	else if (RelationIsAoCols(into_rel) && myState->aocs_insertDes)
		aocs_insert_finish(myState->aocs_insertDes);

	/* close rel, but keep lock until commit */
	heap_close(into_rel, NoLock);
	myState->rel = NULL;
}

/*
 * intorel_destroy --- release DestReceiver object
 */
static void
intorel_destroy(DestReceiver *self)
{
	pfree(self);
}

/*
 * Get the OID of the relation created for SELECT INTO or CREATE TABLE AS.
 *
 * To be called between ExecutorStart and ExecutorEnd.
 */
Oid
GetIntoRelOid(QueryDesc *queryDesc)
{
	DR_intorel *myState = (DR_intorel *) queryDesc->dest;
	Relation    into_rel = myState->rel;

	if (myState && myState->pub.mydest == DestIntoRel && into_rel)
		return RelationGetRelid(into_rel);
	else
		return InvalidOid;
}<|MERGE_RESOLUTION|>--- conflicted
+++ resolved
@@ -77,7 +77,6 @@
 	struct AOCSInsertDescData *aocs_insertDes;      /* descriptor for aocs */
 } DR_intorel;
 
-<<<<<<< HEAD
 static void intorel_startup_dummy(DestReceiver *self, int operation, TupleDesc typeinfo);
 /* utility functions for CTAS definition creation */
 static ObjectAddress create_ctas_internal(List *attrList, IntoClause *into,
@@ -85,16 +84,7 @@
 static ObjectAddress create_ctas_nodata(List *tlist, IntoClause *into, QueryDesc *queryDesc);
 
 /* DestReceiver routines for collecting data */
-static void intorel_receive(TupleTableSlot *slot, DestReceiver *self);
-=======
-/* utility functions for CTAS definition creation */
-static ObjectAddress create_ctas_internal(List *attrList, IntoClause *into);
-static ObjectAddress create_ctas_nodata(List *tlist, IntoClause *into);
-
-/* DestReceiver routines for collecting data */
-static void intorel_startup(DestReceiver *self, int operation, TupleDesc typeinfo);
 static bool intorel_receive(TupleTableSlot *slot, DestReceiver *self);
->>>>>>> b5bce6c1
 static void intorel_shutdown(DestReceiver *self);
 static void intorel_destroy(DestReceiver *self);
 
@@ -107,11 +97,7 @@
  * provide a list of attributes (ColumnDef nodes).
  */
 static ObjectAddress
-<<<<<<< HEAD
 create_ctas_internal(List *attrList, IntoClause *into, QueryDesc *queryDesc, bool dispatch)
-=======
-create_ctas_internal(List *attrList, IntoClause *into)
->>>>>>> b5bce6c1
 {
 	CreateStmt *create = makeNode(CreateStmt);
 	bool		is_matview;
@@ -120,13 +106,10 @@
 	static char *validnsps[] = HEAP_RELOPT_NAMESPACES;
 	ObjectAddress intoRelationAddr;
 
-<<<<<<< HEAD
 	Datum       reloptions;
 	int         relstorage;
 	StdRdOptions *stdRdOptions;
 
-=======
->>>>>>> b5bce6c1
 	/* This code supports both CREATE TABLE AS and CREATE MATERIALIZED VIEW */
 	is_matview = (into->viewQuery != NULL);
 	relkind = is_matview ? RELKIND_MATVIEW : RELKIND_RELATION;
@@ -142,7 +125,6 @@
 	create->constraints = NIL;
 	create->options = into->options;
 	create->oncommit = into->onCommit;
-<<<<<<< HEAD
 
 	/*
 	 * Select tablespace to use.  If not specified, use default tablespace
@@ -197,15 +179,10 @@
 	create->relKind = relkind;
 	create->relStorage = relstorage;
 	create->ownerid = GetUserId();
-=======
-	create->tablespacename = into->tableSpaceName;
-	create->if_not_exists = false;
->>>>>>> b5bce6c1
 
 	/*
 	 * Create the relation.  (This will error out if there's an existing view,
 	 * so we don't need more code to complain if "replace" is false.)
-<<<<<<< HEAD
 	 *
 	 * Don't dispatch it yet, as we haven't created the toast and other
 	 * auxiliary tables yet.
@@ -220,10 +197,6 @@
 									  false,
 									  queryDesc->ddesc ? queryDesc->ddesc->useChangedAOOpts : true,
 									  queryDesc->plannedstmt->intoPolicy);
-=======
-	 */
-	intoRelationAddr = DefineRelation(create, relkind, InvalidOid, NULL);
->>>>>>> b5bce6c1
 
 	/*
 	 * If necessary, create a TOAST table for the target table.  Note that
@@ -241,14 +214,10 @@
 
 	(void) heap_reloptions(RELKIND_TOASTVALUE, toast_options, true);
 
-<<<<<<< HEAD
 	NewRelationCreateToastTable(intoRelationAddr.objectId, toast_options, false, false);
 	AlterTableCreateAoSegTable(intoRelationAddr.objectId, false, false);
 	/* don't create AO block directory here, it'll be created when needed. */
 	AlterTableCreateAoVisimapTable(intoRelationAddr.objectId, false, false);
-=======
-	NewRelationCreateToastTable(intoRelationAddr.objectId, toast_options);
->>>>>>> b5bce6c1
 
 	/* Create the "view" part of a materialized view. */
 	if (is_matview)
@@ -259,7 +228,7 @@
 		StoreViewQuery(intoRelationAddr.objectId, query, false);
 		CommandCounterIncrement();
 	}
-<<<<<<< HEAD
+
 	if (Gp_role == GP_ROLE_DISPATCH && dispatch)
 		CdbDispatchUtilityStatement((Node *) create,
 									DF_CANCEL_ON_ERROR |
@@ -267,8 +236,6 @@
 									DF_WITH_SNAPSHOT,
 									GetAssignedOidsForDispatch(),
 									NULL);
-=======
->>>>>>> b5bce6c1
 
 	return intoRelationAddr;
 }
@@ -281,11 +248,7 @@
  * the targetlist of the SELECT or view definition.
  */
 static ObjectAddress
-<<<<<<< HEAD
 create_ctas_nodata(List *tlist, IntoClause *into, QueryDesc *queryDesc)
-=======
-create_ctas_nodata(List *tlist, IntoClause *into)
->>>>>>> b5bce6c1
 {
 	List	   *attrList;
 	ListCell   *t,
@@ -345,11 +308,7 @@
 				 errmsg("too many column names were specified")));
 
 	/* Create the relation definition using the ColumnDef list */
-<<<<<<< HEAD
 	return create_ctas_internal(attrList, into, queryDesc, true);
-=======
-	return create_ctas_internal(attrList, into);
->>>>>>> b5bce6c1
 }
 
 
@@ -370,15 +329,11 @@
 	ObjectAddress address;
 	List	   *rewritten;
 	PlannedStmt *plan;
-<<<<<<< HEAD
-	QueryDesc  *queryDesc = NULL;
+	QueryDesc  *queryDesc;
 	Oid         relationOid = InvalidOid;   /* relation that is modified */
 	AutoStatsCmdType cmdType = AUTOSTATS_CMDTYPE_SENTINEL;  /* command type */
 
 	Assert(Gp_role != GP_ROLE_EXECUTE);
-=======
-	QueryDesc  *queryDesc;
->>>>>>> b5bce6c1
 
 	if (stmt->if_not_exists)
 	{
@@ -436,17 +391,6 @@
 		save_nestlevel = NewGUCNestLevel();
 	}
 
-	if (into->skipData)
-	{
-		/*
-		 * If WITH NO DATA was specified, do not go through the rewriter,
-		 * planner and executor.  Just define the relation using a code path
-		 * similar to CREATE VIEW.  This avoids dump/restore problems stemming
-		 * from running the planner before all dependencies are set up.
-		 */
-		address = create_ctas_nodata(query->targetList, into);
-	}
-	else
 	{
 		/*
 		 * Parse analysis was done already, but we still have to run the rule
@@ -462,15 +406,6 @@
 		 */
 		rewritten = QueryRewrite((Query *) copyObject(query));
 
-<<<<<<< HEAD
-	/* SELECT should never rewrite to more or less than one SELECT query */
-	if (list_length(rewritten) != 1)
-		elog(ERROR, "unexpected rewrite result for %s",
-			 is_matview ? "CREATE MATERIALIZED VIEW" :
-			 "CREATE TABLE AS SELECT");
-	query = (Query *) linitial(rewritten);
-	Assert(query->commandType == CMD_SELECT);
-=======
 		/* SELECT should never rewrite to more or less than one SELECT query */
 		if (list_length(rewritten) != 1)
 			elog(ERROR, "unexpected rewrite result for %s",
@@ -478,29 +413,35 @@
 				 "CREATE TABLE AS SELECT");
 		query = (Query *) linitial(rewritten);
 		Assert(query->commandType == CMD_SELECT);
->>>>>>> b5bce6c1
 
 		/* plan the query */
 		plan = pg_plan_query(query, 0, params);
 
-<<<<<<< HEAD
-	/*GPDB: Save the target information in PlannedStmt */
-	/*
-	 * GPDB_92_MERGE_FIXME: it really should be an optimizer's responsibility
-	 * to correctly set the into-clause and into-policy of the PlannedStmt.
-	 */
-	plan->intoClause = copyObject(stmt->into);
-
-	/*
-	 * Use a snapshot with an updated command ID to ensure this query sees
-	 * results of any previously executed queries.  (This could only
-	 * matter if the planner executed an allegedly-stable function that
-	 * changed the database contents, but let's do it anyway to be
-	 * parallel to the EXPLAIN code path.)
-	 */
-	PushCopiedSnapshot(GetActiveSnapshot());
-	UpdateActiveSnapshotCommandId();
-=======
+		/*GPDB: Save the target information in PlannedStmt */
+		/*
+		 * GPDB_92_MERGE_FIXME: it really should be an optimizer's responsibility
+		 * to correctly set the into-clause and into-policy of the PlannedStmt.
+		 */
+		plan->intoClause = copyObject(stmt->into);
+
+		/* Create a QueryDesc, redirecting output to our tuple receiver */
+		queryDesc = CreateQueryDesc(plan, queryString,
+									GetActiveSnapshot(), InvalidSnapshot,
+									dest, params, 0);
+	}
+
+	if (into->skipData && !is_matview)
+	{
+		/*
+		 * If WITH NO DATA was specified, do not go through the rewriter,
+		 * planner and executor.  Just define the relation using a code path
+		 * similar to CREATE VIEW.  This avoids dump/restore problems stemming
+		 * from running the planner before all dependencies are set up.
+		 */
+		address = create_ctas_nodata(query->targetList, into, queryDesc);
+	}
+	else
+	{
 		/*
 		 * Use a snapshot with an updated command ID to ensure this query sees
 		 * results of any previously executed queries.  (This could only
@@ -510,27 +451,7 @@
 		 */
 		PushCopiedSnapshot(GetActiveSnapshot());
 		UpdateActiveSnapshotCommandId();
->>>>>>> b5bce6c1
-
-		/* Create a QueryDesc, redirecting output to our tuple receiver */
-		queryDesc = CreateQueryDesc(plan, queryString,
-									GetActiveSnapshot(), InvalidSnapshot,
-									dest, params, 0);
-
-<<<<<<< HEAD
-
-	if (into->skipData && !is_matview)
-	{
-		/*
-		 * If WITH NO DATA was specified, do not go through the rewriter,
-		 * planner and executor.  Just define the relation using a code path
-		 * similar to CREATE VIEW.  This avoids dump/restore problems stemming
-		 * from running the planner before all dependencies are set up.
-		 */
-		address = create_ctas_nodata(query->targetList, into, queryDesc);
-	}
-	else
-	{
+
 		queryDesc->plannedstmt->query_mem = ResourceManagerGetQueryMemoryLimit(queryDesc->plannedstmt);
 
 		/* call ExecutorStart to prepare the plan for execution */
@@ -541,54 +462,37 @@
 
 		/* run the plan to completion */
 		ExecutorRun(queryDesc, ForwardScanDirection, 0L);
-=======
-		/* call ExecutorStart to prepare the plan for execution */
-		ExecutorStart(queryDesc, GetIntoRelEFlags(into));
-
-		/* run the plan to completion */
-		ExecutorRun(queryDesc, ForwardScanDirection, 0L);
+
+		/* and clean up */
+		ExecutorFinish(queryDesc);
+		ExecutorEnd(queryDesc);
+
+		/*
+		 * In GPDB, computing the row count needs to happen after ExecutorEnd()
+		 * because that is where it gets the row count from dispatch. There's
+		 * also some special processing if the relation was a replicated table.
+		 * In upstream Postgres, the rowcount is saved before ExecutorFinish().
+		 */
+		if (into->distributedBy &&
+			((DistributedBy *)(into->distributedBy))->ptype == POLICYTYPE_REPLICATED)
+			queryDesc->es_processed /= ((DistributedBy *)(into->distributedBy))->numsegments;
+
+		/* get object address that intorel_startup saved for us */
+		address = ((DR_intorel *) dest)->reladdr;
 
 		/* save the rowcount if we're given a completionTag to fill */
 		if (completionTag)
 			snprintf(completionTag, COMPLETION_TAG_BUFSIZE,
 					 "SELECT " UINT64_FORMAT,
-					 queryDesc->estate->es_processed);
-
-		/* get object address that intorel_startup saved for us */
-		address = ((DR_intorel *) dest)->reladdr;
->>>>>>> b5bce6c1
-
-		/* and clean up */
-		ExecutorFinish(queryDesc);
-		ExecutorEnd(queryDesc);
-<<<<<<< HEAD
-
-		if (into->distributedBy &&
-			((DistributedBy *)(into->distributedBy))->ptype == POLICYTYPE_REPLICATED)
-			queryDesc->es_processed /= ((DistributedBy *)(into->distributedBy))->numsegments;
+					 queryDesc->es_processed);
 
 		/* MPP-14001: Running auto_stats */
 		if (Gp_role == GP_ROLE_DISPATCH)
 			auto_stats(cmdType, relationOid, queryDesc->es_processed, false /* inFunction */);
-
-		/*
-		 * GPDB: Saving the rowcount happens after ExecutorEnd() because that
-		 * is where it gets the row count from dispatch. There's also some
-		 * special processing if the relation was a replicated table. In
-		 * upstream Postgres, the rowcount is saved before ExecutorFinish().
-		 */
-		/* save the rowcount if we're given a completionTag to fill */
-		if (completionTag)
-			snprintf(completionTag, COMPLETION_TAG_BUFSIZE,
-					 "SELECT " UINT64_FORMAT, queryDesc->es_processed);
-
-		/* get object address that intorel_startup saved for us */
-		address = ((DR_intorel *) dest)->reladdr;
-	}
-
-	dest->rDestroy(dest);
-=======
->>>>>>> b5bce6c1
+	}
+
+	{
+		dest->rDestroy(dest);
 
 		FreeQueryDesc(queryDesc);
 
@@ -698,10 +602,7 @@
 	RangeTblEntry *rte;
 	ListCell   *lc;
 	int			attnum;
-<<<<<<< HEAD
 	TupleDesc   typeinfo = queryDesc->tupDesc;
-=======
->>>>>>> b5bce6c1
 
 	/* If EXPLAIN/QE, skip creating the "into" relation. */
 	if ((eflags & EXEC_FLAG_EXPLAIN_ONLY) ||
@@ -765,16 +666,12 @@
 	/*
 	 * Actually create the target table
 	 */
-<<<<<<< HEAD
 	intoRelationAddr = create_ctas_internal(attrList, into, queryDesc, false);
 
 	/*
 	 * Finally we can open the target table
 	 */
 	intoRelationDesc = heap_open(intoRelationAddr.objectId, AccessExclusiveLock);
-=======
-	intoRelationAddr = create_ctas_internal(attrList, into);
->>>>>>> b5bce6c1
 
 	/*
 	 * Add column encoding entries based on the WITH clause.
@@ -894,21 +791,17 @@
 		if (myState->rel->rd_rel->relhasoids)
 			HeapTupleSetOid(tuple, InvalidOid);
 
-<<<<<<< HEAD
 		heap_insert(myState->rel,
 					tuple,
 					myState->output_cid,
 					myState->hi_options,
 					myState->bistate,
 					GetCurrentTransactionId());
-
-		/* We know this is a newly created relation, so there are no indexes */
-	}
-=======
+	}
+
 	/* We know this is a newly created relation, so there are no indexes */
 
 	return true;
->>>>>>> b5bce6c1
 }
 
 /*
