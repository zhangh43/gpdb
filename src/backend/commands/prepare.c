/*-------------------------------------------------------------------------
 *
 * prepare.c
 *	  Prepareable SQL statements via PREPARE, EXECUTE and DEALLOCATE
 *
 * This module also implements storage of prepared statements that are
 * accessed via the extended FE/BE query protocol.
 *
 *
 * Copyright (c) 2002-2012, PostgreSQL Global Development Group
 *
 * IDENTIFICATION
 *	  src/backend/commands/prepare.c
 *
 *-------------------------------------------------------------------------
 */
#include "postgres.h"

#include "access/xact.h"
#include "catalog/gp_policy.h"
#include "catalog/pg_type.h"
#include "commands/createas.h"
#include "commands/prepare.h"
#include "funcapi.h"
#include "miscadmin.h"
#include "nodes/nodeFuncs.h"
#include "parser/analyze.h"
#include "parser/parse_coerce.h"
#include "parser/parse_collate.h"
#include "parser/parse_expr.h"
#include "parser/parse_type.h"
#include "rewrite/rewriteHandler.h"
#include "tcop/pquery.h"
#include "tcop/utility.h"
#include "utils/builtins.h"
#include "utils/snapmgr.h"
#include "utils/timestamp.h"

/*
 * The hash table in which prepared queries are stored. This is
 * per-backend: query plans are not shared between backends.
 * The keys for this hash table are the arguments to PREPARE and EXECUTE
 * (statement names); the entries are PreparedStatement structs.
 */
static HTAB *prepared_queries = NULL;

static void InitQueryHashTable(void);
static ParamListInfo EvaluateParams(PreparedStatement *pstmt, List *params,
			   const char *queryString, EState *estate);
static Datum build_regtype_array(Oid *param_types, int num_params);

/*
 * Implements the 'PREPARE' utility statement.
 */
void
PrepareQuery(PrepareStmt *stmt, const char *queryString)
{
	CachedPlanSource *plansource;
	Oid		   *argtypes = NULL;
	int			nargs;
	Query	   *query;
	List	   *query_list;
	int			i;
	NodeTag		srctag;  /* GPDB */

	/*
	 * Disallow empty-string statement name (conflicts with protocol-level
	 * unnamed statement).
	 */
	if (!stmt->name || stmt->name[0] == '\0')
		ereport(ERROR,
				(errcode(ERRCODE_INVALID_PSTATEMENT_DEFINITION),
				 errmsg("invalid statement name: must not be empty")));

	/*
	 * Create the CachedPlanSource before we do parse analysis, since it needs
	 * to see the unmodified raw parse tree.
	 */
	plansource = CreateCachedPlan(stmt->query, queryString,
								  CreateCommandTag(stmt->query));

	/* Transform list of TypeNames to array of type OIDs */
	nargs = list_length(stmt->argtypes);

	if (nargs)
	{
		ParseState *pstate;
		ListCell   *l;

		/*
		 * typenameTypeId wants a ParseState to carry the source query string.
		 * Is it worth refactoring its API to avoid this?
		 */
		pstate = make_parsestate(NULL);
		pstate->p_sourcetext = queryString;

		argtypes = (Oid *) palloc(nargs * sizeof(Oid));
		i = 0;

		foreach(l, stmt->argtypes)
		{
			TypeName   *tn = lfirst(l);
			Oid			toid = typenameTypeId(pstate, tn);

			argtypes[i++] = toid;
		}
	}

	/*
	 * Analyze the statement using these parameter types (any parameters
	 * passed in from above us will not be visible to it), allowing
	 * information about unknown parameters to be deduced from context.
	 *
	 * Because parse analysis scribbles on the raw querytree, we must make a
	 * copy to ensure we don't modify the passed-in tree.  FIXME someday.
	 */
	query = parse_analyze_varparams((Node *) copyObject(stmt->query),
									queryString,
									&argtypes, &nargs);

	/*
	 * Check that all parameter types were determined.
	 */
	for (i = 0; i < nargs; i++)
	{
		Oid			argtype = argtypes[i];

		if (argtype == InvalidOid || argtype == UNKNOWNOID)
			ereport(ERROR,
					(errcode(ERRCODE_INDETERMINATE_DATATYPE),
					 errmsg("could not determine data type of parameter $%d",
							i + 1)));
	}

	/*
	 * grammar only allows OptimizableStmt, so this check should be redundant
	 */
	switch (query->commandType)
	{
		case CMD_SELECT:
			srctag = T_SelectStmt;
			break;
		case CMD_INSERT:
			srctag = T_InsertStmt;
			break;
		case CMD_UPDATE:
			srctag = T_UpdateStmt;
			break;
		case CMD_DELETE:
			srctag = T_DeleteStmt;
			break;
		default:
			ereport(ERROR,
					(errcode(ERRCODE_INVALID_PSTATEMENT_DEFINITION),
					 errmsg("utility statements cannot be prepared")));
			srctag = T_Query;	/* keep compiler quiet */
			break;
	}

	/* Rewrite the query. The result could be 0, 1, or many queries. */
	query_list = QueryRewrite(query);

	/* Finish filling in the CachedPlanSource */
	CompleteCachedPlan(plansource,
					   query_list,
					   NULL,
					   argtypes,
					   nargs,
					   NULL,
					   NULL,
					   0,		/* default cursor options */
					   true);	/* fixed result */

	/*
	 * Save the results.
	 */
	StorePreparedStatement(stmt->name,
<<<<<<< HEAD
						   stmt->query,
						   queryString,
						   srctag,
						   CreateCommandTag((Node *) query),
						   argtypes,
						   nargs,
						   0,	/* default cursor options */
						   plan_list,
=======
						   plansource,
>>>>>>> 80edfd76
						   true);
}

/*
 * ExecuteQuery --- implement the 'EXECUTE' utility statement.
 *
 * This code also supports CREATE TABLE ... AS EXECUTE.  That case is
 * indicated by passing a non-null intoClause.	The DestReceiver is already
 * set up correctly for CREATE TABLE AS, but we still have to make a few
 * other adjustments here.
 *
 * Note: this is one of very few places in the code that needs to deal with
 * two query strings at once.  The passed-in queryString is that of the
 * EXECUTE, which we might need for error reporting while processing the
 * parameter expressions.  The query_string that we copy from the plan
 * source is that of the original PREPARE.
 */
void
ExecuteQuery(ExecuteStmt *stmt, IntoClause *intoClause,
			 const char *queryString, ParamListInfo params,
			 DestReceiver *dest, char *completionTag)
{
	PreparedStatement *entry;
	CachedPlan *cplan;
	List	   *plan_list;
	ParamListInfo paramLI = NULL;
	EState	   *estate = NULL;
	Portal		portal;
	char	   *query_string;
	int			eflags;
	long		count;

	/* Look it up in the hash table */
	entry = FetchPreparedStatement(stmt->name, true);

	/* Shouldn't find a non-fixed-result cached plan */
	if (!entry->plansource->fixed_result)
		elog(ERROR, "EXECUTE does not support variable-result cached plans");

	/* Evaluate parameters, if any */
	if (entry->plansource->num_params > 0)
	{
		/*
		 * Need an EState to evaluate parameters; must not delete it till end
		 * of query, in case parameters are pass-by-reference.	Note that the
		 * passed-in "params" could possibly be referenced in the parameter
		 * expressions.
		 */
		estate = CreateExecutorState();
		estate->es_param_list_info = params;
		paramLI = EvaluateParams(entry, stmt->params,
								 queryString, estate);
	}

	/* Create a new portal to run the query in */
	portal = CreateNewPortal();
	/* Don't display the portal in pg_cursors, it is for internal use only */
	portal->visible = false;

	/* Copy the plan's saved query string into the portal's memory */
	query_string = MemoryContextStrdup(PortalGetHeapMemory(portal),
									   entry->plansource->query_string);

	/* Replan if needed, and increment plan refcount for portal */
	cplan = GetCachedPlan(entry->plansource, paramLI, false);
	plan_list = cplan->stmt_list;

	/*
<<<<<<< HEAD
	 * For CREATE TABLE / AS EXECUTE, we must make a copy of the stored query
	 * so that we can modify its destination (yech, but this has always been
	 * ugly).  For regular EXECUTE we can just use the cached query, since the
	 * executor is read-only.
	 *
	 * In GPDB, we use the current parameter values in the planning, because
	 * that potentially gives a better plan. It also means that we have to
	 * re-plan the query on every EXECUTE, but for long-running OLAP queries
	 * that GPDB is typically used for, that seems like a good tradeoff.
	 *
	 * In GPDB the plan for CREATE TABLE / AS EXECUTE also depends on the
	 * DISTRIBUTED BY clause of the target table. For example, if the table is
	 * distributed by 'column1', then the rows to insert must be moved to the
	 * correct nodes, determined by 'column1'. That's a very different plan
	 * than what you get if you run the plain SELECT from the master; in that
	 * case all the output rows will be fetched into the master. Because of
	 * that, we also have to pass the into-clause to
	 * RevalidateCachedPlanWithParams. (MPP-8135)
=======
	 * For CREATE TABLE ... AS EXECUTE, we must verify that the prepared
	 * statement is one that produces tuples.  Currently we insist that it be
	 * a plain old SELECT.	In future we might consider supporting other
	 * things such as INSERT ... RETURNING, but there are a couple of issues
	 * to be settled first, notably how WITH NO DATA should be handled in such
	 * a case (do we really want to suppress execution?) and how to pass down
	 * the OID-determining eflags (PortalStart won't handle them in such a
	 * case, and for that matter it's not clear the executor will either).
	 *
	 * For CREATE TABLE ... AS EXECUTE, we also have to ensure that the proper
	 * eflags and fetch count are passed to PortalStart/PortalRun.
>>>>>>> 80edfd76
	 */
	if (intoClause)
	{
		PlannedStmt *pstmt;

<<<<<<< HEAD
		/* Replan if needed, and increment plan refcount transiently */
		cplan = RevalidateCachedPlanWithParams(entry->plansource, true,
											   paramLI, stmt->into);

		/* Copy plan into portal's context, and modify */
		oldContext = MemoryContextSwitchTo(PortalGetHeapMemory(portal));

		plan_list = copyObject(cplan->stmt_list);

=======
>>>>>>> 80edfd76
		if (list_length(plan_list) != 1)
			ereport(ERROR,
					(errcode(ERRCODE_WRONG_OBJECT_TYPE),
					 errmsg("prepared statement is not a SELECT")));
		pstmt = (PlannedStmt *) linitial(plan_list);
		if (!IsA(pstmt, PlannedStmt) ||
			pstmt->commandType != CMD_SELECT ||
			pstmt->utilityStmt != NULL)
			ereport(ERROR,
					(errcode(ERRCODE_WRONG_OBJECT_TYPE),
					 errmsg("prepared statement is not a SELECT")));

		/* Set appropriate eflags */
		eflags = GetIntoRelEFlags(intoClause);

		/* And tell PortalRun whether to run to completion or not */
		if (intoClause->skipData)
			count = 0;
		else
			count = FETCH_ALL;
	}
	else
	{
<<<<<<< HEAD
		/* Replan if needed, and increment plan refcount for portal */
		cplan = RevalidateCachedPlanWithParams(entry->plansource, false, paramLI, NULL);
		plan_list = cplan->stmt_list;
=======
		/* Plain old EXECUTE */
		eflags = 0;
		count = FETCH_ALL;
>>>>>>> 80edfd76
	}

	PortalDefineQuery(portal,
					  NULL,
					  query_string,
					  entry->plansource->sourceTag,
					  entry->plansource->commandTag,
					  plan_list,
					  cplan);

	/*
	 * Run the portal as appropriate.
	 */
<<<<<<< HEAD
	PortalStart(portal, paramLI, GetActiveSnapshot(), NULL);
=======
	PortalStart(portal, paramLI, eflags, true);
>>>>>>> 80edfd76

	(void) PortalRun(portal, count, false, dest, dest, completionTag);

	PortalDrop(portal, false);

	if (estate)
		FreeExecutorState(estate);

	/* No need to pfree other memory, MemoryContext will be reset */
}

/*
 * EvaluateParams: evaluate a list of parameters.
 *
 * pstmt: statement we are getting parameters for.
 * params: list of given parameter expressions (raw parser output!)
 * queryString: source text for error messages.
 * estate: executor state to use.
 *
 * Returns a filled-in ParamListInfo -- this can later be passed to
 * CreateQueryDesc(), which allows the executor to make use of the parameters
 * during query execution.
 */
static ParamListInfo
EvaluateParams(PreparedStatement *pstmt, List *params,
			   const char *queryString, EState *estate)
{
	Oid		   *param_types = pstmt->plansource->param_types;
	int			num_params = pstmt->plansource->num_params;
	int			nparams = list_length(params);
	ParseState *pstate;
	ParamListInfo paramLI;
	List	   *exprstates;
	ListCell   *l;
	int			i;

	if (nparams != num_params)
		ereport(ERROR,
				(errcode(ERRCODE_SYNTAX_ERROR),
		   errmsg("wrong number of parameters for prepared statement \"%s\"",
				  pstmt->stmt_name),
				 errdetail("Expected %d parameters but got %d.",
						   num_params, nparams)));

	/* Quick exit if no parameters */
	if (num_params == 0)
		return NULL;

	/*
	 * We have to run parse analysis for the expressions.  Since the parser is
	 * not cool about scribbling on its input, copy first.
	 */
	params = (List *) copyObject(params);

	pstate = make_parsestate(NULL);
	pstate->p_sourcetext = queryString;

	i = 0;
	foreach(l, params)
	{
		Node	   *expr = lfirst(l);
		Oid			expected_type_id = param_types[i];
		Oid			given_type_id;

		expr = transformExpr(pstate, expr, EXPR_KIND_EXECUTE_PARAMETER);

		given_type_id = exprType(expr);

		expr = coerce_to_target_type(pstate, expr, given_type_id,
									 expected_type_id, -1,
									 COERCION_ASSIGNMENT,
									 COERCE_IMPLICIT_CAST,
									 -1);

		if (expr == NULL)
			ereport(ERROR,
					(errcode(ERRCODE_DATATYPE_MISMATCH),
					 errmsg("parameter $%d of type %s cannot be coerced to the expected type %s",
							i + 1,
							format_type_be(given_type_id),
							format_type_be(expected_type_id)),
			   errhint("You will need to rewrite or cast the expression.")));

		/* Take care of collations in the finished expression. */
		assign_expr_collations(pstate, expr);

		lfirst(l) = expr;
		i++;
	}

	/* Prepare the expressions for execution */
	exprstates = (List *) ExecPrepareExpr((Expr *) params, estate);

	/* sizeof(ParamListInfoData) includes the first array element */
	paramLI = (ParamListInfo)
		palloc(sizeof(ParamListInfoData) +
			   (num_params - 1) * sizeof(ParamExternData));
	/* we have static list of params, so no hooks needed */
	paramLI->paramFetch = NULL;
	paramLI->paramFetchArg = NULL;
	paramLI->parserSetup = NULL;
	paramLI->parserSetupArg = NULL;
	paramLI->numParams = num_params;

	i = 0;
	foreach(l, exprstates)
	{
		ExprState  *n = lfirst(l);
		ParamExternData *prm = &paramLI->params[i];

		prm->ptype = param_types[i];
		prm->pflags = PARAM_FLAG_CONST;
		prm->value = ExecEvalExprSwitchContext(n,
											   GetPerTupleExprContext(estate),
											   &prm->isnull,
											   NULL);

		i++;
	}

	return paramLI;
}


/*
 * Initialize query hash table upon first use.
 */
static void
InitQueryHashTable(void)
{
	HASHCTL		hash_ctl;

	MemSet(&hash_ctl, 0, sizeof(hash_ctl));

	hash_ctl.keysize = NAMEDATALEN;
	hash_ctl.entrysize = sizeof(PreparedStatement);

	prepared_queries = hash_create("Prepared Queries",
								   32,
								   &hash_ctl,
								   HASH_ELEM);
}

/*
 * Store all the data pertaining to a query in the hash table using
<<<<<<< HEAD
 * the specified key.  All the given data is copied into either the hashtable
 * entry or the underlying plancache entry, so the caller can dispose of its
 * copy.
 *
 * Exception: commandTag is presumed to be a pointer to a constant string,
 * or possibly NULL, so it need not be copied.	Note that commandTag should
 * be NULL only if the original query (before rewriting) was empty.
 * The original query nodetag is saved as well, only used if resource
 * scheduling is enabled.
 */
void
StorePreparedStatement(const char *stmt_name,
					   Node *raw_parse_tree,
					   const char *query_string,
					   NodeTag	   sourceTag,
					   const char *commandTag,
					   Oid *param_types,
					   int num_params,
					   int cursor_options,
					   List *stmt_list,
=======
 * the specified key.  The passed CachedPlanSource should be "unsaved"
 * in case we get an error here; we'll save it once we've created the hash
 * table entry.
 */
void
StorePreparedStatement(const char *stmt_name,
					   CachedPlanSource *plansource,
>>>>>>> 80edfd76
					   bool from_sql)
{
	PreparedStatement *entry;
	TimestampTz cur_ts = GetCurrentStatementStartTimestamp();
	bool		found;

	/* Initialize the hash table, if necessary */
	if (!prepared_queries)
		InitQueryHashTable();

<<<<<<< HEAD
	/* Check for pre-existing entry of same name */
	hash_search(prepared_queries, stmt_name, HASH_FIND, &found);

	if (found)
		ereport(ERROR,
				(errcode(ERRCODE_DUPLICATE_PSTATEMENT),
				 errmsg("prepared statement \"%s\" already exists",
						stmt_name)));

	/* Create a plancache entry */
	plansource = CreateCachedPlan(raw_parse_tree,
								  query_string,
								  sourceTag,
								  commandTag,
								  param_types,
								  num_params,
								  cursor_options,
								  stmt_list,
								  true,
								  true);

	/* Now we can add entry to hash table */
=======
	/* Add entry to hash table */
>>>>>>> 80edfd76
	entry = (PreparedStatement *) hash_search(prepared_queries,
											  stmt_name,
											  HASH_ENTER,
											  &found);

	/* Shouldn't get a duplicate entry */
	if (found)
		ereport(ERROR,
				(errcode(ERRCODE_DUPLICATE_PSTATEMENT),
				 errmsg("prepared statement \"%s\" already exists",
						stmt_name)));

	/* Fill in the hash table entry */
	entry->plansource = plansource;
	entry->from_sql = from_sql;
	entry->prepare_time = cur_ts;

	/* Now it's safe to move the CachedPlanSource to permanent memory */
	SaveCachedPlan(plansource);
}

/*
 * Lookup an existing query in the hash table. If the query does not
 * actually exist, throw ereport(ERROR) or return NULL per second parameter.
 *
 * Note: this does not force the referenced plancache entry to be valid,
 * since not all callers care.
 */
PreparedStatement *
FetchPreparedStatement(const char *stmt_name, bool throwError)
{
	PreparedStatement *entry;

	/*
	 * If the hash table hasn't been initialized, it can't be storing
	 * anything, therefore it couldn't possibly store our plan.
	 */
	if (prepared_queries)
		entry = (PreparedStatement *) hash_search(prepared_queries,
												  stmt_name,
												  HASH_FIND,
												  NULL);
	else
		entry = NULL;

	if (!entry && throwError)
		ereport(ERROR,
				(errcode(ERRCODE_UNDEFINED_PSTATEMENT),
				 errmsg("prepared statement \"%s\" does not exist",
						stmt_name)));

	return entry;
}

/*
 * Given a prepared statement, determine the result tupledesc it will
 * produce.  Returns NULL if the execution will not return tuples.
 *
 * Note: the result is created or copied into current memory context.
 */
TupleDesc
FetchPreparedStatementResultDesc(PreparedStatement *stmt)
{
	/*
	 * Since we don't allow prepared statements' result tupdescs to change,
	 * there's no need to worry about revalidating the cached plan here.
	 */
	Assert(stmt->plansource->fixed_result);
	if (stmt->plansource->resultDesc)
		return CreateTupleDescCopy(stmt->plansource->resultDesc);
	else
		return NULL;
}

/*
 * Given a prepared statement that returns tuples, extract the query
 * targetlist.	Returns NIL if the statement doesn't have a determinable
 * targetlist.
 *
 * Note: this is pretty ugly, but since it's only used in corner cases like
 * Describe Statement on an EXECUTE command, we don't worry too much about
 * efficiency.
 */
List *
FetchPreparedStatementTargetList(PreparedStatement *stmt)
{
	List	   *tlist;

	/* Get the plan's primary targetlist */
	tlist = CachedPlanGetTargetList(stmt->plansource);

	/* Copy into caller's context in case plan gets invalidated */
	return (List *) copyObject(tlist);
}

/*
 * Implements the 'DEALLOCATE' utility statement: deletes the
 * specified plan from storage.
 */
void
DeallocateQuery(DeallocateStmt *stmt)
{
	if (stmt->name)
		DropPreparedStatement(stmt->name, true);
	else
		DropAllPreparedStatements();
}

/*
 * Internal version of DEALLOCATE
 *
 * If showError is false, dropping a nonexistent statement is a no-op.
 */
void
DropPreparedStatement(const char *stmt_name, bool showError)
{
	PreparedStatement *entry;

	/* Find the query's hash table entry; raise error if wanted */
	entry = FetchPreparedStatement(stmt_name, showError);

	if (entry)
	{
		/* Release the plancache entry */
		DropCachedPlan(entry->plansource);

		/* Now we can remove the hash table entry */
		hash_search(prepared_queries, entry->stmt_name, HASH_REMOVE, NULL);
	}
}

/*
 * Drop all cached statements.
 */
void
DropAllPreparedStatements(void)
{
	HASH_SEQ_STATUS seq;
	PreparedStatement *entry;

	/* nothing cached */
	if (!prepared_queries)
		return;

	/* walk over cache */
	hash_seq_init(&seq, prepared_queries);
	while ((entry = hash_seq_search(&seq)) != NULL)
	{
		/* Release the plancache entry */
		DropCachedPlan(entry->plansource);

		/* Now we can remove the hash table entry */
		hash_search(prepared_queries, entry->stmt_name, HASH_REMOVE, NULL);
	}
}

/*
 * Implements the 'EXPLAIN EXECUTE' utility statement.
 *
 * "into" is NULL unless we are doing EXPLAIN CREATE TABLE AS EXECUTE,
 * in which case executing the query should result in creating that table.
 *
 * Note: the passed-in queryString is that of the EXPLAIN EXECUTE,
 * not the original PREPARE; we get the latter string from the plancache.
 */
void
ExplainExecuteQuery(ExecuteStmt *execstmt, IntoClause *into, ExplainState *es,
					const char *queryString, ParamListInfo params)
{
	PreparedStatement *entry;
	const char *query_string;
	CachedPlan *cplan;
	List	   *plan_list;
	ListCell   *p;
	ParamListInfo paramLI = NULL;
	EState	   *estate = NULL;

	/* Look it up in the hash table */
	entry = FetchPreparedStatement(execstmt->name, true);

	/* Shouldn't find a non-fixed-result cached plan */
	if (!entry->plansource->fixed_result)
		elog(ERROR, "EXPLAIN EXECUTE does not support variable-result cached plans");

<<<<<<< HEAD
	/*
	 * In Greenplum we first need to evaluate the parameters since we pass
	 * paramLI to RevalidateCachedPlanWithParams(), while PostgreSQL uses
	 * RevalidateCachedPlan().
	 */
=======
	query_string = entry->plansource->query_string;
>>>>>>> 80edfd76

	/* Evaluate parameters, if any */
	if (entry->plansource->num_params)
	{
		/*
		 * Need an EState to evaluate parameters; must not delete it till end
		 * of query, in case parameters are pass-by-reference.	Note that the
		 * passed-in "params" could possibly be referenced in the parameter
		 * expressions.
		 */
		estate = CreateExecutorState();
		estate->es_param_list_info = params;
		paramLI = EvaluateParams(entry, execstmt->params,
								 queryString, estate);
	}

<<<<<<< HEAD
	query_string = entry->plansource->query_string;

	/* Replan if needed, and acquire a transient refcount */
	cplan = RevalidateCachedPlanWithParams(entry->plansource, true,
										   paramLI, execstmt->into);
=======
	/* Replan if needed, and acquire a transient refcount */
	cplan = GetCachedPlan(entry->plansource, paramLI, true);
>>>>>>> 80edfd76

	plan_list = cplan->stmt_list;

	/* Explain each query */
	foreach(p, plan_list)
	{
		PlannedStmt *pstmt = (PlannedStmt *) lfirst(p);

		if (IsA(pstmt, PlannedStmt))
			ExplainOnePlan(pstmt, into, es, query_string, paramLI);
		else
			ExplainOneUtility((Node *) pstmt, into, es, query_string, paramLI);

		/* No need for CommandCounterIncrement, as ExplainOnePlan did it */

		/* Separate plans with an appropriate separator */
		if (lnext(p) != NULL)
			ExplainSeparatePlans(es);
	}

	if (estate)
		FreeExecutorState(estate);

	ReleaseCachedPlan(cplan, true);
}

/*
 * This set returning function reads all the prepared statements and
 * returns a set of (name, statement, prepare_time, param_types, from_sql).
 */
Datum
pg_prepared_statement(PG_FUNCTION_ARGS)
{
	ReturnSetInfo *rsinfo = (ReturnSetInfo *) fcinfo->resultinfo;
	TupleDesc	tupdesc;
	Tuplestorestate *tupstore;
	MemoryContext per_query_ctx;
	MemoryContext oldcontext;

	/* check to see if caller supports us returning a tuplestore */
	if (rsinfo == NULL || !IsA(rsinfo, ReturnSetInfo))
		ereport(ERROR,
				(errcode(ERRCODE_FEATURE_NOT_SUPPORTED),
				 errmsg("set-valued function called in context that cannot accept a set")));
	if (!(rsinfo->allowedModes & SFRM_Materialize))
		ereport(ERROR,
				(errcode(ERRCODE_FEATURE_NOT_SUPPORTED),
				 errmsg("materialize mode required, but it is not " \
						"allowed in this context")));

	/* need to build tuplestore in query context */
	per_query_ctx = rsinfo->econtext->ecxt_per_query_memory;
	oldcontext = MemoryContextSwitchTo(per_query_ctx);

	/*
	 * build tupdesc for result tuples. This must match the definition of the
	 * pg_prepared_statements view in system_views.sql
	 */
	tupdesc = CreateTemplateTupleDesc(5, false);
	TupleDescInitEntry(tupdesc, (AttrNumber) 1, "name",
					   TEXTOID, -1, 0);
	TupleDescInitEntry(tupdesc, (AttrNumber) 2, "statement",
					   TEXTOID, -1, 0);
	TupleDescInitEntry(tupdesc, (AttrNumber) 3, "prepare_time",
					   TIMESTAMPTZOID, -1, 0);
	TupleDescInitEntry(tupdesc, (AttrNumber) 4, "parameter_types",
					   REGTYPEARRAYOID, -1, 0);
	TupleDescInitEntry(tupdesc, (AttrNumber) 5, "from_sql",
					   BOOLOID, -1, 0);

	/*
	 * We put all the tuples into a tuplestore in one scan of the hashtable.
	 * This avoids any issue of the hashtable possibly changing between calls.
	 */
	tupstore =
		tuplestore_begin_heap(rsinfo->allowedModes & SFRM_Materialize_Random,
							  false, work_mem);

	/* generate junk in short-term context */
	MemoryContextSwitchTo(oldcontext);

	/* hash table might be uninitialized */
	if (prepared_queries)
	{
		HASH_SEQ_STATUS hash_seq;
		PreparedStatement *prep_stmt;

		hash_seq_init(&hash_seq, prepared_queries);
		while ((prep_stmt = hash_seq_search(&hash_seq)) != NULL)
		{
			Datum		values[5];
			bool		nulls[5];

			MemSet(nulls, 0, sizeof(nulls));

			values[0] = CStringGetTextDatum(prep_stmt->stmt_name);
			values[1] = CStringGetTextDatum(prep_stmt->plansource->query_string);
			values[2] = TimestampTzGetDatum(prep_stmt->prepare_time);
			values[3] = build_regtype_array(prep_stmt->plansource->param_types,
										  prep_stmt->plansource->num_params);
			values[4] = BoolGetDatum(prep_stmt->from_sql);

			tuplestore_putvalues(tupstore, tupdesc, values, nulls);
		}
	}

	/* clean up and return the tuplestore */
	tuplestore_donestoring(tupstore);

	rsinfo->returnMode = SFRM_Materialize;
	rsinfo->setResult = tupstore;
	rsinfo->setDesc = tupdesc;

	return (Datum) 0;
}

/*
 * This utility function takes a C array of Oids, and returns a Datum
 * pointing to a one-dimensional Postgres array of regtypes. An empty
 * array is returned as a zero-element array, not NULL.
 */
static Datum
build_regtype_array(Oid *param_types, int num_params)
{
	Datum	   *tmp_ary;
	ArrayType  *result;
	int			i;

	tmp_ary = (Datum *) palloc(num_params * sizeof(Datum));

	for (i = 0; i < num_params; i++)
		tmp_ary[i] = ObjectIdGetDatum(param_types[i]);

	/* XXX: this hardcodes assumptions about the regtype type */
	result = construct_array(tmp_ary, num_params, REGTYPEOID, 4, true, 'i');
	return PointerGetDatum(result);
}<|MERGE_RESOLUTION|>--- conflicted
+++ resolved
@@ -164,6 +164,7 @@
 	CompleteCachedPlan(plansource,
 					   query_list,
 					   NULL,
+					   srctag,
 					   argtypes,
 					   nargs,
 					   NULL,
@@ -175,18 +176,7 @@
 	 * Save the results.
 	 */
 	StorePreparedStatement(stmt->name,
-<<<<<<< HEAD
-						   stmt->query,
-						   queryString,
-						   srctag,
-						   CreateCommandTag((Node *) query),
-						   argtypes,
-						   nargs,
-						   0,	/* default cursor options */
-						   plan_list,
-=======
 						   plansource,
->>>>>>> 80edfd76
 						   true);
 }
 
@@ -251,11 +241,10 @@
 									   entry->plansource->query_string);
 
 	/* Replan if needed, and increment plan refcount for portal */
-	cplan = GetCachedPlan(entry->plansource, paramLI, false);
+	cplan = GetCachedPlan(entry->plansource, paramLI, false, intoClause);
 	plan_list = cplan->stmt_list;
 
 	/*
-<<<<<<< HEAD
 	 * For CREATE TABLE / AS EXECUTE, we must make a copy of the stored query
 	 * so that we can modify its destination (yech, but this has always been
 	 * ugly).  For regular EXECUTE we can just use the cached query, since the
@@ -274,36 +263,11 @@
 	 * case all the output rows will be fetched into the master. Because of
 	 * that, we also have to pass the into-clause to
 	 * RevalidateCachedPlanWithParams. (MPP-8135)
-=======
-	 * For CREATE TABLE ... AS EXECUTE, we must verify that the prepared
-	 * statement is one that produces tuples.  Currently we insist that it be
-	 * a plain old SELECT.	In future we might consider supporting other
-	 * things such as INSERT ... RETURNING, but there are a couple of issues
-	 * to be settled first, notably how WITH NO DATA should be handled in such
-	 * a case (do we really want to suppress execution?) and how to pass down
-	 * the OID-determining eflags (PortalStart won't handle them in such a
-	 * case, and for that matter it's not clear the executor will either).
-	 *
-	 * For CREATE TABLE ... AS EXECUTE, we also have to ensure that the proper
-	 * eflags and fetch count are passed to PortalStart/PortalRun.
->>>>>>> 80edfd76
 	 */
 	if (intoClause)
 	{
 		PlannedStmt *pstmt;
 
-<<<<<<< HEAD
-		/* Replan if needed, and increment plan refcount transiently */
-		cplan = RevalidateCachedPlanWithParams(entry->plansource, true,
-											   paramLI, stmt->into);
-
-		/* Copy plan into portal's context, and modify */
-		oldContext = MemoryContextSwitchTo(PortalGetHeapMemory(portal));
-
-		plan_list = copyObject(cplan->stmt_list);
-
-=======
->>>>>>> 80edfd76
 		if (list_length(plan_list) != 1)
 			ereport(ERROR,
 					(errcode(ERRCODE_WRONG_OBJECT_TYPE),
@@ -316,6 +280,9 @@
 					(errcode(ERRCODE_WRONG_OBJECT_TYPE),
 					 errmsg("prepared statement is not a SELECT")));
 
+		/*GPDB: Save the target information in PlannedStmt */
+		pstmt->intoClause = copyObject(intoClause);
+
 		/* Set appropriate eflags */
 		eflags = GetIntoRelEFlags(intoClause);
 
@@ -327,15 +294,9 @@
 	}
 	else
 	{
-<<<<<<< HEAD
-		/* Replan if needed, and increment plan refcount for portal */
-		cplan = RevalidateCachedPlanWithParams(entry->plansource, false, paramLI, NULL);
-		plan_list = cplan->stmt_list;
-=======
 		/* Plain old EXECUTE */
 		eflags = 0;
 		count = FETCH_ALL;
->>>>>>> 80edfd76
 	}
 
 	PortalDefineQuery(portal,
@@ -349,11 +310,7 @@
 	/*
 	 * Run the portal as appropriate.
 	 */
-<<<<<<< HEAD
-	PortalStart(portal, paramLI, GetActiveSnapshot(), NULL);
-=======
-	PortalStart(portal, paramLI, eflags, true);
->>>>>>> 80edfd76
+	PortalStart(portal, paramLI, eflags, GetActiveSnapshot(), NULL);
 
 	(void) PortalRun(portal, count, false, dest, dest, completionTag);
 
@@ -499,36 +456,15 @@
 
 /*
  * Store all the data pertaining to a query in the hash table using
-<<<<<<< HEAD
- * the specified key.  All the given data is copied into either the hashtable
- * entry or the underlying plancache entry, so the caller can dispose of its
- * copy.
- *
- * Exception: commandTag is presumed to be a pointer to a constant string,
- * or possibly NULL, so it need not be copied.	Note that commandTag should
- * be NULL only if the original query (before rewriting) was empty.
- * The original query nodetag is saved as well, only used if resource
- * scheduling is enabled.
- */
-void
-StorePreparedStatement(const char *stmt_name,
-					   Node *raw_parse_tree,
-					   const char *query_string,
-					   NodeTag	   sourceTag,
-					   const char *commandTag,
-					   Oid *param_types,
-					   int num_params,
-					   int cursor_options,
-					   List *stmt_list,
-=======
  * the specified key.  The passed CachedPlanSource should be "unsaved"
  * in case we get an error here; we'll save it once we've created the hash
  * table entry.
+ * The original query nodetag is saved as well, only used if resource
+ * scheduling is enabled.
  */
 void
 StorePreparedStatement(const char *stmt_name,
 					   CachedPlanSource *plansource,
->>>>>>> 80edfd76
 					   bool from_sql)
 {
 	PreparedStatement *entry;
@@ -539,32 +475,7 @@
 	if (!prepared_queries)
 		InitQueryHashTable();
 
-<<<<<<< HEAD
-	/* Check for pre-existing entry of same name */
-	hash_search(prepared_queries, stmt_name, HASH_FIND, &found);
-
-	if (found)
-		ereport(ERROR,
-				(errcode(ERRCODE_DUPLICATE_PSTATEMENT),
-				 errmsg("prepared statement \"%s\" already exists",
-						stmt_name)));
-
-	/* Create a plancache entry */
-	plansource = CreateCachedPlan(raw_parse_tree,
-								  query_string,
-								  sourceTag,
-								  commandTag,
-								  param_types,
-								  num_params,
-								  cursor_options,
-								  stmt_list,
-								  true,
-								  true);
-
-	/* Now we can add entry to hash table */
-=======
 	/* Add entry to hash table */
->>>>>>> 80edfd76
 	entry = (PreparedStatement *) hash_search(prepared_queries,
 											  stmt_name,
 											  HASH_ENTER,
@@ -749,15 +660,26 @@
 	if (!entry->plansource->fixed_result)
 		elog(ERROR, "EXPLAIN EXECUTE does not support variable-result cached plans");
 
-<<<<<<< HEAD
 	/*
 	 * In Greenplum we first need to evaluate the parameters since we pass
 	 * paramLI to RevalidateCachedPlanWithParams(), while PostgreSQL uses
 	 * RevalidateCachedPlan().
 	 */
-=======
+
+	/* Evaluate parameters, if any */
+	if (entry->plansource->num_params)
+	{
+		/*
+		 * Need an EState to evaluate parameters; must not delete it till end
+		 * of query, in case parameters are pass-by-reference.
+		 */
+		estate = CreateExecutorState();
+		estate->es_param_list_info = params;
+		paramLI = EvaluateParams(entry, execstmt->params,
+								 queryString, estate);
+	}
+
 	query_string = entry->plansource->query_string;
->>>>>>> 80edfd76
 
 	/* Evaluate parameters, if any */
 	if (entry->plansource->num_params)
@@ -774,16 +696,8 @@
 								 queryString, estate);
 	}
 
-<<<<<<< HEAD
-	query_string = entry->plansource->query_string;
-
 	/* Replan if needed, and acquire a transient refcount */
-	cplan = RevalidateCachedPlanWithParams(entry->plansource, true,
-										   paramLI, execstmt->into);
-=======
-	/* Replan if needed, and acquire a transient refcount */
-	cplan = GetCachedPlan(entry->plansource, paramLI, true);
->>>>>>> 80edfd76
+	cplan = GetCachedPlan(entry->plansource, paramLI, true, into);
 
 	plan_list = cplan->stmt_list;
 
