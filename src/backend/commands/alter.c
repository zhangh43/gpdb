/*-------------------------------------------------------------------------
 *
 * alter.c
 *	  Drivers for generic alter commands
 *
 * Portions Copyright (c) 1996-2019, PostgreSQL Global Development Group
 * Portions Copyright (c) 1994, Regents of the University of California
 *
 *
 * IDENTIFICATION
 *	  src/backend/commands/alter.c
 *
 *-------------------------------------------------------------------------
 */
#include "postgres.h"

#include "access/htup_details.h"
#include "access/relation.h"
#include "access/sysattr.h"
#include "access/table.h"
#include "catalog/dependency.h"
#include "catalog/indexing.h"
#include "catalog/namespace.h"
#include "catalog/objectaccess.h"
#include "catalog/pg_collation.h"
#include "catalog/pg_conversion.h"
#include "catalog/pg_event_trigger.h"
#include "catalog/pg_foreign_data_wrapper.h"
#include "catalog/pg_foreign_server.h"
#include "catalog/pg_language.h"
#include "catalog/pg_largeobject.h"
#include "catalog/pg_largeobject_metadata.h"
#include "catalog/pg_namespace.h"
#include "catalog/pg_opclass.h"
#include "catalog/pg_opfamily.h"
#include "catalog/pg_proc.h"
#include "catalog/pg_subscription.h"
#include "catalog/pg_statistic_ext.h"
#include "catalog/pg_ts_config.h"
#include "catalog/pg_ts_dict.h"
#include "catalog/pg_ts_parser.h"
#include "catalog/pg_ts_template.h"
#include "catalog/pg_extprotocol.h"
#include "commands/alter.h"
#include "commands/collationcmds.h"
#include "commands/conversioncmds.h"
#include "commands/dbcommands.h"
#include "commands/defrem.h"
#include "commands/event_trigger.h"
#include "commands/extension.h"
#include "commands/extprotocolcmds.h"
#include "commands/policy.h"
#include "commands/proclang.h"
#include "commands/publicationcmds.h"
#include "commands/schemacmds.h"
#include "commands/subscriptioncmds.h"
#include "commands/tablecmds.h"
#include "commands/tablespace.h"
#include "commands/trigger.h"
#include "commands/typecmds.h"
#include "commands/user.h"
#include "parser/parse_func.h"
#include "miscadmin.h"
#include "rewrite/rewriteDefine.h"
#include "tcop/utility.h"
#include "utils/builtins.h"
#include "utils/fmgroids.h"
#include "utils/lsyscache.h"
#include "utils/rel.h"
#include "utils/syscache.h"

#include "cdb/cdbvars.h"
#include "cdb/cdbdisp_query.h"


static Oid	AlterObjectNamespace_internal(Relation rel, Oid objid, Oid nspOid);

/*
 * Raise an error to the effect that an object of the given name is already
 * present in the given namespace.
 */
static void
report_name_conflict(Oid classId, const char *name)
{
	char	   *msgfmt;

	switch (classId)
	{
		case EventTriggerRelationId:
			msgfmt = gettext_noop("event trigger \"%s\" already exists");
			break;
		case ForeignDataWrapperRelationId:
			msgfmt = gettext_noop("foreign-data wrapper \"%s\" already exists");
			break;
		case ForeignServerRelationId:
			msgfmt = gettext_noop("server \"%s\" already exists");
			break;
		case LanguageRelationId:
			msgfmt = gettext_noop("language \"%s\" already exists");
			break;
<<<<<<< HEAD
		case ExtprotocolRelationId:
			msgfmt = gettext_noop("protocol \"%s\" already exists");
=======
		case PublicationRelationId:
			msgfmt = gettext_noop("publication \"%s\" already exists");
			break;
		case SubscriptionRelationId:
			msgfmt = gettext_noop("subscription \"%s\" already exists");
>>>>>>> 9e1c9f95
			break;
		default:
			elog(ERROR, "unsupported object class %u", classId);
			break;
	}

	ereport(ERROR,
			(errcode(ERRCODE_DUPLICATE_OBJECT),
			 errmsg(msgfmt, name)));
}

static void
report_namespace_conflict(Oid classId, const char *name, Oid nspOid)
{
	char	   *msgfmt;

	Assert(OidIsValid(nspOid));

	switch (classId)
	{
		case ConversionRelationId:
			Assert(OidIsValid(nspOid));
			msgfmt = gettext_noop("conversion \"%s\" already exists in schema \"%s\"");
			break;
		case StatisticExtRelationId:
			Assert(OidIsValid(nspOid));
			msgfmt = gettext_noop("statistics object \"%s\" already exists in schema \"%s\"");
			break;
		case TSParserRelationId:
			Assert(OidIsValid(nspOid));
			msgfmt = gettext_noop("text search parser \"%s\" already exists in schema \"%s\"");
			break;
		case TSDictionaryRelationId:
			Assert(OidIsValid(nspOid));
			msgfmt = gettext_noop("text search dictionary \"%s\" already exists in schema \"%s\"");
			break;
		case TSTemplateRelationId:
			Assert(OidIsValid(nspOid));
			msgfmt = gettext_noop("text search template \"%s\" already exists in schema \"%s\"");
			break;
		case TSConfigRelationId:
			Assert(OidIsValid(nspOid));
			msgfmt = gettext_noop("text search configuration \"%s\" already exists in schema \"%s\"");
			break;
		default:
			elog(ERROR, "unsupported object class %u", classId);
			break;
	}

	ereport(ERROR,
			(errcode(ERRCODE_DUPLICATE_OBJECT),
			 errmsg(msgfmt, name, get_namespace_name(nspOid))));
}

/*
 * AlterObjectRename_internal
 *
 * Generic function to rename the given object, for simple cases (won't
 * work for tables, nor other cases where we need to do more than change
 * the name column of a single catalog entry).
 *
 * rel: catalog relation containing object (RowExclusiveLock'd by caller)
 * objectId: OID of object to be renamed
 * new_name: CString representation of new name
 */
static void
AlterObjectRename_internal(Relation rel, Oid objectId, const char *new_name)
{
	Oid			classId = RelationGetRelid(rel);
	int			oidCacheId = get_object_catcache_oid(classId);
	int			nameCacheId = get_object_catcache_name(classId);
	AttrNumber	Anum_name = get_object_attnum_name(classId);
	AttrNumber	Anum_namespace = get_object_attnum_namespace(classId);
	AttrNumber	Anum_owner = get_object_attnum_owner(classId);
	ObjectType	objtype = get_object_type(classId, objectId);
	HeapTuple	oldtup;
	HeapTuple	newtup;
	Datum		datum;
	bool		isnull;
	Oid			namespaceId;
	Oid			ownerId;
	char	   *old_name;
	AclResult	aclresult;
	Datum	   *values;
	bool	   *nulls;
	bool	   *replaces;
	NameData	nameattrdata;

	oldtup = SearchSysCache1(oidCacheId, ObjectIdGetDatum(objectId));
	if (!HeapTupleIsValid(oldtup))
		elog(ERROR, "cache lookup failed for object %u of catalog \"%s\"",
			 objectId, RelationGetRelationName(rel));

	datum = heap_getattr(oldtup, Anum_name,
						 RelationGetDescr(rel), &isnull);
	Assert(!isnull);
	old_name = NameStr(*(DatumGetName(datum)));

	/* Get OID of namespace */
	if (Anum_namespace > 0)
	{
		datum = heap_getattr(oldtup, Anum_namespace,
							 RelationGetDescr(rel), &isnull);
		Assert(!isnull);
		namespaceId = DatumGetObjectId(datum);
	}
	else
		namespaceId = InvalidOid;

	/* Permission checks ... superusers can always do it */
	if (!superuser())
	{
		/* Fail if object does not have an explicit owner */
		if (Anum_owner <= 0)
			ereport(ERROR,
					(errcode(ERRCODE_INSUFFICIENT_PRIVILEGE),
					 (errmsg("must be superuser to rename %s",
							 getObjectDescriptionOids(classId, objectId)))));

		/* Otherwise, must be owner of the existing object */
		datum = heap_getattr(oldtup, Anum_owner,
							 RelationGetDescr(rel), &isnull);
		Assert(!isnull);
		ownerId = DatumGetObjectId(datum);

		if (!has_privs_of_role(GetUserId(), DatumGetObjectId(ownerId)))
			aclcheck_error(ACLCHECK_NOT_OWNER, objtype, old_name);

		/* User must have CREATE privilege on the namespace */
		if (OidIsValid(namespaceId))
		{
			aclresult = pg_namespace_aclcheck(namespaceId, GetUserId(),
											  ACL_CREATE);
			if (aclresult != ACLCHECK_OK)
				aclcheck_error(aclresult, OBJECT_SCHEMA,
							   get_namespace_name(namespaceId));
		}
	}

	/*
	 * Check for duplicate name (more friendly than unique-index failure).
	 * Since this is just a friendliness check, we can just skip it in cases
	 * where there isn't suitable support.
	 */
	if (classId == ProcedureRelationId)
	{
		Form_pg_proc proc = (Form_pg_proc) GETSTRUCT(oldtup);

		IsThereFunctionInNamespace(new_name, proc->pronargs,
								   &proc->proargtypes, proc->pronamespace);
	}
	else if (classId == CollationRelationId)
	{
		Form_pg_collation coll = (Form_pg_collation) GETSTRUCT(oldtup);

		IsThereCollationInNamespace(new_name, coll->collnamespace);
	}
	else if (classId == OperatorClassRelationId)
	{
		Form_pg_opclass opc = (Form_pg_opclass) GETSTRUCT(oldtup);

		IsThereOpClassInNamespace(new_name, opc->opcmethod,
								  opc->opcnamespace);
	}
	else if (classId == OperatorFamilyRelationId)
	{
		Form_pg_opfamily opf = (Form_pg_opfamily) GETSTRUCT(oldtup);

		IsThereOpFamilyInNamespace(new_name, opf->opfmethod,
								   opf->opfnamespace);
	}
	else if (classId == SubscriptionRelationId)
	{
		if (SearchSysCacheExists2(SUBSCRIPTIONNAME, MyDatabaseId,
								  CStringGetDatum(new_name)))
			report_name_conflict(classId, new_name);

		/* Also enforce regression testing naming rules, if enabled */
#ifdef ENFORCE_REGRESSION_TEST_NAME_RESTRICTIONS
		if (strncmp(new_name, "regress_", 8) != 0)
			elog(WARNING, "subscriptions created by regression test cases should have names starting with \"regress_\"");
#endif
	}
	else if (nameCacheId >= 0)
	{
		if (OidIsValid(namespaceId))
		{
			if (SearchSysCacheExists2(nameCacheId,
									  CStringGetDatum(new_name),
									  ObjectIdGetDatum(namespaceId)))
				report_namespace_conflict(classId, new_name, namespaceId);
		}
		else
		{
			if (SearchSysCacheExists1(nameCacheId,
									  CStringGetDatum(new_name)))
				report_name_conflict(classId, new_name);
		}
	}

	/* Build modified tuple */
	values = palloc0(RelationGetNumberOfAttributes(rel) * sizeof(Datum));
	nulls = palloc0(RelationGetNumberOfAttributes(rel) * sizeof(bool));
	replaces = palloc0(RelationGetNumberOfAttributes(rel) * sizeof(bool));
	namestrcpy(&nameattrdata, new_name);
	values[Anum_name - 1] = NameGetDatum(&nameattrdata);
	replaces[Anum_name - 1] = true;
	newtup = heap_modify_tuple(oldtup, RelationGetDescr(rel),
							   values, nulls, replaces);

	/* Perform actual update */
	CatalogTupleUpdate(rel, &oldtup->t_self, newtup);

	InvokeObjectPostAlterHook(classId, objectId, 0);

	/* Release memory */
	pfree(values);
	pfree(nulls);
	pfree(replaces);
	heap_freetuple(newtup);

	ReleaseSysCache(oldtup);
}

/*
 * Executes an ALTER OBJECT / RENAME TO statement.  Based on the object
 * type, the function appropriate to that type is executed.
 *
 * Return value is the address of the renamed object.
 */
static ObjectAddress
ExecRenameStmt_internal(RenameStmt *stmt)
{
	switch (stmt->renameType)
	{
		case OBJECT_TABCONSTRAINT:
		case OBJECT_DOMCONSTRAINT:
			return RenameConstraint(stmt);

		case OBJECT_DATABASE:
			return RenameDatabase(stmt->subname, stmt->newname);

		case OBJECT_ROLE:
			return RenameRole(stmt->subname, stmt->newname);

		case OBJECT_SCHEMA:
			return RenameSchema(stmt->subname, stmt->newname);

		case OBJECT_TABLESPACE:
			return RenameTableSpace(stmt->subname, stmt->newname);

		case OBJECT_TABLE:
		case OBJECT_SEQUENCE:
		case OBJECT_VIEW:
		case OBJECT_MATVIEW:
		case OBJECT_INDEX:
		case OBJECT_FOREIGN_TABLE:
			return RenameRelation(stmt);

		case OBJECT_COLUMN:
		case OBJECT_ATTRIBUTE:
			return renameatt(stmt);

		case OBJECT_RULE:
			return RenameRewriteRule(stmt->relation, stmt->subname,
									 stmt->newname);

		case OBJECT_TRIGGER:
			return renametrig(stmt);

		case OBJECT_POLICY:
			return rename_policy(stmt);

		case OBJECT_DOMAIN:
		case OBJECT_TYPE:
			return RenameType(stmt);

		case OBJECT_EXTPROTOCOL:
		case OBJECT_AGGREGATE:
		case OBJECT_COLLATION:
		case OBJECT_CONVERSION:
		case OBJECT_EVENT_TRIGGER:
		case OBJECT_FDW:
		case OBJECT_FOREIGN_SERVER:
		case OBJECT_FUNCTION:
		case OBJECT_OPCLASS:
		case OBJECT_OPFAMILY:
		case OBJECT_LANGUAGE:
		case OBJECT_PROCEDURE:
		case OBJECT_ROUTINE:
		case OBJECT_STATISTIC_EXT:
		case OBJECT_TSCONFIGURATION:
		case OBJECT_TSDICTIONARY:
		case OBJECT_TSPARSER:
		case OBJECT_TSTEMPLATE:
		case OBJECT_PUBLICATION:
		case OBJECT_SUBSCRIPTION:
			{
				ObjectAddress address;
				Relation	catalog;
				Relation	relation;

				address = get_object_address(stmt->renameType,
											 stmt->object,
											 &relation,
											 AccessExclusiveLock, false);
				Assert(relation == NULL);

				catalog = table_open(address.classId, RowExclusiveLock);
				AlterObjectRename_internal(catalog,
										   address.objectId,
										   stmt->newname);
				table_close(catalog, RowExclusiveLock);

				return address;
			}

		default:
			elog(ERROR, "unrecognized rename stmt type: %d",
				 (int) stmt->renameType);
			return InvalidObjectAddress;	/* keep compiler happy */
	}
}

ObjectAddress
ExecRenameStmt(RenameStmt *stmt)
{
	ObjectAddress	result;

	result = ExecRenameStmt_internal(stmt);

	/*
	 * Dispatch to the segments. Except for event triggers, they're only stored
	 * in the QD node.
	 */
	if (Gp_role == GP_ROLE_DISPATCH && stmt->renameType != OBJECT_EVENT_TRIGGER)
	{
		CdbDispatchUtilityStatement((Node *) stmt,
									DF_CANCEL_ON_ERROR|
									DF_WITH_SNAPSHOT|
									DF_NEED_TWO_PHASE,
									NIL,
									NULL);
	}

	return result;
}

/*
 * Executes an ALTER OBJECT / DEPENDS ON [EXTENSION] statement.
 *
 * Return value is the address of the altered object.  refAddress is an output
 * argument which, if not null, receives the address of the object that the
 * altered object now depends on.
 */
ObjectAddress
ExecAlterObjectDependsStmt(AlterObjectDependsStmt *stmt, ObjectAddress *refAddress)
{
	ObjectAddress address;
	ObjectAddress refAddr;
	Relation	rel;

	address =
		get_object_address_rv(stmt->objectType, stmt->relation, (List *) stmt->object,
							  &rel, AccessExclusiveLock, false);

	/*
	 * If a relation was involved, it would have been opened and locked. We
	 * don't need the relation here, but we'll retain the lock until commit.
	 */
	if (rel)
		table_close(rel, NoLock);

	refAddr = get_object_address(OBJECT_EXTENSION, (Node *) stmt->extname,
								 &rel, AccessExclusiveLock, false);
	Assert(rel == NULL);
	if (refAddress)
		*refAddress = refAddr;

	recordDependencyOn(&address, &refAddr, DEPENDENCY_AUTO_EXTENSION);

	if (Gp_role == GP_ROLE_DISPATCH && stmt->objectType != OBJECT_EVENT_TRIGGER)
	{
		CdbDispatchUtilityStatement((Node *) stmt,
									DF_CANCEL_ON_ERROR|
										DF_WITH_SNAPSHOT|
										DF_NEED_TWO_PHASE,
									NIL,
									NULL);
	}

	return address;
}

/*
 * Executes an ALTER OBJECT / SET SCHEMA statement.  Based on the object
 * type, the function appropriate to that type is executed.
 *
 * Return value is that of the altered object.
 *
 * oldSchemaAddr is an output argument which, if not NULL, is set to the object
 * address of the original schema.
 */
static ObjectAddress
ExecAlterObjectSchemaStmt_internal(AlterObjectSchemaStmt *stmt,
						  ObjectAddress *oldSchemaAddr)
{
	ObjectAddress address;
	Oid			oldNspOid;

	switch (stmt->objectType)
	{
		case OBJECT_EXTENSION:
			address = AlterExtensionNamespace(strVal((Value *) stmt->object), stmt->newschema,
											  oldSchemaAddr ? &oldNspOid : NULL);
			break;

		case OBJECT_FOREIGN_TABLE:
		case OBJECT_SEQUENCE:
		case OBJECT_TABLE:
		case OBJECT_VIEW:
		case OBJECT_MATVIEW:
			address = AlterTableNamespace(stmt,
										  oldSchemaAddr ? &oldNspOid : NULL);
			break;

		case OBJECT_DOMAIN:
		case OBJECT_TYPE:
			address = AlterTypeNamespace(castNode(List, stmt->object), stmt->newschema,
										 stmt->objectType,
										 oldSchemaAddr ? &oldNspOid : NULL);
			break;

			/* generic code path */
		case OBJECT_AGGREGATE:
		case OBJECT_COLLATION:
		case OBJECT_CONVERSION:
		case OBJECT_FUNCTION:
		case OBJECT_OPERATOR:
		case OBJECT_OPCLASS:
		case OBJECT_OPFAMILY:
		case OBJECT_PROCEDURE:
		case OBJECT_ROUTINE:
		case OBJECT_STATISTIC_EXT:
		case OBJECT_TSCONFIGURATION:
		case OBJECT_TSDICTIONARY:
		case OBJECT_TSPARSER:
		case OBJECT_TSTEMPLATE:
			{
				Relation	catalog;
				Relation	relation;
				Oid			classId;
				Oid			nspOid;

				address = get_object_address(stmt->objectType,
											 stmt->object,
											 &relation,
											 AccessExclusiveLock,
											 false);
				Assert(relation == NULL);
				classId = address.classId;
				catalog = table_open(classId, RowExclusiveLock);
				nspOid = LookupCreationNamespace(stmt->newschema);

				oldNspOid = AlterObjectNamespace_internal(catalog, address.objectId,
														  nspOid);
				table_close(catalog, RowExclusiveLock);
			}
			break;

		default:
			elog(ERROR, "unrecognized AlterObjectSchemaStmt type: %d",
				 (int) stmt->objectType);
			return InvalidObjectAddress;	/* keep compiler happy */
	}

	if (oldSchemaAddr)
		ObjectAddressSet(*oldSchemaAddr, NamespaceRelationId, oldNspOid);

	return address;
}

ObjectAddress
ExecAlterObjectSchemaStmt(AlterObjectSchemaStmt *stmt,
						  ObjectAddress *oldSchemaAddr)
{
	ObjectAddress	result;

	result = ExecAlterObjectSchemaStmt_internal(stmt, oldSchemaAddr);

	/*
	 * Dispatch to the segments. Except for event triggers, they're only stored
	 * in the QD node. (Event triggers have no schema, so that exception doesn't
	 * really apply here, but keep this consistent with all the other commands.)
	 */
	if (Gp_role == GP_ROLE_DISPATCH && stmt->objectType != OBJECT_EVENT_TRIGGER)
	{
		CdbDispatchUtilityStatement((Node *) stmt,
									DF_CANCEL_ON_ERROR|
									DF_WITH_SNAPSHOT|
									DF_NEED_TWO_PHASE,
									NIL,
									NULL);
	}

	return result;
}

/*
 * Change an object's namespace given its classOid and object Oid.
 *
 * Objects that don't have a namespace should be ignored.
 *
 * This function is currently used only by ALTER EXTENSION SET SCHEMA,
 * so it only needs to cover object types that can be members of an
 * extension, and it doesn't have to deal with certain special cases
 * such as not wanting to process array types --- those should never
 * be direct members of an extension anyway.  Nonetheless, we insist
 * on listing all OCLASS types in the switch.
 *
 * Returns the OID of the object's previous namespace, or InvalidOid if
 * object doesn't have a schema.
 */
Oid
AlterObjectNamespace_oid(Oid classId, Oid objid, Oid nspOid,
						 ObjectAddresses *objsMoved)
{
	Oid			oldNspOid = InvalidOid;
	ObjectAddress dep;

	dep.classId = classId;
	dep.objectId = objid;
	dep.objectSubId = 0;

	switch (getObjectClass(&dep))
	{
		case OCLASS_CLASS:
			{
				Relation	rel;

				rel = relation_open(objid, AccessExclusiveLock);
				oldNspOid = RelationGetNamespace(rel);

				AlterTableNamespaceInternal(rel, oldNspOid, nspOid, objsMoved);

				relation_close(rel, NoLock);
				break;
			}

		case OCLASS_TYPE:
			oldNspOid = AlterTypeNamespace_oid(objid, nspOid, objsMoved);
			break;

		case OCLASS_PROC:
		case OCLASS_COLLATION:
		case OCLASS_CONVERSION:
		case OCLASS_OPERATOR:
		case OCLASS_OPCLASS:
		case OCLASS_OPFAMILY:
		case OCLASS_STATISTIC_EXT:
		case OCLASS_TSPARSER:
		case OCLASS_TSDICT:
		case OCLASS_TSTEMPLATE:
		case OCLASS_TSCONFIG:
			{
				Relation	catalog;

				catalog = table_open(classId, RowExclusiveLock);

				oldNspOid = AlterObjectNamespace_internal(catalog, objid,
														  nspOid);

				table_close(catalog, RowExclusiveLock);
			}
			break;

		case OCLASS_CAST:
		case OCLASS_CONSTRAINT:
		case OCLASS_DEFAULT:
		case OCLASS_LANGUAGE:
		case OCLASS_LARGEOBJECT:
		case OCLASS_AM:
		case OCLASS_AMOP:
		case OCLASS_AMPROC:
		case OCLASS_REWRITE:
		case OCLASS_TRIGGER:
		case OCLASS_SCHEMA:
		case OCLASS_ROLE:
		case OCLASS_DATABASE:
		case OCLASS_TBLSPACE:
		case OCLASS_FDW:
		case OCLASS_FOREIGN_SERVER:
		case OCLASS_USER_MAPPING:
		case OCLASS_DEFACL:
		case OCLASS_EXTENSION:
		case OCLASS_EVENT_TRIGGER:
		case OCLASS_POLICY:
		case OCLASS_PUBLICATION:
		case OCLASS_PUBLICATION_REL:
		case OCLASS_SUBSCRIPTION:
		case OCLASS_TRANSFORM:
			/* ignore object types that don't have schema-qualified names */
			break;

			/*
			 * There's intentionally no default: case here; we want the
			 * compiler to warn if a new OCLASS hasn't been handled above.
			 */
	}

	return oldNspOid;
}

/*
 * Generic function to change the namespace of a given object, for simple
 * cases (won't work for tables, nor other cases where we need to do more
 * than change the namespace column of a single catalog entry).
 *
 * rel: catalog relation containing object (RowExclusiveLock'd by caller)
 * objid: OID of object to change the namespace of
 * nspOid: OID of new namespace
 *
 * Returns the OID of the object's previous namespace.
 */
static Oid
AlterObjectNamespace_internal(Relation rel, Oid objid, Oid nspOid)
{
	Oid			classId = RelationGetRelid(rel);
	int			oidCacheId = get_object_catcache_oid(classId);
	int			nameCacheId = get_object_catcache_name(classId);
	AttrNumber	Anum_name = get_object_attnum_name(classId);
	AttrNumber	Anum_namespace = get_object_attnum_namespace(classId);
	AttrNumber	Anum_owner = get_object_attnum_owner(classId);
	ObjectType	objtype = get_object_type(classId, objid);
	Oid			oldNspOid;
	Datum		name,
				namespace;
	bool		isnull;
	HeapTuple	tup,
				newtup;
	Datum	   *values;
	bool	   *nulls;
	bool	   *replaces;

	tup = SearchSysCacheCopy1(oidCacheId, ObjectIdGetDatum(objid));
	if (!HeapTupleIsValid(tup)) /* should not happen */
		elog(ERROR, "cache lookup failed for object %u of catalog \"%s\"",
			 objid, RelationGetRelationName(rel));

	name = heap_getattr(tup, Anum_name, RelationGetDescr(rel), &isnull);
	Assert(!isnull);
	namespace = heap_getattr(tup, Anum_namespace, RelationGetDescr(rel),
							 &isnull);
	Assert(!isnull);
	oldNspOid = DatumGetObjectId(namespace);

	/*
	 * If the object is already in the correct namespace, we don't need to do
	 * anything except fire the object access hook.
	 */
	if (oldNspOid == nspOid)
	{
		InvokeObjectPostAlterHook(classId, objid, 0);
		return oldNspOid;
	}

	/* Check basic namespace related issues */
	CheckSetNamespace(oldNspOid, nspOid);

	/* Permission checks ... superusers can always do it */
	if (!superuser())
	{
		Datum		owner;
		Oid			ownerId;
		AclResult	aclresult;

		/* Fail if object does not have an explicit owner */
		if (Anum_owner <= 0)
			ereport(ERROR,
					(errcode(ERRCODE_INSUFFICIENT_PRIVILEGE),
					 (errmsg("must be superuser to set schema of %s",
							 getObjectDescriptionOids(classId, objid)))));

		/* Otherwise, must be owner of the existing object */
		owner = heap_getattr(tup, Anum_owner, RelationGetDescr(rel), &isnull);
		Assert(!isnull);
		ownerId = DatumGetObjectId(owner);

		if (!has_privs_of_role(GetUserId(), ownerId))
			aclcheck_error(ACLCHECK_NOT_OWNER, objtype,
						   NameStr(*(DatumGetName(name))));

		/* User must have CREATE privilege on new namespace */
		aclresult = pg_namespace_aclcheck(nspOid, GetUserId(), ACL_CREATE);
		if (aclresult != ACLCHECK_OK)
			aclcheck_error(aclresult, OBJECT_SCHEMA,
						   get_namespace_name(nspOid));
	}

	/*
	 * Check for duplicate name (more friendly than unique-index failure).
	 * Since this is just a friendliness check, we can just skip it in cases
	 * where there isn't suitable support.
	 */
	if (classId == ProcedureRelationId)
	{
		Form_pg_proc proc = (Form_pg_proc) GETSTRUCT(tup);

		IsThereFunctionInNamespace(NameStr(proc->proname), proc->pronargs,
								   &proc->proargtypes, nspOid);
	}
	else if (classId == CollationRelationId)
	{
		Form_pg_collation coll = (Form_pg_collation) GETSTRUCT(tup);

		IsThereCollationInNamespace(NameStr(coll->collname), nspOid);
	}
	else if (classId == OperatorClassRelationId)
	{
		Form_pg_opclass opc = (Form_pg_opclass) GETSTRUCT(tup);

		IsThereOpClassInNamespace(NameStr(opc->opcname),
								  opc->opcmethod, nspOid);
	}
	else if (classId == OperatorFamilyRelationId)
	{
		Form_pg_opfamily opf = (Form_pg_opfamily) GETSTRUCT(tup);

		IsThereOpFamilyInNamespace(NameStr(opf->opfname),
								   opf->opfmethod, nspOid);
	}
	else if (nameCacheId >= 0 &&
			 SearchSysCacheExists2(nameCacheId, name,
								   ObjectIdGetDatum(nspOid)))
		report_namespace_conflict(classId,
								  NameStr(*(DatumGetName(name))),
								  nspOid);

	/* Build modified tuple */
	values = palloc0(RelationGetNumberOfAttributes(rel) * sizeof(Datum));
	nulls = palloc0(RelationGetNumberOfAttributes(rel) * sizeof(bool));
	replaces = palloc0(RelationGetNumberOfAttributes(rel) * sizeof(bool));
	values[Anum_namespace - 1] = ObjectIdGetDatum(nspOid);
	replaces[Anum_namespace - 1] = true;
	newtup = heap_modify_tuple(tup, RelationGetDescr(rel),
							   values, nulls, replaces);

	/* Perform actual update */
	CatalogTupleUpdate(rel, &tup->t_self, newtup);

	/* Release memory */
	pfree(values);
	pfree(nulls);
	pfree(replaces);

	/* update dependencies to point to the new schema */
	changeDependencyFor(classId, objid,
						NamespaceRelationId, oldNspOid, nspOid);

	InvokeObjectPostAlterHook(classId, objid, 0);

	return oldNspOid;
}

/*
 * Executes an ALTER OBJECT / OWNER TO statement.  Based on the object
 * type, the function appropriate to that type is executed.
 */
static ObjectAddress
ExecAlterOwnerStmt_internal(AlterOwnerStmt *stmt)
{
	Oid			newowner = get_rolespec_oid(stmt->newowner, false);

	switch (stmt->objectType)
	{
		case OBJECT_DATABASE:
			return AlterDatabaseOwner(strVal((Value *) stmt->object), newowner);

		case OBJECT_SCHEMA:
			return AlterSchemaOwner(strVal((Value *) stmt->object), newowner);

		case OBJECT_TYPE:
		case OBJECT_DOMAIN:		/* same as TYPE */
			return AlterTypeOwner(castNode(List, stmt->object), newowner, stmt->objectType);
			break;

		case OBJECT_FDW:
			return AlterForeignDataWrapperOwner(strVal((Value *) stmt->object),
												newowner);

		case OBJECT_FOREIGN_SERVER:
			return AlterForeignServerOwner(strVal((Value *) stmt->object),
										   newowner);

		case OBJECT_EVENT_TRIGGER:
			return AlterEventTriggerOwner(strVal((Value *) stmt->object),
										  newowner);

		case OBJECT_PUBLICATION:
			return AlterPublicationOwner(strVal((Value *) stmt->object),
										 newowner);

		case OBJECT_SUBSCRIPTION:
			return AlterSubscriptionOwner(strVal((Value *) stmt->object),
										  newowner);

			/* Generic cases */
		case OBJECT_EXTPROTOCOL:
		case OBJECT_AGGREGATE:
		case OBJECT_COLLATION:
		case OBJECT_CONVERSION:
		case OBJECT_FUNCTION:
		case OBJECT_LANGUAGE:
		case OBJECT_LARGEOBJECT:
		case OBJECT_OPERATOR:
		case OBJECT_OPCLASS:
		case OBJECT_OPFAMILY:
		case OBJECT_PROCEDURE:
		case OBJECT_ROUTINE:
		case OBJECT_STATISTIC_EXT:
		case OBJECT_TABLESPACE:
		case OBJECT_TSDICTIONARY:
		case OBJECT_TSCONFIGURATION:
			{
				Relation	catalog;
				Relation	relation;
				Oid			classId;
				ObjectAddress address;

				address = get_object_address(stmt->objectType,
											 stmt->object,
											 &relation,
											 AccessExclusiveLock,
											 false);
				Assert(relation == NULL);
				classId = address.classId;

				/*
				 * XXX - get_object_address returns Oid of pg_largeobject
				 * catalog for OBJECT_LARGEOBJECT because of historical
				 * reasons.  Fix up it here.
				 */
				if (classId == LargeObjectRelationId)
					classId = LargeObjectMetadataRelationId;

				catalog = table_open(classId, RowExclusiveLock);

				AlterObjectOwner_internal(catalog, address.objectId, newowner);
				table_close(catalog, RowExclusiveLock);

				return address;
			}
			break;

		default:
			elog(ERROR, "unrecognized AlterOwnerStmt type: %d",
				 (int) stmt->objectType);
			return InvalidObjectAddress;	/* keep compiler happy */
	}
}

ObjectAddress
ExecAlterOwnerStmt(AlterOwnerStmt *stmt)
{
	ObjectAddress	result;

	result = ExecAlterOwnerStmt_internal(stmt);

	/*
	 * Dispatch to the segments. Except for event triggers, they're only stored
	 * in the QD node.
	 */
	if (Gp_role == GP_ROLE_DISPATCH && stmt->objectType != OBJECT_EVENT_TRIGGER)
	{
		CdbDispatchUtilityStatement((Node *) stmt,
									DF_CANCEL_ON_ERROR|
									DF_WITH_SNAPSHOT|
									DF_NEED_TWO_PHASE,
									NIL,
									NULL);
	}

	return result;
}

/*
 * Generic function to change the ownership of a given object, for simple
 * cases (won't work for tables, nor other cases where we need to do more than
 * change the ownership column of a single catalog entry).
 *
 * rel: catalog relation containing object (RowExclusiveLock'd by caller)
 * objectId: OID of object to change the ownership of
 * new_ownerId: OID of new object owner
 */
void
AlterObjectOwner_internal(Relation rel, Oid objectId, Oid new_ownerId)
{
	Oid			classId = RelationGetRelid(rel);
	AttrNumber	Anum_oid = get_object_attnum_oid(classId);
	AttrNumber	Anum_owner = get_object_attnum_owner(classId);
	AttrNumber	Anum_namespace = get_object_attnum_namespace(classId);
	AttrNumber	Anum_acl = get_object_attnum_acl(classId);
	AttrNumber	Anum_name = get_object_attnum_name(classId);
	HeapTuple	oldtup;
	Datum		datum;
	bool		isnull;
	Oid			old_ownerId;
	Oid			namespaceId = InvalidOid;

	oldtup = get_catalog_object_by_oid(rel, Anum_oid, objectId);
	if (oldtup == NULL)
		elog(ERROR, "cache lookup failed for object %u of catalog \"%s\"",
			 objectId, RelationGetRelationName(rel));

	datum = heap_getattr(oldtup, Anum_owner,
						 RelationGetDescr(rel), &isnull);
	Assert(!isnull);
	old_ownerId = DatumGetObjectId(datum);

	if (Anum_namespace != InvalidAttrNumber)
	{
		datum = heap_getattr(oldtup, Anum_namespace,
							 RelationGetDescr(rel), &isnull);
		Assert(!isnull);
		namespaceId = DatumGetObjectId(datum);
	}

	if (old_ownerId != new_ownerId)
	{
		AttrNumber	nattrs;
		HeapTuple	newtup;
		Datum	   *values;
		bool	   *nulls;
		bool	   *replaces;

		/* Superusers can bypass permission checks */
		if (!superuser())
		{
			ObjectType	objtype = get_object_type(classId, objectId);

			/* must be owner */
			if (!has_privs_of_role(GetUserId(), old_ownerId))
			{
				char	   *objname;
				char		namebuf[NAMEDATALEN];

				if (Anum_name != InvalidAttrNumber)
				{
					datum = heap_getattr(oldtup, Anum_name,
										 RelationGetDescr(rel), &isnull);
					Assert(!isnull);
					objname = NameStr(*DatumGetName(datum));
				}
				else
				{
					snprintf(namebuf, sizeof(namebuf), "%u", objectId);
					objname = namebuf;
				}
				aclcheck_error(ACLCHECK_NOT_OWNER, objtype, objname);
			}
			/* Must be able to become new owner */
			check_is_member_of_role(GetUserId(), new_ownerId);

			/* New owner must have CREATE privilege on namespace */
			if (OidIsValid(namespaceId))
			{
				AclResult	aclresult;

				aclresult = pg_namespace_aclcheck(namespaceId, new_ownerId,
												  ACL_CREATE);
				if (aclresult != ACLCHECK_OK)
					aclcheck_error(aclresult, OBJECT_SCHEMA,
								   get_namespace_name(namespaceId));
			}
		}

		/* MPP-14592: untrusted? don't allow ALTER OWNER to non-super user */
		if(classId == ExtprotocolRelationId) 
		{
			char *old_name;
			bool is_trusted;

			datum = heap_getattr(oldtup, Anum_name,
                                                 RelationGetDescr(rel), &isnull);

			Assert(!isnull);
		
			old_name = NameStr(*(DatumGetName(datum)));
		
			datum = heap_getattr(oldtup, Anum_pg_extprotocol_ptctrusted,
						 RelationGetDescr(rel), &isnull);
			if (isnull)
				ereport(ERROR,
					(errcode(ERRCODE_UNDEFINED_OBJECT),
				 	errmsg("internal error: protocol \"%s\" has no trust attribute defined", old_name)));
			
			is_trusted = DatumGetBool(datum);
			
			if(!is_trusted && !superuser_arg(new_ownerId))
				ereport(ERROR,
					(errcode(ERRCODE_WRONG_OBJECT_TYPE),
					errmsg("untrusted protocol \"%s\" can't be owned by non superuser", old_name)));
		}

		/* Build a modified tuple */
		nattrs = RelationGetNumberOfAttributes(rel);
		values = palloc0(nattrs * sizeof(Datum));
		nulls = palloc0(nattrs * sizeof(bool));
		replaces = palloc0(nattrs * sizeof(bool));
		values[Anum_owner - 1] = ObjectIdGetDatum(new_ownerId);
		replaces[Anum_owner - 1] = true;

		/*
		 * Determine the modified ACL for the new owner.  This is only
		 * necessary when the ACL is non-null.
		 */
		if (Anum_acl != InvalidAttrNumber)
		{
			datum = heap_getattr(oldtup,
								 Anum_acl, RelationGetDescr(rel), &isnull);
			if (!isnull)
			{
				Acl		   *newAcl;

				newAcl = aclnewowner(DatumGetAclP(datum),
									 old_ownerId, new_ownerId);
				values[Anum_acl - 1] = PointerGetDatum(newAcl);
				replaces[Anum_acl - 1] = true;
			}
		}

		newtup = heap_modify_tuple(oldtup, RelationGetDescr(rel),
								   values, nulls, replaces);

		/* Perform actual update */
		CatalogTupleUpdate(rel, &newtup->t_self, newtup);

		/* Update owner dependency reference */
		if (classId == LargeObjectMetadataRelationId)
			classId = LargeObjectRelationId;
		changeDependencyOnOwner(classId, objectId, new_ownerId);

		/* Release memory */
		pfree(values);
		pfree(nulls);
		pfree(replaces);
	}

	InvokeObjectPostAlterHook(classId, objectId, 0);
}<|MERGE_RESOLUTION|>--- conflicted
+++ resolved
@@ -98,16 +98,14 @@
 		case LanguageRelationId:
 			msgfmt = gettext_noop("language \"%s\" already exists");
 			break;
-<<<<<<< HEAD
 		case ExtprotocolRelationId:
 			msgfmt = gettext_noop("protocol \"%s\" already exists");
-=======
+			break;
 		case PublicationRelationId:
 			msgfmt = gettext_noop("publication \"%s\" already exists");
 			break;
 		case SubscriptionRelationId:
 			msgfmt = gettext_noop("subscription \"%s\" already exists");
->>>>>>> 9e1c9f95
 			break;
 		default:
 			elog(ERROR, "unsupported object class %u", classId);
@@ -439,11 +437,7 @@
 
 	result = ExecRenameStmt_internal(stmt);
 
-	/*
-	 * Dispatch to the segments. Except for event triggers, they're only stored
-	 * in the QD node.
-	 */
-	if (Gp_role == GP_ROLE_DISPATCH && stmt->renameType != OBJECT_EVENT_TRIGGER)
+	if (Gp_role == GP_ROLE_DISPATCH && shouldDispatchForObject(stmt->renameType))
 	{
 		CdbDispatchUtilityStatement((Node *) stmt,
 									DF_CANCEL_ON_ERROR|
@@ -489,7 +483,7 @@
 
 	recordDependencyOn(&address, &refAddr, DEPENDENCY_AUTO_EXTENSION);
 
-	if (Gp_role == GP_ROLE_DISPATCH && stmt->objectType != OBJECT_EVENT_TRIGGER)
+	if (Gp_role == GP_ROLE_DISPATCH && shouldDispatchForObject(stmt->objectType))
 	{
 		CdbDispatchUtilityStatement((Node *) stmt,
 									DF_CANCEL_ON_ERROR|
@@ -598,12 +592,7 @@
 
 	result = ExecAlterObjectSchemaStmt_internal(stmt, oldSchemaAddr);
 
-	/*
-	 * Dispatch to the segments. Except for event triggers, they're only stored
-	 * in the QD node. (Event triggers have no schema, so that exception doesn't
-	 * really apply here, but keep this consistent with all the other commands.)
-	 */
-	if (Gp_role == GP_ROLE_DISPATCH && stmt->objectType != OBJECT_EVENT_TRIGGER)
+	if (Gp_role == GP_ROLE_DISPATCH && shouldDispatchForObject(stmt->objectType))
 	{
 		CdbDispatchUtilityStatement((Node *) stmt,
 									DF_CANCEL_ON_ERROR|
@@ -709,6 +698,7 @@
 		case OCLASS_PUBLICATION_REL:
 		case OCLASS_SUBSCRIPTION:
 		case OCLASS_TRANSFORM:
+		case OCLASS_EXTPROTOCOL:
 			/* ignore object types that don't have schema-qualified names */
 			break;
 
@@ -976,11 +966,7 @@
 
 	result = ExecAlterOwnerStmt_internal(stmt);
 
-	/*
-	 * Dispatch to the segments. Except for event triggers, they're only stored
-	 * in the QD node.
-	 */
-	if (Gp_role == GP_ROLE_DISPATCH && stmt->objectType != OBJECT_EVENT_TRIGGER)
+	if (Gp_role == GP_ROLE_DISPATCH && shouldDispatchForObject(stmt->objectType))
 	{
 		CdbDispatchUtilityStatement((Node *) stmt,
 									DF_CANCEL_ON_ERROR|
