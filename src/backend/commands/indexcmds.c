/*-------------------------------------------------------------------------
 *
 * indexcmds.c
 *	  POSTGRES define and remove index code.
 *
 * Portions Copyright (c) 2005-2010, Greenplum inc
 * Portions Copyright (c) 1996-2008, PostgreSQL Global Development Group
 * Portions Copyright (c) 1994, Regents of the University of California
 *
 *
 * IDENTIFICATION
<<<<<<< HEAD
 *	  $PostgreSQL: pgsql/src/backend/commands/indexcmds.c,v 1.149.2.2 2007/09/10 22:02:05 alvherre Exp $
=======
 *	  $PostgreSQL: pgsql/src/backend/commands/indexcmds.c,v 1.150 2006/12/23 00:43:09 tgl Exp $
>>>>>>> a78fcfb5
 *
 *-------------------------------------------------------------------------
 */

#include "postgres.h"

#include "access/genam.h"
#include "access/heapam.h"
#include "access/reloptions.h"
#include "access/transam.h"
#include "access/xact.h"
#include "catalog/catalog.h"
#include "catalog/catquery.h"
#include "catalog/dependency.h"
#include "catalog/heap.h"
#include "catalog/index.h"
#include "catalog/indexing.h"
#include "catalog/pg_opclass.h"
#include "catalog/pg_tablespace.h"
#include "catalog/pg_namespace.h"
#include "catalog/pg_resqueue.h"
#include "catalog/pg_authid.h"
#include "catalog/pg_type.h"
#include "cdb/cdbpartition.h"
#include "commands/dbcommands.h"
#include "commands/defrem.h"
#include "commands/tablecmds.h"
#include "commands/tablespace.h"
#include "mb/pg_wchar.h"
#include "miscadmin.h"
#include "nodes/makefuncs.h"
#include "optimizer/clauses.h"
#include "optimizer/prep.h"
#include "parser/parse_agg.h"
#include "parser/parse_coerce.h"
#include "parser/parse_expr.h"
#include "parser/parse_func.h"
#include "parser/parsetree.h"
#include "tcop/utility.h"
#include "utils/acl.h"
#include "utils/builtins.h"
#include "utils/fmgroids.h"
#include "utils/hsearch.h"
#include "utils/lsyscache.h"
#include "utils/memutils.h"
#include "utils/relcache.h"
#include "utils/syscache.h"
#include "utils/faultinjector.h"

#include "cdb/cdbdisp.h"
#include "cdb/cdbdispatchresult.h"
#include "cdb/cdbsrlz.h"
#include "cdb/cdbvars.h"
#include "cdb/cdbcat.h"
#include "cdb/cdbrelsize.h"
#include "cdb/cdboidsync.h"

/* non-export function prototypes */
static void CheckPredicate(Expr *predicate);
static void ComputeIndexAttrs(IndexInfo *indexInfo, Oid *classOidP,
				  List *attList,
				  Oid relId,
				  char *accessMethodName, Oid accessMethodId,
				  bool isconstraint);
static Oid GetIndexOpClass(List *opclass, Oid attrType,
				char *accessMethodName, Oid accessMethodId);
static bool relationHasPrimaryKey(Relation rel);
static bool relationHasUniqueIndex(Relation rel);

bool gp_hash_index = false; /* hash index phase out. */

/*
 * DefineIndex
 *		Creates a new index.
 *
 * 'heapRelation': the relation the index will apply to.
 * 'indexRelationName': the name for the new index, or NULL to indicate
 *		that a nonconflicting default name should be picked.
 * 'indexRelationId': normally InvalidOid, but during bootstrap can be
 *		nonzero to specify a preselected OID for the index.
 * 'accessMethodName': name of the AM to use.
 * 'tableSpaceName': name of the tablespace to create the index in.
 *		NULL specifies using the appropriate default.
 * 'attributeList': a list of IndexElem specifying columns and expressions
 *		to index on.
 * 'predicate': the partial-index condition, or NULL if none.
 * 'rangetable': needed to interpret the predicate.
 * 'options': reloptions from WITH (in list-of-DefElem form).
 * 'unique': make the index enforce uniqueness.
 * 'primary': mark the index as a primary key in the catalogs.
 * 'isconstraint': index is for a PRIMARY KEY or UNIQUE constraint,
 *		so build a pg_constraint entry for it.
 * 'is_alter_table': this is due to an ALTER rather than a CREATE operation.
 * 'check_rights': check for CREATE rights in the namespace.  (This should
 *		be true except when ALTER is deleting/recreating an index.)
 * 'skip_build': make the catalog entries but leave the index file empty;
 *		it will be filled later.
 * 'quiet': suppress the NOTICE chatter ordinarily provided for constraints.
 * 'concurrent': avoid blocking writers to the table while building.
 * 'part_expanded': is this a lower-level call to index a branch or part of
 *		a partitioned table?
 * 'stmt': the IndexStmt for this index.  Many other arguments are just values
 *		of fields in here.  
 *		XXX One day it might pay to eliminate the redundancy.
 */
void
DefineIndex(RangeVar *heapRelation,
			char *indexRelationName,
			Oid indexRelationId,
			char *accessMethodName,
			char *tableSpaceName,
			List *attributeList,
			Expr *predicate,
			List *rangetable,
			List *options,
			bool unique,
			bool primary,
			bool isconstraint,
			bool is_alter_table,
			bool check_rights,
			bool skip_build,
			bool quiet,
			bool concurrent,
			bool part_expanded,
			IndexStmt *stmt)
{
	Oid		   *classObjectId;
	Oid			accessMethodId;
	Oid			relationId;
	Oid			namespaceId;
	Oid			tablespaceId;
	Relation	rel;
	HeapTuple	tuple;
	Form_pg_am	accessMethodForm;
	RegProcedure amoptions;
	Datum		reloptions;
	IndexInfo  *indexInfo;
	int			numberOfAttributes;
	List	   *old_xact_list;
	ListCell   *lc;
	uint32		ixcnt;
	LockRelId	heaprelid;
	LOCKTAG		heaplocktag;
	Snapshot	snapshot;
	Relation	pg_index;
	HeapTuple	indexTuple;
	Form_pg_index indexForm;
	LOCKMODE	heap_lockmode;
	bool		need_longlock = true;
	bool		shouldDispatch = Gp_role == GP_ROLE_DISPATCH && !IsBootstrapProcessingMode();
	char	   *altconname = stmt ? stmt->altconname : NULL;
	cqContext	cqc;
	cqContext  *pcqCtx;
	cqContext  *amcqCtx;
	cqContext  *attcqCtx;

	/*
	 * count attributes in index
	 */
	numberOfAttributes = list_length(attributeList);
	if (numberOfAttributes <= 0)
		ereport(ERROR,
				(errcode(ERRCODE_INVALID_OBJECT_DEFINITION),
				 errmsg("must specify at least one column")));
	if (numberOfAttributes > INDEX_MAX_KEYS)
		ereport(ERROR,
				(errcode(ERRCODE_TOO_MANY_COLUMNS),
				 errmsg("cannot use more than %d columns in an index",
						INDEX_MAX_KEYS)));

	/*
	 * Open heap relation, acquire a suitable lock on it, remember its OID
	 *
	 * Only SELECT ... FOR UPDATE/SHARE are allowed while doing a standard
	 * index build; but for concurrent builds we allow INSERT/UPDATE/DELETE
	 * (but not VACUUM).
	 */
	heap_lockmode = concurrent ? ShareUpdateExclusiveLock : ShareLock;
	rel = heap_openrv(heapRelation, heap_lockmode);

	relationId = RelationGetRelid(rel);
	namespaceId = RelationGetNamespace(rel);

	if(RelationIsExternal(rel))
		ereport(ERROR,
				(errcode(ERRCODE_GP_FEATURE_NOT_SUPPORTED),
				 errmsg("cannot create indexes on external tables.")));
		
	/* Note: during bootstrap may see uncataloged relation */
	if (rel->rd_rel->relkind != RELKIND_RELATION &&
		rel->rd_rel->relkind != RELKIND_UNCATALOGED)
		ereport(ERROR,
				(errcode(ERRCODE_WRONG_OBJECT_TYPE),
				 errmsg("\"%s\" is not a table",
						heapRelation->relname)));

	/*
	 * Don't try to CREATE INDEX on temp tables of other backends.
	 */
	if (isOtherTempNamespace(namespaceId))
		ereport(ERROR,
				(errcode(ERRCODE_FEATURE_NOT_SUPPORTED),
				 errmsg("cannot create indexes on temporary tables of other sessions")));

	/*
	 * Verify we (still) have CREATE rights in the rel's namespace.
	 * (Presumably we did when the rel was created, but maybe not anymore.)
	 * Skip check if caller doesn't want it.  Also skip check if
	 * bootstrapping, since permissions machinery may not be working yet.
	 */
	if (check_rights && !IsBootstrapProcessingMode())
	{
		AclResult	aclresult;

		aclresult = pg_namespace_aclcheck(namespaceId, GetUserId(),
										  ACL_CREATE);
		if (aclresult != ACLCHECK_OK)
			aclcheck_error(aclresult, ACL_KIND_NAMESPACE,
						   get_namespace_name(namespaceId));
	}

	/*
	 * Select tablespace to use.  If not specified, use default_tablespace
	 * (which may in turn default to database's default).
	 *
	 * Note: This code duplicates code in tablecmds.c
	 */
	if (tableSpaceName)
	{
		tablespaceId = get_tablespace_oid(tableSpaceName);
		if (!OidIsValid(tablespaceId))
			ereport(ERROR,
					(errcode(ERRCODE_UNDEFINED_OBJECT),
					 errmsg("tablespace \"%s\" does not exist",
							tableSpaceName)));
	}
	else
	{
		tablespaceId = GetDefaultTablespace();

		/* Need the real tablespace id for dispatch */
		if (!OidIsValid(tablespaceId)) 
			tablespaceId = MyDatabaseTableSpace;

		/* 
		 * MPP-8238 : inconsistent tablespaces between segments and master 
		 */
		if (shouldDispatch)
			stmt->tableSpace = get_tablespace_name(tablespaceId);
	}

	/* Check permissions except when using database's default */
	if (OidIsValid(tablespaceId) && tablespaceId != MyDatabaseTableSpace)
	{
		AclResult	aclresult;

		aclresult = pg_tablespace_aclcheck(tablespaceId, GetUserId(),
										   ACL_CREATE);
		if (aclresult != ACLCHECK_OK)
			aclcheck_error(aclresult, ACL_KIND_TABLESPACE,
						   get_tablespace_name(tablespaceId));
	}

	/*
	 * Force shared indexes into the pg_global tablespace.	This is a bit of a
	 * hack but seems simpler than marking them in the BKI commands.
	 */
	if (rel->rd_rel->relisshared)
		tablespaceId = GLOBALTABLESPACE_OID;

	/*
	 * Select name for index if caller didn't specify
	 */
	if (indexRelationName == NULL)
	{
		if (primary)
			indexRelationName = ChooseRelationName(RelationGetRelationName(rel),
												   NULL,
												   "pkey",
												   namespaceId);
		else
		{
			IndexElem  *iparam = (IndexElem *) linitial(attributeList);

			indexRelationName = ChooseRelationName(RelationGetRelationName(rel),
												   iparam->name,
												   "key",
												   namespaceId);
		}
		stmt->idxname = indexRelationName;
	}

	/*
	 * look up the access method, verify it can handle the requested features
	 */
	amcqCtx = caql_beginscan(
			NULL,
			cql("SELECT * FROM pg_am "
				" WHERE amname = :1 ",
				CStringGetDatum(accessMethodName)));
	
	tuple = caql_getnext(amcqCtx);

	if (!HeapTupleIsValid(tuple))
	{
		caql_endscan(amcqCtx);

		/*
		 * Hack to provide more-or-less-transparent updating of old RTREE
		 * indexes to GIST: if RTREE is requested and not found, use GIST.
		 */
		if (strcmp(accessMethodName, "rtree") == 0)
		{
			ereport(NOTICE,
					(errmsg("substituting access method \"gist\" for obsolete method \"rtree\"")));
			accessMethodName = "gist";

			amcqCtx = caql_beginscan(
					NULL,
					cql("SELECT * FROM pg_am "
						" WHERE amname = :1 ",
						CStringGetDatum(accessMethodName)));
	
			tuple = caql_getnext(amcqCtx);
		}

		if (!HeapTupleIsValid(tuple))
			ereport(ERROR,
					(errcode(ERRCODE_UNDEFINED_OBJECT),
					 errmsg("access method \"%s\" does not exist",
							accessMethodName)));
	}
	accessMethodId = HeapTupleGetOid(tuple);
	accessMethodForm = (Form_pg_am) GETSTRUCT(tuple);

	if (accessMethodId == HASH_AM_OID)
		ereport(ERROR,
				(errcode(ERRCODE_FEATURE_NOT_SUPPORTED),
				 errmsg("hash indexes are not supported")));

	/* MPP-9329: disable creation of GIN indexes */
	if (accessMethodId == GIN_AM_OID)
		ereport(ERROR,
				(errcode(ERRCODE_FEATURE_NOT_SUPPORTED),
				 errmsg("GIN indexes are not supported")));

	if (unique && !accessMethodForm->amcanunique)
		ereport(ERROR,
				(errcode(ERRCODE_FEATURE_NOT_SUPPORTED),
				 errmsg("access method \"%s\" does not support unique indexes",
						accessMethodName)));
	if (numberOfAttributes > 1 && !accessMethodForm->amcanmulticol)
		ereport(ERROR,
				(errcode(ERRCODE_FEATURE_NOT_SUPPORTED),
				 errmsg("access method \"%s\" does not support multicolumn indexes",
						accessMethodName)));

    if  (unique && (RelationIsAoRows(rel) || RelationIsAoCols(rel)))
        ereport(ERROR,
                (errcode(ERRCODE_FEATURE_NOT_SUPPORTED),
                 errmsg("append-only tables do not support unique indexes")));

	amoptions = accessMethodForm->amoptions;

	caql_endscan(amcqCtx);

	/*
	 * If a range table was created then check that only the base rel is
	 * mentioned.
	 */
	if (rangetable != NIL)
	{
		if (list_length(rangetable) != 1 || getrelid(1, rangetable) != relationId)
			ereport(ERROR,
					(errcode(ERRCODE_INVALID_COLUMN_REFERENCE),
					 errmsg("index expressions and predicates may refer only to the table being indexed")));
	}

	/*
	 * Validate predicate, if given
	 */
	if (predicate)
		CheckPredicate(predicate);

	/*
	 * Extra checks when creating a PRIMARY KEY index.
	 */
	if (primary)
	{
		List	   *cmds;
		ListCell   *keys;

		/*
		 * If ALTER TABLE, check that there isn't already a PRIMARY KEY. In
		 * CREATE TABLE, we have faith that the parser rejected multiple pkey
		 * clauses; and CREATE INDEX doesn't have a way to say PRIMARY KEY, so
		 * it's no problem either.
		 */
		if (is_alter_table &&
			relationHasPrimaryKey(rel))
		{
			ereport(ERROR,
					(errcode(ERRCODE_INVALID_TABLE_DEFINITION),
					 errmsg("multiple primary keys for table \"%s\" are not allowed",
							RelationGetRelationName(rel))));
		}

		/*
		 * Check that all of the attributes in a primary key are marked as not
		 * null, otherwise attempt to ALTER TABLE .. SET NOT NULL
		 */
		cmds = NIL;
		foreach(keys, attributeList)
		{
			IndexElem  *key = (IndexElem *) lfirst(keys);
			HeapTuple	atttuple;

			if (!key->name)
				ereport(ERROR,
						(errcode(ERRCODE_FEATURE_NOT_SUPPORTED),
						 errmsg("primary keys cannot be expressions")));

			/* System attributes are never null, so no problem */
			if (SystemAttributeByName(key->name, rel->rd_rel->relhasoids))
				continue;

			attcqCtx = caql_getattname_scan(NULL, relationId, key->name);
			atttuple = caql_get_current(attcqCtx);

			if (HeapTupleIsValid(atttuple))
			{
				if (!((Form_pg_attribute) GETSTRUCT(atttuple))->attnotnull)
				{
					/* Add a subcommand to make this one NOT NULL */
					AlterTableCmd *cmd = makeNode(AlterTableCmd);

					cmd->subtype = AT_SetNotNull;
					cmd->name = key->name;
					cmd->part_expanded = true;

					cmds = lappend(cmds, cmd);
				}
			}
			else
			{
				/*
				 * This shouldn't happen during CREATE TABLE, but can happen
				 * during ALTER TABLE.	Keep message in sync with
				 * transformIndexConstraints() in parser/analyze.c.
				 */
				ereport(ERROR,
						(errcode(ERRCODE_UNDEFINED_COLUMN),
						 errmsg("column \"%s\" named in key does not exist",
								key->name)));
			}
			caql_endscan(attcqCtx);
		}

		/*
		 * XXX: Shouldn't the ALTER TABLE .. SET NOT NULL cascade to child
		 * tables?	Currently, since the PRIMARY KEY itself doesn't cascade,
		 * we don't cascade the notnull constraint(s) either; but this is
		 * pretty debatable.
		 *
		 * XXX: possible future improvement: when being called from ALTER
		 * TABLE, it would be more efficient to merge this with the outer
		 * ALTER TABLE, so as to avoid two scans.  But that seems to
		 * complicate DefineIndex's API unduly.
		 */
		if (cmds)
			AlterTableInternal(relationId, cmds, false);
	}

	/*
	 * Parse AM-specific options, convert to text array form, validate
	 */
	reloptions = transformRelOptions((Datum) 0, options, false, false);
	(void) index_reloptions(amoptions, reloptions, true);

	/*
	 * Prepare arguments for index_create, primarily an IndexInfo structure.
	 * Note that ii_Predicate must be in implicit-AND format.
	 */
	indexInfo = makeNode(IndexInfo);
	indexInfo->ii_NumIndexAttrs = numberOfAttributes;
	indexInfo->ii_Expressions = NIL;	/* for now */
	indexInfo->ii_ExpressionsState = NIL;
	indexInfo->ii_Predicate = make_ands_implicit(predicate);
	indexInfo->ii_PredicateState = NIL;
	indexInfo->ii_Unique = unique;
	indexInfo->ii_Concurrent = concurrent;
	indexInfo->opaque = (void*)palloc0(sizeof(IndexInfoOpaque));

	classObjectId = (Oid *) palloc(numberOfAttributes * sizeof(Oid));
	ComputeIndexAttrs(indexInfo, classObjectId, attributeList,
					  relationId, accessMethodName, accessMethodId,
					  isconstraint);

	if (shouldDispatch)
	{
		if (stmt)
		{
			Assert(stmt->idxOids == 0);
			stmt->idxOids = NIL;
		}

		if ((primary || unique) && rel->rd_cdbpolicy)
			checkPolicyForUniqueIndex(rel,
									  indexInfo->ii_KeyAttrNumbers,
									  indexInfo->ii_NumIndexAttrs,
									  primary,
									  list_length(indexInfo->ii_Expressions),
									  relationHasPrimaryKey(rel),
									  relationHasUniqueIndex(rel));
		
		/* We don't have to worry about constraints on parts.  Already checked. */
		if ( isconstraint && rel_is_partitioned(relationId) )
			checkUniqueConstraintVsPartitioning(rel,
												indexInfo->ii_KeyAttrNumbers,
												indexInfo->ii_NumIndexAttrs,
												primary);

	}
	else if (Gp_role == GP_ROLE_EXECUTE)
	{
		if (stmt)
		{
			IndexInfoOpaque *iio = (IndexInfoOpaque *)indexInfo->opaque;

			/* stmt->idxOids can have 7 oids currently. */
			Assert(list_length(stmt->idxOids) == 7);

 			indexRelationId = linitial_oid(stmt->idxOids);
 			iio->comptypeOid = lsecond_oid(stmt->idxOids);
 			iio->heapOid = lthird_oid(stmt->idxOids);
 			iio->indexOid = lfourth_oid(stmt->idxOids);
			iio->blkdirRelOid = lfifth_oid(stmt->idxOids);
			iio->blkdirIdxOid = lfirst_oid(lnext(lcfifth(stmt->idxOids)));
			iio->blkdirComptypeOid = lfirst_oid(lnext(lnext(lcfifth(stmt->idxOids))));


			/*
			 * In normal operations we proactively allocate a bunch of oids to support
			 * bitmap indexes and ao indexes, however in bootstrap mode when we
			 * create an index using a supplied oid we do not allocate all these
			 * additional oids. (See the "ShouldDispatch" block below). This implies that
			 * we cannot currently support bitmap indexes or ao indexes as part of the catalog.
			 */
			Insist(OidIsValid(indexRelationId));
			Insist(OidIsValid(iio->comptypeOid));
			Insist(OidIsValid(iio->heapOid));
			Insist(OidIsValid(iio->indexOid));
			Insist(OidIsValid(iio->blkdirRelOid));
			Insist(OidIsValid(iio->blkdirIdxOid));
			Insist(OidIsValid(iio->blkdirComptypeOid));

			quiet = true;
		}
	}

	/*
	 * Report index creation if appropriate (delay this till after most of the
	 * error checks)
	 */
	if (isconstraint && !quiet)
		if (Gp_role != GP_ROLE_EXECUTE)
			ereport(NOTICE,
					(errmsg("%s %s will create implicit index \"%s\" for table \"%s\"",
							is_alter_table ? "ALTER TABLE / ADD" : "CREATE TABLE /",
							primary ? "PRIMARY KEY" : "UNIQUE",
							indexRelationName, RelationGetRelationName(rel))));

	if (rel_needs_long_lock(RelationGetRelid(rel)))
		need_longlock = true;
	else
		/* if this is a concurrent build, we must lock you long time */
		need_longlock = (false || concurrent);

   	if (shouldDispatch)
	{
		IndexInfoOpaque *iiopaque = (IndexInfoOpaque*)(indexInfo->opaque);

		if (!OidIsValid(indexRelationId))
		{
			Relation pg_class;
			Relation pg_type;

			cdb_sync_oid_to_segments();

			pg_class = heap_open(RelationRelationId, RowExclusiveLock);

			indexRelationId = GetNewRelFileNode(tablespaceId, false, pg_class);
		    iiopaque->heapOid = GetNewRelFileNode(tablespaceId, false, pg_class);
			iiopaque->indexOid = GetNewRelFileNode(tablespaceId, false, pg_class);
		    iiopaque->blkdirRelOid = GetNewRelFileNode(tablespaceId, false, pg_class);
			iiopaque->blkdirIdxOid = GetNewRelFileNode(tablespaceId, false, pg_class);

			/* done with pg_class */
			heap_close(pg_class, NoLock);

			pg_type = heap_open(TypeRelationId, RowExclusiveLock);
			iiopaque->comptypeOid = GetNewOid(pg_type);
			iiopaque->blkdirComptypeOid = GetNewOid(pg_type);
			heap_close(pg_type, NoLock);

		}

		/* create the index on the QEs first, so we can get their stats when we create on the QD */
		if (stmt)
		{
			Assert(stmt->idxOids == 0 ||
				   stmt->idxOids == (List*)NULL);
			stmt->idxOids = NIL;
			stmt->idxOids = lappend_oid(stmt->idxOids, indexRelationId);
			stmt->idxOids = lappend_oid(stmt->idxOids, iiopaque->comptypeOid);
			stmt->idxOids = lappend_oid(stmt->idxOids, iiopaque->heapOid);
			stmt->idxOids = lappend_oid(stmt->idxOids, iiopaque->indexOid);
			stmt->idxOids = lappend_oid(stmt->idxOids, iiopaque->blkdirRelOid);
			stmt->idxOids = lappend_oid(stmt->idxOids, iiopaque->blkdirIdxOid);
			stmt->idxOids = lappend_oid(stmt->idxOids, iiopaque->blkdirComptypeOid);
		}

		/*
		 * Lock the index relation exclusively on the QD, before dispatching,
		 * otherwise we could get a deadlock between QEs trying to do this same work.
		 *
		 * MPP-4889
		 * NOTE: we also have to do the local create before dispatching, otherwise
		 * competing attempts to create the same index deadlock.
		 *
		 * Don't do this for partition children.
		 */
		if (need_longlock)
			LockRelationOid(indexRelationId, AccessExclusiveLock);

		/*
		 * We defer the dispatch of the utility command until after
		 * index_create(), because that call will *wait*
		 * for any other transactions touching this new relation,
		 * which can cause a non-local deadlock if we've already
		 * dispatched
		 */
		indexRelationId =
			index_create(relationId, indexRelationName, indexRelationId,
						 indexInfo, accessMethodId, tablespaceId, classObjectId,
						 reloptions, primary, isconstraint, &(stmt->constrOid),
						 allowSystemTableModsDDL, skip_build, concurrent, altconname);

        /*
         * Dispatch the command to all primary and mirror segment dbs.
         * Start a global transaction and reconfigure cluster if needed.
         * Wait for QEs to finish.  Exit via ereport(ERROR,...) if error.
         */
        if (stmt->concurrent)
        {
			volatile struct CdbDispatcherState ds = {NULL, NULL};

			PG_TRY();
			{
				/*
				 * Dispatch the command to all primary and mirror segdbs.
				 * Doesn't start a global transaction.  Doesn't wait for
				 * the QEs to finish execution.
				 */
				cdbdisp_dispatchUtilityStatement((Node *)stmt,
												 true,      /* cancelOnError */
												 false,      /* startTransaction */
												 true,      /* withSnapshot */
												 (struct CdbDispatcherState *)&ds,
												 "DefineIndex");
				/* Wait for all QEs to finish.	Throw up if error. */
				cdbdisp_finishCommand((struct CdbDispatcherState *)&ds, NULL, NULL);
			}
			PG_CATCH();
			{
				/* If dispatched, stop QEs and clean up after them. */
				if (ds.primaryResults)
					cdbdisp_handleError((struct CdbDispatcherState *)&ds);

				PG_RE_THROW();
				/* not reached */
			}
			PG_END_TRY();
        }
        else
		{
        	CdbDispatchUtilityStatement((Node *)stmt, "DefineIndex");
		}
	}

	/* save lockrelid for below, then close rel */
	heaprelid = rel->rd_lockInfo.lockRelId;
	if (need_longlock)
		heap_close(rel, NoLock);
	else
		heap_close(rel, heap_lockmode);

	if (!shouldDispatch)
	{
		indexRelationId =
			index_create(relationId, indexRelationName, indexRelationId,
						 indexInfo, accessMethodId, tablespaceId, classObjectId,
						 reloptions, primary, isconstraint, &(stmt->constrOid),
						 allowSystemTableModsDDL, skip_build, concurrent, altconname);
	}

	if (!concurrent)
		return;					/* We're done, in the standard case */

	/*
	 * Phase 2 of concurrent index build (see comments for validate_index()
	 * for an overview of how this works)
	 *
	 * We must commit our current transaction so that the index becomes
	 * visible; then start another.  Note that all the data structures we just
	 * built are lost in the commit.  The only data we keep past here are the
	 * relation IDs.
	 *
	 * Before committing, get a session-level lock on the table, to ensure
	 * that neither it nor the index can be dropped before we finish. This
	 * cannot block, even if someone else is waiting for access, because we
	 * already have the same lock within our transaction.
	 *
	 * Note: we don't currently bother with a session lock on the index,
	 * because there are no operations that could change its state while we
	 * hold lock on the parent table.  This might need to change later.
	 */
	LockRelationIdForSession(&heaprelid, ShareUpdateExclusiveLock);

	CommitTransactionCommand();
	StartTransactionCommand();

	/*
	 * Now we must wait until no running transaction could have the table open
	 * with the old list of indexes.  To do this, inquire which xacts
	 * currently would conflict with ShareLock on the table -- ie, which ones
	 * have a lock that permits writing the table.	Then wait for each of
	 * these xacts to commit or abort.	Note we do not need to worry about
	 * xacts that open the table for writing after this point; they will see
	 * the new index when they open it.
	 *
	 * Note: GetLockConflicts() never reports our own xid, hence we need not
	 * check for that.
	 */
	SET_LOCKTAG_RELATION(heaplocktag, heaprelid.dbId, heaprelid.relId);
	old_xact_list = GetLockConflicts(&heaplocktag, ShareLock);

	foreach(lc, old_xact_list)
	{
		TransactionId xid = lfirst_xid(lc);

		XactLockTableWait(xid);
	}

	/*
	 * Now take the "reference snapshot" that will be used by validate_index()
	 * to filter candidate tuples.	All other transactions running at this
	 * time will have to be out-waited before we can commit, because we can't
	 * guarantee that tuples deleted just before this will be in the index.
	 *
	 * We also set ActiveSnapshot to this snap, since functions in indexes may
	 * need a snapshot.
	 */
	snapshot = CopySnapshot(GetTransactionSnapshot());
	ActiveSnapshot = snapshot;

	/*
	 * Scan the index and the heap, insert any missing index entries.
	 */
	validate_index(relationId, indexRelationId, snapshot);

	/*
	 * The index is now valid in the sense that it contains all currently
	 * interesting tuples.	But since it might not contain tuples deleted just
	 * before the reference snap was taken, we have to wait out any
	 * transactions older than the reference snap.	We can do this by waiting
	 * for each xact explicitly listed in the snap.
	 *
	 * Note: GetSnapshotData() never stores our own xid into a snap, hence we
	 * need not check for that.
	 */
	for (ixcnt = 0; ixcnt < snapshot->xcnt; ixcnt++)
		XactLockTableWait(snapshot->xip[ixcnt]);

	/* Index can now be marked valid -- update its pg_index entry */
	pg_index = heap_open(IndexRelationId, RowExclusiveLock);

	pcqCtx = caql_addrel(cqclr(&cqc), pg_index);

	indexTuple = caql_getfirst(
			pcqCtx,
			cql("SELECT * FROM pg_index "
				" WHERE indexrelid = :1 "
				" FOR UPDATE ",
				ObjectIdGetDatum(indexRelationId)));

	if (!HeapTupleIsValid(indexTuple))
		elog(ERROR, "cache lookup failed for index %u", indexRelationId);
	indexForm = (Form_pg_index) GETSTRUCT(indexTuple);

	Assert(indexForm->indexrelid = indexRelationId);
	Assert(!indexForm->indisvalid);

	indexForm->indisvalid = true;

	caql_update_current(pcqCtx, indexTuple); 
	/* and Update indexes (implicit) */

	heap_close(pg_index, RowExclusiveLock);

	/*
	 * Last thing to do is release the session-level lock on the parent table.
	 */
	UnlockRelationIdForSession(&heaprelid, ShareUpdateExclusiveLock);
}


/*
 * CheckPredicate
 *		Checks that the given partial-index predicate is valid.
 *
 * This used to also constrain the form of the predicate to forms that
 * indxpath.c could do something with.	However, that seems overly
 * restrictive.  One useful application of partial indexes is to apply
 * a UNIQUE constraint across a subset of a table, and in that scenario
 * any evaluatable predicate will work.  So accept any predicate here
 * (except ones requiring a plan), and let indxpath.c fend for itself.
 */
static void
CheckPredicate(Expr *predicate)
{
	/*
	 * We don't currently support generation of an actual query plan for a
	 * predicate, only simple scalar expressions; hence these restrictions.
	 */
	if (contain_subplans((Node *) predicate))
		ereport(ERROR,
				(errcode(ERRCODE_FEATURE_NOT_SUPPORTED),
				 errmsg("cannot use subquery in index predicate")));
	if (contain_agg_clause((Node *) predicate))
		ereport(ERROR,
				(errcode(ERRCODE_GROUPING_ERROR),
				 errmsg("cannot use aggregate in index predicate")));
	if (checkExprHasWindFuncs((Node *)predicate))
		ereport(ERROR,
				(errcode(ERRCODE_SYNTAX_ERROR),
				 errmsg("cannot use window function in index predicate")));
	/*
	 * A predicate using mutable functions is probably wrong, for the same
	 * reasons that we don't allow an index expression to use one.
	 */
	if (contain_mutable_functions((Node *) predicate))
		ereport(ERROR,
				(errcode(ERRCODE_INVALID_OBJECT_DEFINITION),
		   errmsg("functions in index predicate must be marked IMMUTABLE")));
}

static void
ComputeIndexAttrs(IndexInfo *indexInfo,
				  Oid *classOidP,
				  List *attList,	/* list of IndexElem's */
				  Oid relId,
				  char *accessMethodName,
				  Oid accessMethodId,
				  bool isconstraint)
{
	ListCell   *rest;
	int			attn = 0;

	/*
	 * process attributeList
	 */
	foreach(rest, attList)
	{
		IndexElem  *attribute = (IndexElem *) lfirst(rest);
		Oid			atttype;

		if (attribute->name != NULL)
		{
			/* Simple index attribute */
			HeapTuple	atttuple;
			Form_pg_attribute attform;
			cqContext	*pcqCtx;

			Assert(attribute->expr == NULL);

			pcqCtx = caql_getattname_scan(NULL, relId, attribute->name);
			atttuple = caql_get_current(pcqCtx);

			if (!HeapTupleIsValid(atttuple))
			{
				/* difference in error message spellings is historical */
				if (isconstraint)
					ereport(ERROR,
							(errcode(ERRCODE_UNDEFINED_COLUMN),
						  errmsg("column \"%s\" named in key does not exist",
								 attribute->name)));
				else
					ereport(ERROR,
							(errcode(ERRCODE_UNDEFINED_COLUMN),
							 errmsg("column \"%s\" does not exist",
									attribute->name)));
			}
			attform = (Form_pg_attribute) GETSTRUCT(atttuple);
			indexInfo->ii_KeyAttrNumbers[attn] = attform->attnum;
			atttype = attform->atttypid;

			caql_endscan(pcqCtx);
		}
		else if (attribute->expr && IsA(attribute->expr, Var))
		{
			/* Tricky tricky, he wrote (column) ... treat as simple attr */
			Var		   *var = (Var *) attribute->expr;

			indexInfo->ii_KeyAttrNumbers[attn] = var->varattno;
			atttype = get_atttype(relId, var->varattno);
		}
		else
		{
			/* Index expression */
			Assert(attribute->expr != NULL);
			indexInfo->ii_KeyAttrNumbers[attn] = 0;		/* marks expression */
			indexInfo->ii_Expressions = lappend(indexInfo->ii_Expressions,
												attribute->expr);
			atttype = exprType(attribute->expr);

			/*
			 * We don't currently support generation of an actual query plan
			 * for an index expression, only simple scalar expressions; hence
			 * these restrictions.
			 */
			if (contain_subplans(attribute->expr))
				ereport(ERROR,
						(errcode(ERRCODE_FEATURE_NOT_SUPPORTED),
						 errmsg("cannot use subquery in index expression")));
			if (contain_agg_clause(attribute->expr))
				ereport(ERROR,
						(errcode(ERRCODE_GROUPING_ERROR),
				errmsg("cannot use aggregate function in index expression")));
			if (checkExprHasWindFuncs(attribute->expr))
				ereport(ERROR,
						(errcode(ERRCODE_SYNTAX_ERROR),
						 errmsg("cannot use window function in index expression")));


			/*
			 * A expression using mutable functions is probably wrong, since
			 * if you aren't going to get the same result for the same data
			 * every time, it's not clear what the index entries mean at all.
			 */
			if (contain_mutable_functions(attribute->expr))
				ereport(ERROR,
						(errcode(ERRCODE_INVALID_OBJECT_DEFINITION),
						 errmsg("functions in index expression must be marked IMMUTABLE")));
		}

		classOidP[attn] = GetIndexOpClass(attribute->opclass,
										  atttype,
										  accessMethodName,
										  accessMethodId);
		attn++;
	}
}

/*
 * Resolve possibly-defaulted operator class specification
 */
static Oid
GetIndexOpClass(List *opclass, Oid attrType,
				char *accessMethodName, Oid accessMethodId)
{
	char	   *schemaname;
	char	   *opcname;
	HeapTuple	tuple;
	Oid			opClassId,
				opInputType;
	cqContext	*pcqCtx;

	/*
	 * Release 7.0 removed network_ops, timespan_ops, and datetime_ops, so we
	 * ignore those opclass names so the default *_ops is used.  This can be
	 * removed in some later release.  bjm 2000/02/07
	 *
	 * Release 7.1 removes lztext_ops, so suppress that too for a while.  tgl
	 * 2000/07/30
	 *
	 * Release 7.2 renames timestamp_ops to timestamptz_ops, so suppress that
	 * too for awhile.	I'm starting to think we need a better approach. tgl
	 * 2000/10/01
	 *
	 * Release 8.0 removes bigbox_ops (which was dead code for a long while
	 * anyway).  tgl 2003/11/11
	 */
	if (list_length(opclass) == 1)
	{
		char	   *claname = strVal(linitial(opclass));

		if (strcmp(claname, "network_ops") == 0 ||
			strcmp(claname, "timespan_ops") == 0 ||
			strcmp(claname, "datetime_ops") == 0 ||
			strcmp(claname, "lztext_ops") == 0 ||
			strcmp(claname, "timestamp_ops") == 0 ||
			strcmp(claname, "bigbox_ops") == 0)
			opclass = NIL;
	}

	if (opclass == NIL)
	{
		/* no operator class specified, so find the default */
		opClassId = GetDefaultOpClass(attrType, accessMethodId);
		if (!OidIsValid(opClassId))
			ereport(ERROR,
					(errcode(ERRCODE_UNDEFINED_OBJECT),
					 errmsg("data type %s has no default operator class for access method \"%s\"",
							format_type_be(attrType), accessMethodName),
					 errhint("You must specify an operator class for the index or define a default operator class for the data type.")));
		return opClassId;
	}

	/*
	 * Specific opclass name given, so look up the opclass.
	 */

	/* deconstruct the name list */
	DeconstructQualifiedName(opclass, &schemaname, &opcname);

	if (schemaname)
	{
		/* Look in specific schema only */
		Oid			namespaceId;

		namespaceId = LookupExplicitNamespace(schemaname);

		pcqCtx = caql_beginscan(
				NULL,
				cql("SELECT * FROM pg_opclass "
					" WHERE opcamid = :1 "
					" AND opcname = :2 "
					" AND opcnamespace = :3 ",
					ObjectIdGetDatum(accessMethodId),
					CStringGetDatum(opcname),
					ObjectIdGetDatum(namespaceId)));
	}
	else
	{
		/* Unqualified opclass name, so search the search path */
		opClassId = OpclassnameGetOpcid(accessMethodId, opcname);
		if (!OidIsValid(opClassId))
			ereport(ERROR,
					(errcode(ERRCODE_UNDEFINED_OBJECT),
					 errmsg("operator class \"%s\" does not exist for access method \"%s\"",
							opcname, accessMethodName)));

		pcqCtx = caql_beginscan(
				NULL,
				cql("SELECT * FROM pg_opclass "
					" WHERE oid = :1 ",
					ObjectIdGetDatum(opClassId)));
	}

	tuple = caql_getnext(pcqCtx);

	if (!HeapTupleIsValid(tuple))
		ereport(ERROR,
				(errcode(ERRCODE_UNDEFINED_OBJECT),
				 errmsg("operator class \"%s\" does not exist for access method \"%s\"",
						NameListToString(opclass), accessMethodName)));

	/*
	 * Verify that the index operator class accepts this datatype.	Note we
	 * will accept binary compatibility.
	 */
	opClassId = HeapTupleGetOid(tuple);
	opInputType = ((Form_pg_opclass) GETSTRUCT(tuple))->opcintype;

	if (!IsBinaryCoercible(attrType, opInputType))
		ereport(ERROR,
				(errcode(ERRCODE_DATATYPE_MISMATCH),
				 errmsg("operator class \"%s\" does not accept data type %s",
					  NameListToString(opclass), format_type_be(attrType))));

	caql_endscan(pcqCtx);

	return opClassId;
}

/*
 * GetDefaultOpClass
 *
 * Given the OIDs of a datatype and an access method, find the default
 * operator class, if any.	Returns InvalidOid if there is none.
 */
Oid
GetDefaultOpClass(Oid type_id, Oid am_id)
{
	Oid			result = InvalidOid;
	int			nexact = 0;
	int			ncompatible = 0;
<<<<<<< HEAD
	Oid			exactOid = InvalidOid;
	Oid			compatibleOid = InvalidOid;
	cqContext  *pcqCtx;
=======
	int			ncompatiblepreferred = 0;
	Relation	rel;
	ScanKeyData skey[1];
	SysScanDesc scan;
>>>>>>> a78fcfb5
	HeapTuple	tup;
	CATEGORY	tcategory;

	/* If it's a domain, look at the base type instead */
	type_id = getBaseType(type_id);

	tcategory = TypeCategory(type_id);

	/*
	 * We scan through all the opclasses available for the access method,
	 * looking for one that is marked default and matches the target type
	 * (either exactly or binary-compatibly, but prefer an exact match).
	 *
	 * We could find more than one binary-compatible match.  If just one is
	 * for a preferred type, use that one; otherwise we fail, forcing the user
	 * to specify which one he wants.  (The preferred-type special case is a
	 * kluge for varchar: it's binary-compatible to both text and bpchar, so
	 * we need a tiebreaker.)  If we find more than one exact match, then
	 * someone put bogus entries in pg_opclass.
	 */
<<<<<<< HEAD
	pcqCtx = caql_beginscan(
			NULL,
			cql("SELECT * FROM pg_opclass "
				" WHERE opcamid = :1 ",
				ObjectIdGetDatum(am_id)));
=======
	rel = heap_open(OperatorClassRelationId, AccessShareLock);

	ScanKeyInit(&skey[0],
				Anum_pg_opclass_opcmethod,
				BTEqualStrategyNumber, F_OIDEQ,
				ObjectIdGetDatum(am_id));

	scan = systable_beginscan(rel, OpclassAmNameNspIndexId, true,
							  SnapshotNow, 1, skey);
>>>>>>> a78fcfb5

	while (HeapTupleIsValid(tup = caql_getnext(pcqCtx)))
	{
		Form_pg_opclass opclass = (Form_pg_opclass) GETSTRUCT(tup);

		/* ignore altogether if not a default opclass */
		if (!opclass->opcdefault)
			continue;
		if (opclass->opcintype == type_id)
		{
			nexact++;
			result = HeapTupleGetOid(tup);
		}
		else if (nexact == 0 &&
				 IsBinaryCoercible(type_id, opclass->opcintype))
		{
			if (IsPreferredType(tcategory, opclass->opcintype))
			{
				ncompatiblepreferred++;
				result = HeapTupleGetOid(tup);
			}
			else if (ncompatiblepreferred == 0)
			{
				ncompatible++;
				result = HeapTupleGetOid(tup);
			}
		}
	}

	caql_endscan(pcqCtx);

	/* raise error if pg_opclass contains inconsistent data */
	if (nexact > 1)
		ereport(ERROR,
				(errcode(ERRCODE_DUPLICATE_OBJECT),
		errmsg("there are multiple default operator classes for data type %s",
			   format_type_be(type_id))));

	if (nexact == 1 ||
		ncompatiblepreferred == 1 ||
		(ncompatiblepreferred == 0 && ncompatible == 1))
		return result;

	return InvalidOid;
}

/*
 *	makeObjectName()
 *
 *	Create a name for an implicitly created index, sequence, constraint, etc.
 *
 *	The parameters are typically: the original table name, the original field
 *	name, and a "type" string (such as "seq" or "pkey").	The field name
 *	and/or type can be NULL if not relevant.
 *
 *	The result is a palloc'd string.
 *
 *	The basic result we want is "name1_name2_label", omitting "_name2" or
 *	"_label" when those parameters are NULL.  However, we must generate
 *	a name with less than NAMEDATALEN characters!  So, we truncate one or
 *	both names if necessary to make a short-enough string.	The label part
 *	is never truncated (so it had better be reasonably short).
 *
 *	The caller is responsible for checking uniqueness of the generated
 *	name and retrying as needed; retrying will be done by altering the
 *	"label" string (which is why we never truncate that part).
 */
char *
makeObjectName(const char *name1, const char *name2, const char *label)
{
	char	   *name;
	int			overhead = 0;	/* chars needed for label and underscores */
	int			availchars;		/* chars available for name(s) */
	int			name1chars;		/* chars allocated to name1 */
	int			name2chars;		/* chars allocated to name2 */
	int			ndx;

	name1chars = strlen(name1);
	if (name2)
	{
		name2chars = strlen(name2);
		overhead++;				/* allow for separating underscore */
	}
	else
		name2chars = 0;
	if (label)
		overhead += strlen(label) + 1;

	availchars = NAMEDATALEN - 1 - overhead;
	Assert(availchars > 0);		/* else caller chose a bad label */

	/*
	 * If we must truncate,  preferentially truncate the longer name. This
	 * logic could be expressed without a loop, but it's simple and obvious as
	 * a loop.
	 */
	while (name1chars + name2chars > availchars)
	{
		if (name1chars > name2chars)
			name1chars--;
		else
			name2chars--;
	}

	name1chars = pg_mbcliplen(name1, name1chars, name1chars);
	if (name2)
		name2chars = pg_mbcliplen(name2, name2chars, name2chars);

	/* Now construct the string using the chosen lengths */
	name = palloc(name1chars + name2chars + overhead + 1);
	memcpy(name, name1, name1chars);
	ndx = name1chars;
	if (name2)
	{
		name[ndx++] = '_';
		memcpy(name + ndx, name2, name2chars);
		ndx += name2chars;
	}
	if (label)
	{
		name[ndx++] = '_';
		strcpy(name + ndx, label);
	}
	else
		name[ndx] = '\0';

	return name;
}

/*
 * Select a nonconflicting name for a new relation.  This is ordinarily
 * used to choose index names (which is why it's here) but it can also
 * be used for sequences, or any autogenerated relation kind.
 *
 * name1, name2, and label are used the same way as for makeObjectName(),
 * except that the label can't be NULL; digits will be appended to the label
 * if needed to create a name that is unique within the specified namespace.
 *
 * Note: it is theoretically possible to get a collision anyway, if someone
 * else chooses the same name concurrently.  This is fairly unlikely to be
 * a problem in practice, especially if one is holding an exclusive lock on
 * the relation identified by name1.  
 *
 * If choosing multiple names within a single command, there are two options:
 *   1) Create the new object and do CommandCounterIncrement
 *   2) Pass a hash-table to this function to use as a cache of objects 
 *      created in this statement.
 *
 * Returns a palloc'd string.
 */
char *
ChooseRelationName(const char *name1, const char *name2,
				   const char *label, Oid namespace)
{
	return ChooseRelationNameWithCache(name1, name2, label, namespace, NULL);
}

char *
ChooseRelationNameWithCache(const char *name1, const char *name2,
				   const char *label, Oid namespace,
				   HTAB *cache)
{
	int			pass = 0;
	char	   *relname = NULL;
	char		modlabel[NAMEDATALEN];
	bool		found = false;

	/* try the unmodified label first */
	StrNCpy(modlabel, label, sizeof(modlabel));

	for (;;)
	{
		relname = makeObjectName(name1, name2, modlabel);

		if (cache)
			hash_search(cache, (void *) relname, HASH_FIND, &found);

		if (!found && !OidIsValid(get_relname_relid(relname, namespace)))
			break;

		/* found a conflict, so try a new name component */
		pfree(relname);
		snprintf(modlabel, sizeof(modlabel), "%s%d", label, ++pass);
	}

	/* If we are caching found values add the value to our hash */
	if (cache)
	{
		hash_search(cache, (void *) relname, HASH_ENTER, &found);
		Assert(!found);
	}

	return relname;
}

/*
 * relationHasPrimaryKey -
 *
 *	See whether an existing relation has a primary key.
 */
static bool
relationHasPrimaryKey(Relation rel)
{
	bool		result = false;
	List	   *indexoidlist;
	ListCell   *indexoidscan;
	cqContext  *pcqCtx;
	/*
	 * Get the list of index OIDs for the table from the relcache, and look up
	 * each one in the pg_index syscache until we find one marked primary key
	 * (hopefully there isn't more than one such).
	 */
	indexoidlist = RelationGetIndexList(rel);

	foreach(indexoidscan, indexoidlist)
	{
		Oid			indexoid = lfirst_oid(indexoidscan);
		HeapTuple	indexTuple;

		/* XXX: select * from pg_index where indexrelid = :1 
		   and indisprimary */
		pcqCtx = caql_beginscan(
				NULL,
				cql("SELECT * FROM pg_index "
					" WHERE indexrelid = :1 ",
					ObjectIdGetDatum(indexoid)));
		
		indexTuple = caql_getnext(pcqCtx);

		if (!HeapTupleIsValid(indexTuple))		/* should not happen */
			elog(ERROR, "cache lookup failed for index %u", indexoid);
		result = ((Form_pg_index) GETSTRUCT(indexTuple))->indisprimary;

		caql_endscan(pcqCtx);

		if (result)
			break;
	}

	list_free(indexoidlist);

	return result;
}


/*
 * relationHasPrimaryKey -
 *
 *	See whether an existing relation has a primary key.
 */
static bool
relationHasUniqueIndex(Relation rel)
{
	bool		result = false;
	List	   *indexoidlist;
	ListCell   *indexoidscan;
	cqContext  *pcqCtx;
	/*
	 * Get the list of index OIDs for the table from the relcache, and look up
	 * each one in the pg_index syscache until we find one marked unique
	 */
	indexoidlist = RelationGetIndexList(rel);

	foreach(indexoidscan, indexoidlist)
	{
		Oid			indexoid = lfirst_oid(indexoidscan);
		HeapTuple	indexTuple;

		/* XXX: select * from pg_index where indexrelid = :1 
		   and indisunique */
		pcqCtx = caql_beginscan(
				NULL,
				cql("SELECT * FROM pg_index "
					" WHERE indexrelid = :1 ",
					ObjectIdGetDatum(indexoid)));

		indexTuple = caql_getnext(pcqCtx);

		if (!HeapTupleIsValid(indexTuple))		/* should not happen */
			elog(ERROR, "cache lookup failed for index %u", indexoid);
		result = ((Form_pg_index) GETSTRUCT(indexTuple))->indisunique;

		caql_endscan(pcqCtx);
		if (result)
			break;
	}

	list_free(indexoidlist);

	return result;
}

/*
 * RemoveIndex
 *		Deletes an index.
 */
void
RemoveIndex(RangeVar *relation, DropBehavior behavior)
{
	Oid			indOid;
	char		relkind;
	ObjectAddress object;
	HeapTuple tuple;
	PartStatus pstat;
	cqContext	*pcqCtx;

	indOid = RangeVarGetRelid(relation, false);

	if (Gp_role == GP_ROLE_DISPATCH)
	{
		LockRelationOid(RelationRelationId, RowExclusiveLock);
	}

	/* Lock the relation to be dropped */
	LockRelationOid(indOid, AccessExclusiveLock);

	/* XXX: just an existence (count(*)) check? */

	pcqCtx = caql_beginscan(
			NULL,
			cql("SELECT * FROM pg_class "
				" WHERE oid = :1 ",
				ObjectIdGetDatum(indOid)));

	tuple = caql_getnext(pcqCtx);

	if (!HeapTupleIsValid(tuple))
		elog(ERROR, "index \"%s\" does not exist", relation->relname);

	relkind = get_rel_relkind(indOid);
	if (relkind != RELKIND_INDEX)
		ereport(ERROR,
				(errcode(ERRCODE_WRONG_OBJECT_TYPE),
				 errmsg("\"%s\" is not an index",
						relation->relname)));

	object.classId = RelationRelationId;
	object.objectId = indOid;
	object.objectSubId = 0;
	
	pstat = rel_part_status(IndexGetRelation(indOid));

	caql_endscan(pcqCtx);

	performDeletion(&object, behavior);
	
	if ( pstat == PART_STATUS_ROOT || pstat == PART_STATUS_INTERIOR )
	{
		ereport(WARNING,
				(errmsg("Only dropped the index \"%s\"", relation->relname),
				 errhint("To drop other indexes on child partitions, drop each one explicitly.")));
	}
}

/*
 * ReindexIndex
 *		Recreate a specific index.
 */
void
ReindexIndex(ReindexStmt *stmt)
{
	Oid			indOid;
	HeapTuple	tuple;
	Oid			newOid;
	Oid			mapoid = InvalidOid;
	List        *extra_oids = NIL;
	cqContext	*pcqCtx;

	indOid = RangeVarGetRelid(stmt->relation, false);

	pcqCtx = caql_beginscan(
			NULL,
			cql("SELECT * FROM pg_class "
				" WHERE oid = :1 ",
				ObjectIdGetDatum(indOid)));

	tuple = caql_getnext(pcqCtx);

	if (!HeapTupleIsValid(tuple))		/* shouldn't happen */
		elog(ERROR, "cache lookup failed for relation %u", indOid);

	if (((Form_pg_class) GETSTRUCT(tuple))->relkind != RELKIND_INDEX)
		ereport(ERROR,
				(errcode(ERRCODE_WRONG_OBJECT_TYPE),
				 errmsg("\"%s\" is not an index",
						stmt->relation->relname)));

	/* Check permissions */
	if (!pg_class_ownercheck(indOid, GetUserId()))
		aclcheck_error(ACLCHECK_NOT_OWNER, ACL_KIND_CLASS,
					   stmt->relation->relname);

	caql_endscan(pcqCtx);

	if (Gp_role == GP_ROLE_EXECUTE)
	{
		if (PointerIsValid(stmt->new_ind_oids))
		{
			ListCell *lc;
			foreach(lc, stmt->new_ind_oids)
			{
				List *map = lfirst(lc);
				Oid ind = linitial_oid(map);

				if (ind == indOid)
				{
					mapoid = lsecond_oid(map);

					/*
					 * The map should contain more than 2 OIDs (the OID of the
					 * index and its new relfilenode), to support the bitmap
					 * index, see reindex_index() for more info. Construct
					 * the extra_oids list by skipping the first two OIDs.
					 */
					Assert(list_length(map) > 2);
					extra_oids = list_copy_tail(map, 2);

					break;
				}
			}
			Assert(OidIsValid(mapoid));
		}
	}
	newOid = reindex_index(indOid, mapoid, &extra_oids);

	if (Gp_role == GP_ROLE_DISPATCH)
	{
		List *map = list_make2_oid(indOid, newOid);

		Assert(extra_oids != NULL);
		map = list_concat(map, extra_oids);

		stmt->new_ind_oids = lappend(stmt->new_ind_oids, map);

		CdbDispatchUtilityStatement((Node *) stmt, "ProcessUtility");
	}
}

/*
 * Perform REINDEX on each relation of the relids list.  The caller should
 * close the transaction before calling this since it opens and closes a
 * transaction per relation.  This is designed for QD/utility, and is not
 * useful for QE.
 */
static void
ReindexRelationList(List *relids)
{
	ListCell   *lc;

	/* The caller should have closed transaction (see function comments). */
	Assert(!IsTransactionOrTransactionBlock());
	Assert(Gp_role != GP_ROLE_EXECUTE);

	foreach (lc, relids)
	{
		Oid			relid = lfirst_oid(lc);
		Relation	rel = NULL;

		setupRegularDtxContext();
		StartTransactionCommand();

		/* functions in indexes may want a snapshot set */
		ActiveSnapshot = CopySnapshot(GetTransactionSnapshot());

		/*
		 * Try to open the relation. If the try fails it may mean that
		 * someone dropped the relation before we started processing
		 * (reindexing) it. This should be tolerable. Move on to the next
		 * one.
		 */
		rel = try_heap_open(relid, ShareLock, false);

		if (rel != NULL)
		{
			ReindexStmt	   *stmt;

			stmt = makeNode(ReindexStmt);

			stmt->relid = relid;
			stmt->kind = OBJECT_TABLE;

			/* perform reindex locally */
			if (!reindex_relation(relid, true, true, true, true,
								  &stmt->new_ind_oids, Gp_role == GP_ROLE_DISPATCH))
				ereport(NOTICE,
					(errmsg("table \"%s\" has no indexes",
							RelationGetRelationName(rel))));
			/* no need to dispatch if the relation has no indexes. */
			else if (Gp_role == GP_ROLE_DISPATCH)
				CdbDispatchUtilityStatement((Node *) stmt, NULL);

			/* keep lock until end of transaction (which comes soon) */
			heap_close(rel, NoLock);
		}

		CommitTransactionCommand();
	}
}

/*
 * ReindexTable
 *		Recreate all indexes of a table (and of its toast table, if any)
 */
void
ReindexTable(ReindexStmt *stmt)
{
	Oid			relid;
	MemoryContext	private_context, oldcontext;
	List	   *prels = NIL, *relids = NIL;
	ListCell   *lc;

	/*
	 * QE simply performs reindex work.  All other work has been done in QD.
	 */
	if (Gp_role == GP_ROLE_EXECUTE)
	{
		reindex_relation(stmt->relid, true, true, true, true,
						 &stmt->new_ind_oids, false);
		return;
	}

	relid = RangeVarGetRelid(stmt->relation, false);

	/*
	 * Gather child partition relations.
	 */
	if (rel_is_partitioned(relid))
	{
		PartitionNode *pn;

		pn = get_parts(relid, 0 /* level */, 0 /* parent */, false /* inctemplate */,
			CurrentMemoryContext, true /* includesubparts */);
		prels = all_partition_relids(pn);
	}
	else if (rel_is_child_partition(relid))
		prels = find_all_inheritors(relid);

	/*
	 * Create a memory context that will survive forced transaction commits we
	 * do below.  Since it is a child of PortalContext, it will go away
	 * eventually even if we suffer an error; there's no need for special
	 * abort cleanup logic.
	 */
	private_context = AllocSetContextCreate(PortalContext,
											"ReindexTable",
											ALLOCSET_DEFAULT_MINSIZE,
											ALLOCSET_DEFAULT_INITSIZE,
											ALLOCSET_DEFAULT_MAXSIZE);
	oldcontext = MemoryContextSwitchTo(private_context);
	relids = lappend_oid(relids, relid);
	relids = list_concat_unique_oid(relids, prels);
	MemoryContextSwitchTo(oldcontext);

	/* various checks on each partition */
	foreach (lc, relids)
	{
		Oid			heapOid = lfirst_oid(lc);
		HeapTuple	tuple;
		cqContext  *pcqCtx;
		Form_pg_class pg_class_tuple;

		pcqCtx = caql_beginscan(
				NULL,
				cql("SELECT * FROM pg_class "
					" WHERE oid = :1 ",
					ObjectIdGetDatum(heapOid)));

		tuple = caql_getnext(pcqCtx);

		if (!HeapTupleIsValid(tuple))		/* shouldn't happen */
			elog(ERROR, "cache lookup failed for relation %u", heapOid);

		pg_class_tuple = (Form_pg_class) GETSTRUCT(tuple);
		if (pg_class_tuple->relkind != RELKIND_RELATION &&
			pg_class_tuple->relkind != RELKIND_TOASTVALUE)
			ereport(ERROR,
					(errcode(ERRCODE_WRONG_OBJECT_TYPE),
					 errmsg("\"%s\" is not a table",
							NameStr(pg_class_tuple->relname))));

		/*
		 * Check appropriate permissions
		 */
		if (!pg_class_ownercheck(heapOid, GetUserId()))
			aclcheck_error(ACLCHECK_NOT_OWNER, ACL_KIND_CLASS,
						   NameStr(pg_class_tuple->relname));

		/* Can't reindex shared tables except in standalone mode */
		if (((Form_pg_class) GETSTRUCT(tuple))->relisshared && IsUnderPostmaster)
			ereport(ERROR,
					(errcode(ERRCODE_INSUFFICIENT_PRIVILEGE),
					 errmsg("shared table \"%s\" can only be reindexed in stand-alone mode",
							NameStr(pg_class_tuple->relname))));

		caql_endscan(pcqCtx);
	}

	/* Now reindex each rel in a separate transaction */
	CommitTransactionCommand();

	ReindexRelationList(relids);

	setupRegularDtxContext();
	StartTransactionCommand();
	MemoryContextDelete(private_context);
}

/*
 * ReindexDatabase
 *		Recreate indexes of a database.
 *
 * To reduce the probability of deadlocks, each table is reindexed in a
 * separate transaction, so we can release the lock on it right away.
 */
void
ReindexDatabase(ReindexStmt *stmt)
{
	cqContext  *pcqCtx;
	HeapTuple	tuple;
	MemoryContext private_context;
	MemoryContext old;
	List	   *relids = NIL;
	bool do_system = stmt->do_system;
	bool do_user = stmt->do_user;
	const char *databaseName = stmt->name;

	AssertArg(databaseName);
	Assert(Gp_role != GP_ROLE_EXECUTE);

	if (strcmp(databaseName, get_database_name(MyDatabaseId)) != 0)
		ereport(ERROR,
				(errcode(ERRCODE_FEATURE_NOT_SUPPORTED),
				 errmsg("can only reindex the currently open database")));

	if (!pg_database_ownercheck(MyDatabaseId, GetUserId()))
		aclcheck_error(ACLCHECK_NOT_OWNER, ACL_KIND_DATABASE,
					   databaseName);

	/*
	 * We cannot run inside a user transaction block; if we were inside a
	 * transaction, then our commit- and start-transaction-command calls would
	 * not have the intended effect!
	 */
	if (Gp_role == GP_ROLE_DISPATCH)
		PreventTransactionChain((void *) databaseName, "REINDEX DATABASE");

	/*
	 * Create a memory context that will survive forced transaction commits we
	 * do below.  Since it is a child of PortalContext, it will go away
	 * eventually even if we suffer an error; there's no need for special
	 * abort cleanup logic.
	 */
	private_context = AllocSetContextCreate(PortalContext,
											"ReindexDatabase",
											ALLOCSET_DEFAULT_MINSIZE,
											ALLOCSET_DEFAULT_INITSIZE,
											ALLOCSET_DEFAULT_MAXSIZE);

	/*
	 * We always want to reindex pg_class first.  This ensures that if there
	 * is any corruption in pg_class' indexes, they will be fixed before we
	 * process any other tables.  This is critical because reindexing itself
	 * will try to update pg_class.
	 */
	if (do_system)
	{
		old = MemoryContextSwitchTo(private_context);
		relids = lappend_oid(relids, RelationRelationId);
		MemoryContextSwitchTo(old);
	}

	/*
	 * Scan pg_class to build a list of the relations we need to reindex.
	 *
	 * We only consider plain relations here (toast rels will be processed
	 * indirectly by reindex_relation).
	 */
	pcqCtx = caql_beginscan(
			NULL,
			cql("SELECT * FROM pg_class ", NULL));

	while (HeapTupleIsValid(tuple = caql_getnext(pcqCtx)))
	{
		Form_pg_class classtuple = (Form_pg_class) GETSTRUCT(tuple);

		if (classtuple->relkind != RELKIND_RELATION)
			continue;

		/* Skip temp tables of other backends; we can't reindex them at all */
		if (isOtherTempNamespace(classtuple->relnamespace))
			continue;

		/* Check user/system classification, and optionally skip */
		if (IsSystemClass(classtuple))
		{
			if (!do_system)
				continue;
		}
		else
		{
			if (!do_user)
				continue;
		}

		if (IsUnderPostmaster)	/* silently ignore shared tables */
		{
			if (classtuple->relisshared)
				continue;
		}

		if (HeapTupleGetOid(tuple) == RelationRelationId)
			continue;			/* got it already */

		old = MemoryContextSwitchTo(private_context);
		relids = lappend_oid(relids, HeapTupleGetOid(tuple));
		MemoryContextSwitchTo(old);
	}
	caql_endscan(pcqCtx);

	/* Now reindex each rel in a separate transaction */
	CommitTransactionCommand();

	SIMPLE_FAULT_INJECTOR(ReindexDB);

	ReindexRelationList(relids);

	setupRegularDtxContext();
	StartTransactionCommand();
	MemoryContextDelete(private_context);
}<|MERGE_RESOLUTION|>--- conflicted
+++ resolved
@@ -9,11 +9,7 @@
  *
  *
  * IDENTIFICATION
-<<<<<<< HEAD
- *	  $PostgreSQL: pgsql/src/backend/commands/indexcmds.c,v 1.149.2.2 2007/09/10 22:02:05 alvherre Exp $
-=======
  *	  $PostgreSQL: pgsql/src/backend/commands/indexcmds.c,v 1.150 2006/12/23 00:43:09 tgl Exp $
->>>>>>> a78fcfb5
  *
  *-------------------------------------------------------------------------
  */
@@ -1112,16 +1108,10 @@
 	Oid			result = InvalidOid;
 	int			nexact = 0;
 	int			ncompatible = 0;
-<<<<<<< HEAD
-	Oid			exactOid = InvalidOid;
-	Oid			compatibleOid = InvalidOid;
-	cqContext  *pcqCtx;
-=======
 	int			ncompatiblepreferred = 0;
 	Relation	rel;
 	ScanKeyData skey[1];
 	SysScanDesc scan;
->>>>>>> a78fcfb5
 	HeapTuple	tup;
 	CATEGORY	tcategory;
 
@@ -1142,13 +1132,6 @@
 	 * we need a tiebreaker.)  If we find more than one exact match, then
 	 * someone put bogus entries in pg_opclass.
 	 */
-<<<<<<< HEAD
-	pcqCtx = caql_beginscan(
-			NULL,
-			cql("SELECT * FROM pg_opclass "
-				" WHERE opcamid = :1 ",
-				ObjectIdGetDatum(am_id)));
-=======
 	rel = heap_open(OperatorClassRelationId, AccessShareLock);
 
 	ScanKeyInit(&skey[0],
@@ -1158,9 +1141,8 @@
 
 	scan = systable_beginscan(rel, OpclassAmNameNspIndexId, true,
 							  SnapshotNow, 1, skey);
->>>>>>> a78fcfb5
-
-	while (HeapTupleIsValid(tup = caql_getnext(pcqCtx)))
+
+	while (HeapTupleIsValid(tup = systable_getnext(scan)))
 	{
 		Form_pg_opclass opclass = (Form_pg_opclass) GETSTRUCT(tup);
 
@@ -1188,7 +1170,9 @@
 		}
 	}
 
-	caql_endscan(pcqCtx);
+	systable_endscan(scan);
+
+	heap_close(rel, AccessShareLock);
 
 	/* raise error if pg_opclass contains inconsistent data */
 	if (nexact > 1)
