/*-------------------------------------------------------------------------
 *
 * analyze.c
 *	  the Postgres statistics generator
 *
 * Portions Copyright (c) 1996-2009, PostgreSQL Global Development Group
 * Portions Copyright (c) 1994, Regents of the University of California
 *
 *
 * IDENTIFICATION
 *	  $PostgreSQL: pgsql/src/backend/commands/analyze.c,v 1.139 2009/06/11 14:48:55 momjian Exp $
 *
 *-------------------------------------------------------------------------
 */
#include "postgres.h"

#include <math.h>

#include "access/heapam.h"
#include "access/transam.h"
#include "access/tuptoaster.h"
#include "access/xact.h"
#include "catalog/heap.h"
#include "catalog/index.h"
#include "catalog/indexing.h"
#include "catalog/namespace.h"
#include "catalog/pg_namespace.h"
#include "cdb/cdbpartition.h"
#include "cdb/cdbtm.h"
#include "cdb/cdbvars.h"
#include "commands/dbcommands.h"
#include "commands/vacuum.h"
#include "executor/executor.h"
#include "executor/spi.h"
#include "miscadmin.h"
#include "nodes/nodeFuncs.h"
#include "parser/parse_oper.h"
#include "parser/parse_relation.h"
#include "pgstat.h"
#include "postmaster/autovacuum.h"
#include "storage/bufmgr.h"
#include "storage/proc.h"
#include "storage/procarray.h"
#include "utils/acl.h"
#include "utils/builtins.h"
#include "utils/datum.h"
#include "utils/guc.h"
#include "utils/lsyscache.h"
#include "utils/memutils.h"
#include "utils/pg_rusage.h"
#include "utils/syscache.h"
#include "utils/tuplesort.h"
#include "utils/tqual.h"

/*
 * To avoid consuming too much memory during analysis and/or too much space
 * in the resulting pg_statistic rows, we ignore varlena datums that are wider
 * than WIDTH_THRESHOLD (after detoasting!).  This is legitimate for MCV
 * and distinct-value calculations since a wide value is unlikely to be
 * duplicated at all, much less be a most-common value.  For the same reason,
 * ignoring wide values will not affect our estimates of histogram bin
 * boundaries very much.
 */
#define WIDTH_THRESHOLD  1024

/* Data structure for Algorithm S from Knuth 3.4.2 */
typedef struct
{
	BlockNumber N;				/* number of blocks, known in advance */
	int			n;				/* desired sample size */
	BlockNumber t;				/* current block number */
	int			m;				/* blocks selected so far */
} BlockSamplerData;
typedef BlockSamplerData *BlockSampler;

/* Per-index data for ANALYZE */
typedef struct AnlIndexData
{
	IndexInfo  *indexInfo;		/* BuildIndexInfo result */
	BlockNumber nblocks;
	double		tupleFract;		/* fraction of rows for partial index */
	VacAttrStats **vacattrstats;	/* index attrs to analyze */
	int			attr_cnt;
} AnlIndexData;

/*
 * Maintain the row index for large datums which must not be considered for
 * samples while calculating statistcs. The sample value at the row index for
 * a column are masked as NULL.
 */
typedef struct RowIndexes
{
	bool* rows;
	int toowide_cnt;
} RowIndexes;

/* Default statistics target (GUC parameter) */
int			default_statistics_target = 100;

/* A few variables that don't seem worth passing around as parameters */
static int	elevel = -1;

static MemoryContext anl_context = NULL;

static BufferAccessStrategy vac_strategy;


static void BlockSampler_Init(BlockSampler bs, BlockNumber nblocks,
				  int samplesize);
static bool BlockSampler_HasMore(BlockSampler bs);
static BlockNumber BlockSampler_Next(BlockSampler bs);
static void compute_index_stats(Relation onerel, double totalrows,
					AnlIndexData *indexdata, int nindexes,
					HeapTuple *rows, int numrows,
					MemoryContext col_context);
static VacAttrStats *examine_attribute(Relation onerel, int attnum);
static int acquire_sample_rows(Relation onerel, HeapTuple *rows,
					int targrows, double *totalrows, double *totaldeadrows);
static int acquire_sample_rows_by_query(Relation onerel, int nattrs, VacAttrStats **attrstats, HeapTuple **rows,
										int targrows, double *totalrows, double *totaldeadrows, BlockNumber *totalpages, bool rootonly,  RowIndexes **colLargeRowIndexes /* Maintain information if the row of a column exceeds WIDTH_THRESHOLD */);
static double random_fract(void);
static double init_selection_state(int n);
static double get_next_S(double t, int n, double *stateptr);
static int	compare_rows(const void *a, const void *b);
static void update_attstats(Oid relid, int natts, VacAttrStats **vacattrstats);
static Datum std_fetch_func(VacAttrStatsP stats, int rownum, bool *isNull);
static Datum ind_fetch_func(VacAttrStatsP stats, int rownum, bool *isNull);

static bool std_typanalyze(VacAttrStats *stats);

static void analyzeEstimateReltuplesRelpages(Oid relationOid, float4 *relTuples, float4 *relPages, bool rootonly);
static void analyzeEstimateIndexpages(Relation onerel, Relation indrel, BlockNumber *indexPages);

static void analyze_rel_internal(Oid relid, VacuumStmt *vacstmt,
					 BufferAccessStrategy bstrategy);

/*
 *	analyze_rel() -- analyze one relation
 */
void
analyze_rel(Oid relid, VacuumStmt *vacstmt, BufferAccessStrategy bstrategy)
{
	bool		optimizerBackup;

	/*
	 * Temporarily disable ORCA because it's slow to start up, and it
	 * wouldn't come up with any better plan for the simple queries that
	 * we run.
	 */
	optimizerBackup = optimizer;
	optimizer = false;

	PG_TRY();
	{
		analyze_rel_internal(relid, vacstmt, bstrategy);
	}
	/* Clean up in case of error. */
	PG_CATCH();
	{
		optimizer = optimizerBackup;

		/* Carry on with error handling. */
		PG_RE_THROW();
	}
	PG_END_TRY();

	optimizer = optimizerBackup;
}

static void
analyze_rel_internal(Oid relid, VacuumStmt *vacstmt,
					 BufferAccessStrategy bstrategy)
{
	Relation	onerel;
	int			attr_cnt,
				tcnt,
				i,
				ind;
	Relation   *Irel;
	int			nindexes;
	bool		hasindex;
	bool		analyzableindex;
	VacAttrStats **vacattrstats;
	AnlIndexData *indexdata;
	int			targrows,
				numrows;
	double		totalrows,
				totaldeadrows;
	BlockNumber	totalpages;
	HeapTuple  *rows;
	PGRUsage	ru0;
	TimestampTz starttime = 0;
	Oid			save_userid;
	int			save_sec_context;
	int			save_nestlevel;
	RowIndexes	**colLargeRowIndexes;

	if (vacstmt->verbose)
		elevel = INFO;
	else
		elevel = DEBUG2;

	vac_strategy = bstrategy;

	/*
	 * Use the current context for storing analysis info.  vacuum.c ensures
	 * that this context will be cleared when I return, thus releasing the
	 * memory allocated here.
	 */
	anl_context = CurrentMemoryContext;

	/*
	 * Check for user-requested abort.	Note we want this to be inside a
	 * transaction, so xact.c doesn't issue useless WARNING.
	 */
	CHECK_FOR_INTERRUPTS();

	/*
	 * Open the relation, getting ShareUpdateExclusiveLock to ensure that two
	 * ANALYZEs don't run on it concurrently.  (This also locks out a
	 * concurrent VACUUM, which doesn't matter much at the moment but might
	 * matter if we ever try to accumulate stats on dead tuples.) If the rel
	 * has been dropped since we last saw it, we don't need to process it.
	 */
	onerel = try_relation_open(relid, ShareUpdateExclusiveLock, false);
	if (!onerel)
		return;

	/*
	 * Check permissions --- this should match vacuum's check!
	 */
	if (!(pg_class_ownercheck(RelationGetRelid(onerel), GetUserId()) ||
		  (pg_database_ownercheck(MyDatabaseId, GetUserId()) && !onerel->rd_rel->relisshared)))
	{
		/* No need for a WARNING if we already complained during VACUUM */
		if (!vacstmt->vacuum)
		{
			if (onerel->rd_rel->relisshared)
				ereport(WARNING,
				 (errmsg("skipping \"%s\" --- only superuser can analyze it",
						 RelationGetRelationName(onerel))));
			else if (onerel->rd_rel->relnamespace == PG_CATALOG_NAMESPACE)
				ereport(WARNING,
						(errmsg("skipping \"%s\" --- only superuser or database owner can analyze it",
								RelationGetRelationName(onerel))));
			else
				ereport(WARNING,
						(errmsg("skipping \"%s\" --- only table or database owner can analyze it",
								RelationGetRelationName(onerel))));
		}
		relation_close(onerel, ShareUpdateExclusiveLock);
		return;
	}

	/*
	 * Check that it's a plain table; we used to do this in get_rel_oids() but
	 * seems safer to check after we've locked the relation.
	 */
	if (onerel->rd_rel->relkind != RELKIND_RELATION || RelationIsExternal(onerel))
	{
		/* No need for a WARNING if we already complained during VACUUM */
		if (!vacstmt->vacuum)
			ereport(WARNING,
					(errmsg("skipping \"%s\" --- cannot analyze indexes, views, external tables, or special system tables",
							RelationGetRelationName(onerel))));
		relation_close(onerel, ShareUpdateExclusiveLock);
		return;
	}

	/*
	 * Silently ignore tables that are temp tables of other backends ---
	 * trying to analyze these is rather pointless, since their contents are
	 * probably not up-to-date on disk.  (We don't throw a warning here; it
	 * would just lead to chatter during a database-wide ANALYZE.)
	 */
	if (RELATION_IS_OTHER_TEMP(onerel))
	{
		relation_close(onerel, ShareUpdateExclusiveLock);
		return;
	}

	/*
	 * We can ANALYZE any table except pg_statistic. See update_attstats
	 */
	if (RelationGetRelid(onerel) == StatisticRelationId)
	{
		relation_close(onerel, ShareUpdateExclusiveLock);
		return;
	}

	ereport(elevel,
			(errmsg("analyzing \"%s.%s\"",
					get_namespace_name(RelationGetNamespace(onerel)),
					RelationGetRelationName(onerel))));

	/*
	 * Switch to the table owner's userid, so that any index functions are run
<<<<<<< HEAD
	 * as that user.  Also lock down security-restricted operations and
	 * arrange to make GUC variable changes local to this command.
=======
	 * as that user.
>>>>>>> 4d53a2f9
	 */
	GetUserIdAndSecContext(&save_userid, &save_sec_context);
	SetUserIdAndSecContext(onerel->rd_rel->relowner,
						   save_sec_context | SECURITY_RESTRICTED_OPERATION);
	save_nestlevel = NewGUCNestLevel();

	/* let others know what I'm doing */
	LWLockAcquire(ProcArrayLock, LW_EXCLUSIVE);
	MyProc->vacuumFlags |= PROC_IN_ANALYZE;
	LWLockRelease(ProcArrayLock);

	/* measure elapsed time iff autovacuum logging requires it */
	if (IsAutoVacuumWorkerProcess() && Log_autovacuum_min_duration >= 0)
	{
		pg_rusage_init(&ru0);
		if (Log_autovacuum_min_duration > 0)
			starttime = GetCurrentTimestamp();
	}

	/*
	 * Determine which columns to analyze
	 *
	 * Note that system attributes are never analyzed.
	 */
	if (vacstmt->va_cols != NIL)
	{
		ListCell   *le;

		vacattrstats = (VacAttrStats **) palloc(list_length(vacstmt->va_cols) *
												sizeof(VacAttrStats *));
		tcnt = 0;
		foreach(le, vacstmt->va_cols)
		{
			char	   *col = strVal(lfirst(le));

			i = attnameAttNum(onerel, col, false);
			if (i == InvalidAttrNumber)
				ereport(ERROR,
						(errcode(ERRCODE_UNDEFINED_COLUMN),
					errmsg("column \"%s\" of relation \"%s\" does not exist",
						   col, RelationGetRelationName(onerel))));
			vacattrstats[tcnt] = examine_attribute(onerel, i);
			if (vacattrstats[tcnt] != NULL)
				tcnt++;
		}
		attr_cnt = tcnt;
	}
	else
	{
		attr_cnt = onerel->rd_att->natts;
		vacattrstats = (VacAttrStats **)
			palloc(attr_cnt * sizeof(VacAttrStats *));
		tcnt = 0;
		for (i = 1; i <= attr_cnt; i++)
		{
			vacattrstats[tcnt] = examine_attribute(onerel, i);
			if (vacattrstats[tcnt] != NULL)
				tcnt++;
		}
		attr_cnt = tcnt;
	}

	/*
	 * Open all indexes of the relation, and see if there are any analyzable
	 * columns in the indexes.	We do not analyze index columns if there was
	 * an explicit column list in the ANALYZE command, however.
	 */
	vac_open_indexes(onerel, AccessShareLock, &nindexes, &Irel);
	hasindex = (nindexes > 0);
	indexdata = NULL;
	analyzableindex = false;
	if (hasindex)
	{
		indexdata = (AnlIndexData *) palloc0(nindexes * sizeof(AnlIndexData));
		for (ind = 0; ind < nindexes; ind++)
		{
			AnlIndexData *thisdata = &indexdata[ind];
			IndexInfo  *indexInfo;

			thisdata->indexInfo = indexInfo = BuildIndexInfo(Irel[ind]);
			thisdata->tupleFract = 1.0; /* fix later if partial */
			if (indexInfo->ii_Expressions != NIL && vacstmt->va_cols == NIL)
			{
				ListCell   *indexpr_item = list_head(indexInfo->ii_Expressions);

				thisdata->vacattrstats = (VacAttrStats **)
					palloc(indexInfo->ii_NumIndexAttrs * sizeof(VacAttrStats *));
				tcnt = 0;
				for (i = 0; i < indexInfo->ii_NumIndexAttrs; i++)
				{
					int			keycol = indexInfo->ii_KeyAttrNumbers[i];

					if (keycol == 0)
					{
						/* Found an index expression */
						Node	   *indexkey;

						if (indexpr_item == NULL)		/* shouldn't happen */
							elog(ERROR, "too few entries in indexprs list");
						indexkey = (Node *) lfirst(indexpr_item);
						indexpr_item = lnext(indexpr_item);

						/*
						 * Can't analyze if the opclass uses a storage type
						 * different from the expression result type. We'd get
						 * confused because the type shown in pg_attribute for
						 * the index column doesn't match what we are getting
						 * from the expression. Perhaps this can be fixed
						 * someday, but for now, punt.
						 */
						if (exprType(indexkey) !=
							Irel[ind]->rd_att->attrs[i]->atttypid)
							continue;

						thisdata->vacattrstats[tcnt] =
							examine_attribute(Irel[ind], i + 1);
						if (thisdata->vacattrstats[tcnt] != NULL)
						{
							tcnt++;
							analyzableindex = true;
						}
					}
				}
				thisdata->attr_cnt = tcnt;
			}
		}
	}

	/*
<<<<<<< HEAD
	 * Quit if no analyzable columns.
	 */
	if (attr_cnt <= 0 && !analyzableindex && vacstmt->vacuum)
=======
	 * Quit if no analyzable columns and no pg_class update needed.
	 */
	if (attr_cnt <= 0 && !analyzableindex && !update_reltuples)
>>>>>>> 4d53a2f9
		goto cleanup;

	/*
	 * Determine how many rows we need to sample, using the worst case from
	 * all analyzable columns.	We use a lower bound of 100 rows to avoid
	 * possible overflow in Vitter's algorithm.
	 */
	targrows = 100;
	for (i = 0; i < attr_cnt; i++)
	{
		if (targrows < vacattrstats[i]->minrows)
			targrows = vacattrstats[i]->minrows;
	}
	for (ind = 0; ind < nindexes; ind++)
	{
		AnlIndexData *thisdata = &indexdata[ind];

		for (i = 0; i < thisdata->attr_cnt; i++)
		{
			if (targrows < thisdata->vacattrstats[i]->minrows)
				targrows = thisdata->vacattrstats[i]->minrows;
		}
	}

	/*
	 * Maintain information if the row of a column exceeds WIDTH_THRESHOLD
	 */
	colLargeRowIndexes = (RowIndexes **) palloc(sizeof(RowIndexes *) * attr_cnt);

	/*
	 * Acquire the sample rows
	 */
	numrows = acquire_sample_rows_by_query(onerel, attr_cnt, vacattrstats, &rows, targrows,
										   &totalrows, &totaldeadrows, &totalpages, vacstmt->rootonly, colLargeRowIndexes);

	/*
	 * Compute the statistics.	Temporary results during the calculations for
	 * each column are stored in a child context.  The calc routines are
	 * responsible to make sure that whatever they store into the VacAttrStats
	 * structure is allocated in anl_context.
	 */
	if (numrows > 0)
	{
		HeapTuple *validRows = (HeapTuple *) palloc(numrows * sizeof(HeapTuple));
		MemoryContext col_context,
					old_context;

		col_context = AllocSetContextCreate(anl_context,
											"Analyze Column",
											ALLOCSET_DEFAULT_MINSIZE,
											ALLOCSET_DEFAULT_INITSIZE,
											ALLOCSET_DEFAULT_MAXSIZE);
		old_context = MemoryContextSwitchTo(col_context);

		for (i = 0; i < attr_cnt; i++)
		{
			VacAttrStats *stats = vacattrstats[i];
			RowIndexes *rowIndexes = colLargeRowIndexes[i];
			int validRowsLength = numrows - rowIndexes->toowide_cnt;

			/* If there are too wide rows in the sample, remove them
			 * from the sample being sent for stats collection
			 */
			if (rowIndexes->toowide_cnt > 0)
			{
				int validRowsIdx = 0;
				for (int rownum=0; rownum < numrows; rownum++)
				{
					if (rowIndexes->rows[rownum]) // if row is too wide, ignore it from the sample
						continue;
					validRows[validRowsIdx] = rows[rownum];
					validRowsIdx++;
				}
				stats->rows = validRows;
				validRowsLength = validRowsIdx;
			}
			else
			{
				stats->rows = rows;
				validRowsLength = numrows;
			}

			stats->tupDesc = onerel->rd_att;

			if (validRowsLength > 0)
			{
				(*stats->compute_stats) (stats,
										 std_fetch_func,
										 validRowsLength, // numbers of rows in sample excluding toowide if any.
										 totalrows);
			}
			else
			{
				// All the rows were too wide to be included in the sample. We cannot
				// do much in that case, but at least we know there were no NULLs, and
				// that every item was >= WIDTH_THRESHOLD in width.
				stats->stats_valid = true;
				stats->stanullfrac = 0.0;
				stats->stawidth = WIDTH_THRESHOLD;
				stats->stadistinct = 0.0;		/* "unknown" */
			}
			stats->rows = rows; // Reset to original rows
			MemoryContextResetAndDeleteChildren(col_context);
		}

		/*
		 * Datums exceeding WIDTH_THRESHOLD are masked as NULL in the sample, and
		 * are used as is to evaluate index statistics. It is less likely to have
		 * indexes on very wide columns, so the effect will be minimal.
		 */
		if (hasindex)
			compute_index_stats(onerel, totalrows,
								indexdata, nindexes,
								rows, numrows,
								col_context);

		MemoryContextSwitchTo(old_context);
		MemoryContextDelete(col_context);

		/*
		 * Emit the completed stats rows into pg_statistic, replacing any
		 * previous statistics for the target columns.	(If there are stats in
		 * pg_statistic for columns we didn't process, we leave them alone.)
		 */
		update_attstats(relid, attr_cnt, vacattrstats);

		for (ind = 0; ind < nindexes; ind++)
		{
			AnlIndexData *thisdata = &indexdata[ind];

			update_attstats(RelationGetRelid(Irel[ind]),
							thisdata->attr_cnt, thisdata->vacattrstats);
		}
	}

	/*
	 * Update pages/tuples stats in pg_class.
	 */
	vac_update_relstats(onerel,
						totalpages,
						totalrows, hasindex, InvalidTransactionId);
	/* report results to the stats collector, too */
	pgstat_report_analyze(onerel, totalrows, totaldeadrows);

	/*
	 * Same for indexes. Vacuum always scans all indexes, so if we're part of
	 * VACUUM ANALYZE, don't overwrite the accurate count already inserted by
	 * VACUUM.
	 */
	if (!vacstmt->vacuum)
	{
		for (ind = 0; ind < nindexes; ind++)
		{
			AnlIndexData *thisdata = &indexdata[ind];
			double		totalindexrows;
			BlockNumber	estimatedIndexPages;

			if (totalrows < 1.0)
			{
				/**
				 * If there are no rows in the relation, no point trying to estimate
				 * number of pages in the index.
				 */
				elog(elevel, "ANALYZE skipping index %s since relation %s has no rows.",
					 RelationGetRelationName(Irel[ind]), RelationGetRelationName(onerel));
				estimatedIndexPages = 1.0;
			}
			else
			{
				/**
				 * NOTE: we don't attempt to estimate the number of tuples in an index.
				 * We will assume it to be equal to the estimated number of tuples in the relation.
				 * This does not hold for partial indexes. The number of tuples matching will be
				 * derived in selfuncs.c using the base table statistics.
				 */
				analyzeEstimateIndexpages(onerel, Irel[ind], &estimatedIndexPages);
				elog(elevel, "ANALYZE estimated relpages=%u for index %s",
					 estimatedIndexPages, RelationGetRelationName(Irel[ind]));
			}

			totalindexrows = ceil(thisdata->tupleFract * totalrows);
			vac_update_relstats(Irel[ind],
								estimatedIndexPages,
								totalindexrows, false, InvalidTransactionId);
		}
	}

	/* MPP-6929: metadata tracking */
	if (!vacuumStatement_IsTemporary(onerel) && (Gp_role == GP_ROLE_DISPATCH))
	{
		char *asubtype = "";

		if (IsAutoVacuumWorkerProcess())
			asubtype = "AUTO";

		MetaTrackUpdObject(RelationRelationId,
						   relid,
						   GetUserId(),
						   "ANALYZE",
						   asubtype
			);
	}

	/* We skip to here if there were no analyzable columns */
cleanup:

	/* If this isn't part of VACUUM ANALYZE, let index AMs do cleanup */
	if (!vacstmt->vacuum)
	{
		for (ind = 0; ind < nindexes; ind++)
		{
			IndexBulkDeleteResult *stats;
			IndexVacuumInfo ivinfo;

			ivinfo.index = Irel[ind];
			ivinfo.vacuum_full = false;
			ivinfo.analyze_only = true;
			ivinfo.estimated_count = true;
			ivinfo.message_level = elevel;
			ivinfo.num_heap_tuples = onerel->rd_rel->reltuples;
			ivinfo.strategy = vac_strategy;

			stats = index_vacuum_cleanup(&ivinfo, NULL);

			if (stats)
				pfree(stats);
		}
	}

	/* Done with indexes */
	vac_close_indexes(nindexes, Irel, NoLock);

	/* Log the action if appropriate */
	if (IsAutoVacuumWorkerProcess() && Log_autovacuum_min_duration >= 0)
	{
		if (Log_autovacuum_min_duration == 0 ||
			TimestampDifferenceExceeds(starttime, GetCurrentTimestamp(),
									   Log_autovacuum_min_duration))
			ereport(LOG,
					(errmsg("automatic analyze of table \"%s.%s.%s\" system usage: %s",
							get_database_name(MyDatabaseId),
							get_namespace_name(RelationGetNamespace(onerel)),
							RelationGetRelationName(onerel),
							pg_rusage_show(&ru0))));
	}

	/*
	 * Close source relation now, but keep lock so that no one deletes it
	 * before we commit.  (If someone did, they'd fail to clean up the entries
	 * we made in pg_statistic.  Also, releasing the lock before commit would
	 * expose us to concurrent-update failures in update_attstats.)
	 */
	relation_close(onerel, NoLock);

	/*
	 * Reset my PGPROC flag.  Note: we need this here, and not in vacuum_rel,
	 * because the vacuum flag is cleared by the end-of-xact code.
	 */
	LWLockAcquire(ProcArrayLock, LW_EXCLUSIVE);
	MyProc->vacuumFlags &= ~PROC_IN_ANALYZE;
	LWLockRelease(ProcArrayLock);

	/* Roll back any GUC changes executed by index functions */
	AtEOXact_GUC(false, save_nestlevel);

	/* Restore userid and security context */
	SetUserIdAndSecContext(save_userid, save_sec_context);
}

/*
 * Compute statistics about indexes of a relation
 */
static void
compute_index_stats(Relation onerel, double totalrows,
					AnlIndexData *indexdata, int nindexes,
					HeapTuple *rows, int numrows,
					MemoryContext col_context)
{
	MemoryContext ind_context,
				old_context;
	Datum		values[INDEX_MAX_KEYS];
	bool		isnull[INDEX_MAX_KEYS];
	int			ind,
				i;

	ind_context = AllocSetContextCreate(anl_context,
										"Analyze Index",
										ALLOCSET_DEFAULT_MINSIZE,
										ALLOCSET_DEFAULT_INITSIZE,
										ALLOCSET_DEFAULT_MAXSIZE);
	old_context = MemoryContextSwitchTo(ind_context);

	for (ind = 0; ind < nindexes; ind++)
	{
		AnlIndexData *thisdata = &indexdata[ind];
		IndexInfo  *indexInfo = thisdata->indexInfo;
		int			attr_cnt = thisdata->attr_cnt;
		TupleTableSlot *slot;
		EState	   *estate;
		ExprContext *econtext;
		List	   *predicate;
		Datum	   *exprvals;
		bool	   *exprnulls;
		int			numindexrows,
					tcnt,
					rowno;
		double		totalindexrows;

		/* Ignore index if no columns to analyze and not partial */
		if (attr_cnt == 0 && indexInfo->ii_Predicate == NIL)
			continue;

		/*
		 * Need an EState for evaluation of index expressions and
		 * partial-index predicates.  Create it in the per-index context to be
		 * sure it gets cleaned up at the bottom of the loop.
		 */
		estate = CreateExecutorState();
		econtext = GetPerTupleExprContext(estate);
		/* Need a slot to hold the current heap tuple, too */
		slot = MakeSingleTupleTableSlot(RelationGetDescr(onerel));

		/* Arrange for econtext's scan tuple to be the tuple under test */
		econtext->ecxt_scantuple = slot;

		/* Set up execution state for predicate. */
		predicate = (List *)
			ExecPrepareExpr((Expr *) indexInfo->ii_Predicate,
							estate);

		/* Compute and save index expression values */
		exprvals = (Datum *) palloc(numrows * attr_cnt * sizeof(Datum));
		exprnulls = (bool *) palloc(numrows * attr_cnt * sizeof(bool));
		numindexrows = 0;
		tcnt = 0;
		for (rowno = 0; rowno < numrows; rowno++)
		{
			HeapTuple	heapTuple = rows[rowno];

			/*
			 * Reset the per-tuple context each time, to reclaim any cruft
			 * left behind by evaluating the predicate or index expressions.
			 */
			ResetExprContext(econtext);

			/* Set up for predicate or expression evaluation */
			ExecStoreHeapTuple(heapTuple, slot, InvalidBuffer, false);

			/* If index is partial, check predicate */
			if (predicate != NIL)
			{
				if (!ExecQual(predicate, econtext, false))
					continue;
			}
			numindexrows++;

			if (attr_cnt > 0)
			{
				/*
				 * Evaluate the index row to compute expression values. We
				 * could do this by hand, but FormIndexDatum is convenient.
				 */
				FormIndexDatum(indexInfo,
							   slot,
							   estate,
							   values,
							   isnull);

				/*
				 * Save just the columns we care about.  We copy the values
				 * into ind_context from the estate's per-tuple context.
				 */
				for (i = 0; i < attr_cnt; i++)
				{
					VacAttrStats *stats = thisdata->vacattrstats[i];
					int			attnum = stats->attr->attnum;

					if (isnull[attnum - 1])
					{
						exprvals[tcnt] = (Datum) 0;
						exprnulls[tcnt] = true;
					}
					else
					{
						exprvals[tcnt] = datumCopy(values[attnum - 1],
												   stats->attrtype->typbyval,
												   stats->attrtype->typlen);
						exprnulls[tcnt] = false;
					}
					tcnt++;
				}
			}
		}

		/*
		 * Having counted the number of rows that pass the predicate in the
		 * sample, we can estimate the total number of rows in the index.
		 */
		thisdata->tupleFract = (double) numindexrows / (double) numrows;
		totalindexrows = ceil(thisdata->tupleFract * totalrows);

		/*
		 * Now we can compute the statistics for the expression columns.
		 */
		if (numindexrows > 0)
		{
			MemoryContextSwitchTo(col_context);
			for (i = 0; i < attr_cnt; i++)
			{
				VacAttrStats *stats = thisdata->vacattrstats[i];

				stats->exprvals = exprvals + i;
				stats->exprnulls = exprnulls + i;
				stats->rowstride = attr_cnt;
				(*stats->compute_stats) (stats,
										 ind_fetch_func,
										 numindexrows,
										 totalindexrows);
				MemoryContextResetAndDeleteChildren(col_context);
			}
		}

		/* And clean up */
		MemoryContextSwitchTo(ind_context);

		ExecDropSingleTupleTableSlot(slot);
		FreeExecutorState(estate);
		MemoryContextResetAndDeleteChildren(ind_context);
	}

	MemoryContextSwitchTo(old_context);
	MemoryContextDelete(ind_context);
}

/*
 * examine_attribute -- pre-analysis of a single column
 *
 * Determine whether the column is analyzable; if so, create and initialize
 * a VacAttrStats struct for it.  If not, return NULL.
 */
static VacAttrStats *
examine_attribute(Relation onerel, int attnum)
{
	Form_pg_attribute attr = onerel->rd_att->attrs[attnum - 1];
	HeapTuple	typtuple;
	VacAttrStats *stats;
	int			i;
	bool		ok;

	/* Never analyze dropped columns */
	if (attr->attisdropped)
		return NULL;

	/* Don't analyze column if user has specified not to */
	if (attr->attstattarget == 0)
		return NULL;

	/*
	 * Create the VacAttrStats struct.	Note that we only have a copy of the
	 * fixed fields of the pg_attribute tuple.
	 */
	stats = (VacAttrStats *) palloc0(sizeof(VacAttrStats));
<<<<<<< HEAD
	stats->attr = (Form_pg_attribute) palloc(ATTRIBUTE_TUPLE_SIZE);
	memcpy(stats->attr, attr, ATTRIBUTE_TUPLE_SIZE);
	typtuple = SearchSysCacheCopy(TYPEOID,
								  ObjectIdGetDatum(attr->atttypid),
								  0, 0, 0);
=======
	stats->attr = (Form_pg_attribute) palloc(ATTRIBUTE_FIXED_PART_SIZE);
	memcpy(stats->attr, attr, ATTRIBUTE_FIXED_PART_SIZE);
	typtuple = SearchSysCache(TYPEOID,
							  ObjectIdGetDatum(attr->atttypid),
							  0, 0, 0);
>>>>>>> 4d53a2f9
	if (!HeapTupleIsValid(typtuple))
		elog(ERROR, "cache lookup failed for type %u", attr->atttypid);
	stats->attrtype = (Form_pg_type) GETSTRUCT(typtuple);
	stats->relstorage = RelationGetForm(onerel)->relstorage;
	stats->anl_context = anl_context;
	stats->tupattnum = attnum;

	/*
	 * The fields describing the stats->stavalues[n] element types default to
	 * the type of the field being analyzed, but the type-specific typanalyze
	 * function can change them if it wants to store something else.
	 */
	for (i = 0; i < STATISTIC_NUM_SLOTS; i++)
	{
		stats->statypid[i] = stats->attr->atttypid;
		stats->statyplen[i] = stats->attrtype->typlen;
		stats->statypbyval[i] = stats->attrtype->typbyval;
		stats->statypalign[i] = stats->attrtype->typalign;
	}

	/*
	 * Call the type-specific typanalyze function.	If none is specified, use
	 * std_typanalyze().
	 */
	if (OidIsValid(stats->attrtype->typanalyze))
		ok = DatumGetBool(OidFunctionCall1(stats->attrtype->typanalyze,
										   PointerGetDatum(stats)));
	else
		ok = std_typanalyze(stats);

	if (!ok || stats->compute_stats == NULL || stats->minrows <= 0)
	{
		heap_freetuple(typtuple);
		pfree(stats->attr);
		pfree(stats);
		return NULL;
	}

	return stats;
}

/*
 * BlockSampler_Init -- prepare for random sampling of blocknumbers
 *
 * BlockSampler is used for stage one of our new two-stage tuple
 * sampling mechanism as discussed on pgsql-hackers 2004-04-02 (subject
 * "Large DB").  It selects a random sample of samplesize blocks out of
 * the nblocks blocks in the table.  If the table has less than
 * samplesize blocks, all blocks are selected.
 *
 * Since we know the total number of blocks in advance, we can use the
 * straightforward Algorithm S from Knuth 3.4.2, rather than Vitter's
 * algorithm.
 */
static void
BlockSampler_Init(BlockSampler bs, BlockNumber nblocks, int samplesize)
{
	bs->N = nblocks;			/* measured table size */

	/*
	 * If we decide to reduce samplesize for tables that have less or not much
	 * more than samplesize blocks, here is the place to do it.
	 */
	bs->n = samplesize;
	bs->t = 0;					/* blocks scanned so far */
	bs->m = 0;					/* blocks selected so far */
}

static bool
BlockSampler_HasMore(BlockSampler bs)
{
	return (bs->t < bs->N) && (bs->m < bs->n);
}

static BlockNumber
BlockSampler_Next(BlockSampler bs)
{
	BlockNumber K = bs->N - bs->t;		/* remaining blocks */
	int			k = bs->n - bs->m;		/* blocks still to sample */
	double		p;				/* probability to skip block */
	double		V;				/* random */

	Assert(BlockSampler_HasMore(bs));	/* hence K > 0 and k > 0 */

	if ((BlockNumber) k >= K)
	{
		/* need all the rest */
		bs->m++;
		return bs->t++;
	}

	/*----------
	 * It is not obvious that this code matches Knuth's Algorithm S.
	 * Knuth says to skip the current block with probability 1 - k/K.
	 * If we are to skip, we should advance t (hence decrease K), and
	 * repeat the same probabilistic test for the next block.  The naive
	 * implementation thus requires a random_fract() call for each block
	 * number.	But we can reduce this to one random_fract() call per
	 * selected block, by noting that each time the while-test succeeds,
	 * we can reinterpret V as a uniform random number in the range 0 to p.
	 * Therefore, instead of choosing a new V, we just adjust p to be
	 * the appropriate fraction of its former value, and our next loop
	 * makes the appropriate probabilistic test.
	 *
	 * We have initially K > k > 0.  If the loop reduces K to equal k,
	 * the next while-test must fail since p will become exactly zero
	 * (we assume there will not be roundoff error in the division).
	 * (Note: Knuth suggests a "<=" loop condition, but we use "<" just
	 * to be doubly sure about roundoff error.)  Therefore K cannot become
	 * less than k, which means that we cannot fail to select enough blocks.
	 *----------
	 */
	V = random_fract();
	p = 1.0 - (double) k / (double) K;
	while (V < p)
	{
		/* skip */
		bs->t++;
		K--;					/* keep K == N - t */

		/* adjust p to be new cutoff point in reduced range */
		p *= 1.0 - (double) k / (double) K;
	}

	/* select */
	bs->m++;
	return bs->t++;
}

/*
 * acquire_sample_rows -- acquire a random sample of rows from the table
 *
 * As of May 2004 we use a new two-stage method:  Stage one selects up
 * to targrows random blocks (or all blocks, if there aren't so many).
 * Stage two scans these blocks and uses the Vitter algorithm to create
 * a random sample of targrows rows (or less, if there are less in the
 * sample of blocks).  The two stages are executed simultaneously: each
 * block is processed as soon as stage one returns its number and while
 * the rows are read stage two controls which ones are to be inserted
 * into the sample.
 *
 * Although every row has an equal chance of ending up in the final
 * sample, this sampling method is not perfect: not every possible
 * sample has an equal chance of being selected.  For large relations
 * the number of different blocks represented by the sample tends to be
 * too small.  We can live with that for now.  Improvements are welcome.
 *
 * We also estimate the total numbers of live and dead rows in the table,
 * and return them into *totalrows and *totaldeadrows, respectively.
 *
 * An important property of this sampling method is that because we do
 * look at a statistically unbiased set of blocks, we should get
 * unbiased estimates of the average numbers of live and dead rows per
 * block.  The previous sampling method put too much credence in the row
 * density near the start of the table.
 *
 * The returned list of tuples is in order by physical position in the table.
 * (We will rely on this later to derive correlation estimates.)
 *
 * GPDB: Not used in Greenplum currently. Instead, we acquire the sample
 * rows by issuing an SPI query, see acquire_sample_rows_by_query
 */
static int pg_attribute_unused()
acquire_sample_rows(Relation onerel, HeapTuple *rows, int targrows,
					double *totalrows, double *totaldeadrows)
{
	int			numrows = 0;	/* # rows now in reservoir */
	double		samplerows = 0; /* total # rows collected */
	double		liverows = 0;	/* # live rows seen */
	double		deadrows = 0;	/* # dead rows seen */
	double		rowstoskip = -1;	/* -1 means not set yet */
	BlockNumber totalblocks;
	TransactionId OldestXmin;
	BlockSamplerData bs;
	double		rstate;

	Assert(targrows > 1);

	totalblocks = RelationGetNumberOfBlocks(onerel);

	/* Need a cutoff xmin for HeapTupleSatisfiesVacuum */
	OldestXmin = GetOldestXmin(onerel->rd_rel->relisshared, true);

	/* Prepare for sampling block numbers */
	BlockSampler_Init(&bs, totalblocks, targrows);
	/* Prepare for sampling rows */
	rstate = init_selection_state(targrows);

	/* Outer loop over blocks to sample */
	while (BlockSampler_HasMore(&bs))
	{
		BlockNumber targblock = BlockSampler_Next(&bs);
		Buffer		targbuffer;
		Page		targpage;
		OffsetNumber targoffset,
					maxoffset;

		vacuum_delay_point();

		/*
		 * We must maintain a pin on the target page's buffer to ensure that
		 * the maxoffset value stays good (else concurrent VACUUM might delete
		 * tuples out from under us).  Hence, pin the page until we are done
		 * looking at it.  We also choose to hold sharelock on the buffer
		 * throughout --- we could release and re-acquire sharelock for each
		 * tuple, but since we aren't doing much work per tuple, the extra
		 * lock traffic is probably better avoided.
		 */
		targbuffer = ReadBufferExtended(onerel, MAIN_FORKNUM, targblock,
										RBM_NORMAL, vac_strategy);
		LockBuffer(targbuffer, BUFFER_LOCK_SHARE);
		targpage = BufferGetPage(targbuffer);
		maxoffset = PageGetMaxOffsetNumber(targpage);

		/* Inner loop over all tuples on the selected page */
		for (targoffset = FirstOffsetNumber; targoffset <= maxoffset; targoffset++)
		{
			ItemId		itemid;
			HeapTupleData targtuple;
			bool		sample_it = false;

			itemid = PageGetItemId(targpage, targoffset);

			/*
			 * We ignore unused and redirect line pointers.  DEAD line
			 * pointers should be counted as dead, because we need vacuum to
			 * run to get rid of them.	Note that this rule agrees with the
			 * way that heap_page_prune() counts things.
			 */
			if (!ItemIdIsNormal(itemid))
			{
				if (ItemIdIsDead(itemid))
					deadrows += 1;
				continue;
			}

			ItemPointerSet(&targtuple.t_self, targblock, targoffset);

			targtuple.t_data = (HeapTupleHeader) PageGetItem(targpage, itemid);
			targtuple.t_len = ItemIdGetLength(itemid);

			switch (HeapTupleSatisfiesVacuum(onerel,
											 targtuple.t_data,
											 OldestXmin,
											 targbuffer))
			{
				case HEAPTUPLE_LIVE:
					sample_it = true;
					liverows += 1;
					break;

				case HEAPTUPLE_DEAD:
				case HEAPTUPLE_RECENTLY_DEAD:
					/* Count dead and recently-dead rows */
					deadrows += 1;
					break;

				case HEAPTUPLE_INSERT_IN_PROGRESS:

					/*
					 * Insert-in-progress rows are not counted.  We assume
					 * that when the inserting transaction commits or aborts,
					 * it will send a stats message to increment the proper
					 * count.  This works right only if that transaction ends
					 * after we finish analyzing the table; if things happen
					 * in the other order, its stats update will be
					 * overwritten by ours.  However, the error will be large
					 * only if the other transaction runs long enough to
					 * insert many tuples, so assuming it will finish after us
					 * is the safer option.
					 *
					 * A special case is that the inserting transaction might
					 * be our own.	In this case we should count and sample
					 * the row, to accommodate users who load a table and
					 * analyze it in one transaction.  (pgstat_report_analyze
					 * has to adjust the numbers we send to the stats
					 * collector to make this come out right.)
					 */
					if (TransactionIdIsCurrentTransactionId(HeapTupleHeaderGetXmin(targtuple.t_data)))
					{
						sample_it = true;
						liverows += 1;
					}
					break;

				case HEAPTUPLE_DELETE_IN_PROGRESS:

					/*
					 * We count delete-in-progress rows as still live, using
					 * the same reasoning given above; but we don't bother to
					 * include them in the sample.
					 *
					 * If the delete was done by our own transaction, however,
					 * we must count the row as dead to make
					 * pgstat_report_analyze's stats adjustments come out
					 * right.  (Note: this works out properly when the row was
					 * both inserted and deleted in our xact.)
					 */
					if (TransactionIdIsCurrentTransactionId(HeapTupleHeaderGetXmax(targtuple.t_data)))
						deadrows += 1;
					else
						liverows += 1;
					break;

				default:
					elog(ERROR, "unexpected HeapTupleSatisfiesVacuum result");
					break;
			}

			if (sample_it)
			{
				/*
				 * The first targrows sample rows are simply copied into the
				 * reservoir. Then we start replacing tuples in the sample
				 * until we reach the end of the relation.	This algorithm is
				 * from Jeff Vitter's paper (see full citation below). It
				 * works by repeatedly computing the number of tuples to skip
				 * before selecting a tuple, which replaces a randomly chosen
				 * element of the reservoir (current set of tuples).  At all
				 * times the reservoir is a true random sample of the tuples
				 * we've passed over so far, so when we fall off the end of
				 * the relation we're done.
				 */
				if (numrows < targrows)
					rows[numrows++] = heap_copytuple(&targtuple);
				else
				{
					/*
					 * t in Vitter's paper is the number of records already
					 * processed.  If we need to compute a new S value, we
					 * must use the not-yet-incremented value of samplerows as
					 * t.
					 */
					if (rowstoskip < 0)
						rowstoskip = get_next_S(samplerows, targrows, &rstate);

					if (rowstoskip <= 0)
					{
						/*
						 * Found a suitable tuple, so save it, replacing one
						 * old tuple at random
						 */
						int			k = (int) (targrows * random_fract());

						Assert(k >= 0 && k < targrows);
						heap_freetuple(rows[k]);
						rows[k] = heap_copytuple(&targtuple);
					}

					rowstoskip -= 1;
				}

				samplerows += 1;
			}
		}

		/* Now release the lock and pin on the page */
		UnlockReleaseBuffer(targbuffer);
	}

	/*
	 * If we didn't find as many tuples as we wanted then we're done. No sort
	 * is needed, since they're already in order.
	 *
	 * Otherwise we need to sort the collected tuples by position
	 * (itempointer). It's not worth worrying about corner cases where the
	 * tuples are already sorted.
	 */
	if (numrows == targrows)
		qsort((void *) rows, numrows, sizeof(HeapTuple), compare_rows);

	/*
	 * Estimate total numbers of rows in relation.  For live rows, use
	 * vac_estimate_reltuples; for dead rows, we have no source of old
	 * information, so we have to assume the density is the same in unseen
	 * pages as in the pages we scanned.
	 */
	*totalrows = vac_estimate_reltuples(onerel, true,
										totalblocks,
										bs.m,
										liverows);
	if (bs.m > 0)
		*totaldeadrows = floor((deadrows * totalblocks) / bs.m + 0.5);
	else
		*totaldeadrows = 0.0;

	/*
	 * Emit some interesting relation info
	 */
	ereport(elevel,
			(errmsg("\"%s\": scanned %d of %u pages, "
					"containing %.0f live rows and %.0f dead rows; "
					"%d rows in sample, %.0f estimated total rows",
					RelationGetRelationName(onerel),
					bs.m, totalblocks,
					liverows, deadrows,
					numrows, *totalrows)));

	return numrows;
}

/* Select a random value R uniformly distributed in (0 - 1) */
static double
random_fract(void)
{
	return ((double) random() + 1) / ((double) MAX_RANDOM_VALUE + 2);
}

/*
 * These two routines embody Algorithm Z from "Random sampling with a
 * reservoir" by Jeffrey S. Vitter, in ACM Trans. Math. Softw. 11, 1
 * (Mar. 1985), Pages 37-57.  Vitter describes his algorithm in terms
 * of the count S of records to skip before processing another record.
 * It is computed primarily based on t, the number of records already read.
 * The only extra state needed between calls is W, a random state variable.
 *
 * init_selection_state computes the initial W value.
 *
 * Given that we've already read t records (t >= n), get_next_S
 * determines the number of records to skip before the next record is
 * processed.
 */
static double
init_selection_state(int n)
{
	/* Initial value of W (for use when Algorithm Z is first applied) */
	return exp(-log(random_fract()) / n);
}

static double
get_next_S(double t, int n, double *stateptr)
{
	double		S;

	/* The magic constant here is T from Vitter's paper */
	if (t <= (22.0 * n))
	{
		/* Process records using Algorithm X until t is large enough */
		double		V,
					quot;

		V = random_fract();		/* Generate V */
		S = 0;
		t += 1;
		/* Note: "num" in Vitter's code is always equal to t - n */
		quot = (t - (double) n) / t;
		/* Find min S satisfying (4.1) */
		while (quot > V)
		{
			S += 1;
			t += 1;
			quot *= (t - (double) n) / t;
		}
	}
	else
	{
		/* Now apply Algorithm Z */
		double		W = *stateptr;
		double		term = t - (double) n + 1;

		for (;;)
		{
			double		numer,
						numer_lim,
						denom;
			double		U,
						X,
						lhs,
						rhs,
						y,
						tmp;

			/* Generate U and X */
			U = random_fract();
			X = t * (W - 1.0);
			S = floor(X);		/* S is tentatively set to floor(X) */
			/* Test if U <= h(S)/cg(X) in the manner of (6.3) */
			tmp = (t + 1) / term;
			lhs = exp(log(((U * tmp * tmp) * (term + S)) / (t + X)) / n);
			rhs = (((t + X) / (term + S)) * term) / t;
			if (lhs <= rhs)
			{
				W = rhs / lhs;
				break;
			}
			/* Test if U <= f(S)/cg(X) */
			y = (((U * (t + 1)) / term) * (t + S + 1)) / (t + X);
			if ((double) n < S)
			{
				denom = t;
				numer_lim = term + S;
			}
			else
			{
				denom = t - (double) n + S;
				numer_lim = t + 1;
			}
			for (numer = t + S; numer >= numer_lim; numer -= 1)
			{
				y *= numer / denom;
				denom -= 1;
			}
			W = exp(-log(random_fract()) / n);	/* Generate W in advance */
			if (exp(log(y) / n) <= (t + X) / t)
				break;
		}
		*stateptr = W;
	}
	return S;
}

/*
 * qsort comparator for sorting rows[] array
 */
static int
compare_rows(const void *a, const void *b)
{
	HeapTuple	ha = *(HeapTuple *) a;
	HeapTuple	hb = *(HeapTuple *) b;
	BlockNumber ba = ItemPointerGetBlockNumber(&ha->t_self);
	OffsetNumber oa = ItemPointerGetOffsetNumber(&ha->t_self);
	BlockNumber bb = ItemPointerGetBlockNumber(&hb->t_self);
	OffsetNumber ob = ItemPointerGetOffsetNumber(&hb->t_self);

	if (ba < bb)
		return -1;
	if (ba > bb)
		return 1;
	if (oa < ob)
		return -1;
	if (oa > ob)
		return 1;
	return 0;
}



/*
 * This performs the same job as acquire_sample_rows() in PostgreSQL, but
 * uses an SQL query to get the rows instead of a low-level block sampler.
 *
 * Unlike acquire_sample_rows(), this allocates the rows array for you,
 * and returns it in *rows. The reason is that this might return a few rows
 * more than requested, so the caller cannot know in advance how big the
 * array needs to be. Also, this takes the array of attributes as arguments,
 * and only fetches those rows that are needed in the sample; the rest are
 * filled in as NULLs. (That makes a difference for column-oriented tables,
 * where fetching extra columns is expensive.)
 */
static int
acquire_sample_rows_by_query(Relation onerel, int nattrs, VacAttrStats **attrstats,
							 HeapTuple **rows, int targrows,
							 double *totalrows, double *totaldeadrows, BlockNumber *totalblocks, bool rootonly, RowIndexes **colLargeRowIndexes)
{
	StringInfoData str;
	StringInfoData columnStr;
	StringInfoData thresholdStr;
	int			i;
	const char *schemaName = NULL;
	const char *tableName = NULL;
	float4		randomThreshold = 0.0;
	float4		relTuples;
	float4		relPages;
	int			ret;
	int			sampleTuples;
	Datum	   *vals;
	bool	   *nulls;
	MemoryContext oldcxt;
	bool	   *isVarlenaCol = (bool *) palloc(sizeof(bool)*nattrs);

	Assert(targrows > 0.0);

	analyzeEstimateReltuplesRelpages(RelationGetRelid(onerel), &relTuples, &relPages,
									 rootonly);
	*totalrows = relTuples;
	*totaldeadrows = 0;
	*totalblocks = relPages;
	if (relTuples == 0.0)
		return 0;

	/*
	 * Calculate probability for a row to be selected in the sample, and
	 * construct a clause like "WHERE random() < [threshold]" for that.
	 * If the threshold is >= 1.0, we want to select all rows, and
	 * thresholdStr is left empty.
	 */
	randomThreshold = targrows / relTuples;
	initStringInfo(&thresholdStr);
	if (randomThreshold < 1.0)
		appendStringInfo(&thresholdStr, "where random() < %.38f", randomThreshold);

	schemaName = get_namespace_name(RelationGetNamespace(onerel));
	tableName = RelationGetRelationName(onerel);

	initStringInfo(&columnStr);

	if (nattrs > 0)
	{
		for (i = 0; i < nattrs; i++)
		{
			isVarlenaCol[i] = false;
			const char *attname = quote_identifier(NameStr(attrstats[i]->attr->attname));
			bool is_varlena = (!attrstats[i]->attr->attbyval &&
									  attrstats[i]->attr->attlen == -1);
			bool is_varwidth = (!attrstats[i]->attr->attbyval &&
									   attrstats[i]->attr->attlen < 0);

			if (is_varlena || is_varwidth)
			{
				appendStringInfo(&columnStr,
								 "(case when pg_column_size(Ta.%s) > %d then NULL else Ta.%s  end) as %s, ",
								 attname,
								 WIDTH_THRESHOLD,
								 attname,
								 attname);
				appendStringInfo(&columnStr,
								 "(case when Ta.%s is NULL then %s else %s end)",
								 attname,
								 "false", // Less than WIDTH_THRESHOLD
								 "true"); // Greater than WIDTH_THRESHOLD
				isVarlenaCol[i] = true;
			}

			else
			{
				appendStringInfo(&columnStr, "Ta.%s ", attname);
			}

			if (i != nattrs - 1 )
			{
				appendStringInfo(&columnStr, ", ");
			}
		}
	}
	else
	{
		appendStringInfo(&columnStr, "NULL");
	}

	/*
	 * If table is partitioned, we create a sample over all parts.
	 * The external partitions are skipped.
	 */
	initStringInfo(&str);
	if (rel_has_external_partition(RelationGetRelid(onerel)))
	{
		PartitionNode *pn = get_parts(RelationGetRelid(onerel), 0 /*level*/ ,
								0 /*parent*/, false /* inctemplate */, false /*includesubparts*/);

		ListCell *lc = NULL;
		bool isFirst = true;
		foreach(lc, pn->rules)
		{
			PartitionRule *rule = lfirst(lc);
			Relation rel = heap_open(rule->parchildrelid, NoLock);

			if (RelationIsExternal(rel))
			{
				heap_close(rel, NoLock);
				continue;
			}

			if (isFirst)
			{
				isFirst = false;
			}
			else
			{
				appendStringInfo(&str, " UNION ALL ");
			}

			appendStringInfo(&str, "select %s from %s.%s as Ta ",
							 columnStr.data,
							 quote_identifier(schemaName),
							 quote_identifier(RelationGetRelationName(rel)));

			heap_close(rel, NoLock);
		}

		appendStringInfo(&str, " %s limit %lu ",
						 thresholdStr.data, (unsigned long) targrows);
	}
	else
	{
		appendStringInfo(&str, "select %s from %s.%s as Ta %s limit %lu ",
						 columnStr.data,
						 quote_identifier(schemaName),
						 quote_identifier(tableName), thresholdStr.data, (unsigned long) targrows);
	}

	oldcxt = CurrentMemoryContext;

	if (SPI_OK_CONNECT != SPI_connect())
		ereport(ERROR, (errcode(ERRCODE_CDB_INTERNAL_ERROR),
						errmsg("Unable to connect to execute internal query.")));

	elog(elevel, "Executing SQL: %s", str.data);

	/*
	 * Do the query. We pass readonly==false, to force SPI to take a new
	 * snapshot. That ensures that we see all changes by our own transaction.
	 */
	ret = SPI_execute(str.data, false, 0);
	Assert(ret > 0);
	sampleTuples = SPI_processed;

	/* Ok, read in the tuples to *rows */
	MemoryContextSwitchTo(oldcxt);
	vals = (Datum *) palloc(RelationGetNumberOfAttributes(onerel) * sizeof(Datum));
	nulls = (bool *) palloc(RelationGetNumberOfAttributes(onerel) * sizeof(bool));
	for (i = 0; i < RelationGetNumberOfAttributes(onerel); i++)
	{
		vals[i] = (Datum) 0;
		nulls[i] = true;
	}

	/* Initialize the arrays to hold information about column width */
	for (i = 0; i < nattrs; i++)
	{
		colLargeRowIndexes[i] = (RowIndexes *) palloc0(sizeof(RowIndexes));
		colLargeRowIndexes[i]->rows = (bool *) palloc(sizeof(bool) * sampleTuples);
		colLargeRowIndexes[i]->toowide_cnt = 0;
	}

	*rows = (HeapTuple *) palloc(sampleTuples * sizeof(HeapTuple));
	for (i = 0; i < sampleTuples; i++)
	{
		HeapTuple	sampletup = SPI_tuptable->vals[i];
		int			j;
		int			index = 0;

		for (j = 0; j < nattrs; j++)
		{
			colLargeRowIndexes[j]->rows[i] = false;
			int	tupattnum = attrstats[j]->tupattnum;
			Assert(tupattnum >= 1 && tupattnum <= RelationGetNumberOfAttributes(onerel));

			vals[tupattnum - 1] = heap_getattr(sampletup, index + 1,
											   SPI_tuptable->tupdesc,
											   &nulls[tupattnum - 1]);
			if (isVarlenaCol[j])
			{
				index++; /* Move the index to the supplementary column*/
				if (nulls[tupattnum - 1])
				{
					bool dummyNull = false;
					Datum dummyVal = heap_getattr(sampletup, index + 1,
												  SPI_tuptable->tupdesc,
												  &dummyNull);

					/*
					 * If Datum is too large, mark the index position as true
					 * and increase the too wide count
					 */
					if (DatumGetInt32(dummyVal))
					{
						colLargeRowIndexes[j]->rows[i] = true;
						colLargeRowIndexes[j]->toowide_cnt++;
					}
				}
			}
			index++; /* Move index to the next table attribute */
		}
		(*rows)[i] = heap_form_tuple(onerel->rd_att, vals, nulls);
	}

	/**
	 * MPP-10723: Very rarely, we may be unlucky and get an empty sample. We
	 * error out in this case rather than generate bad statistics.
	 */
	if (relTuples > gp_statistics_sampling_threshold &&
		sampleTuples == 0)
	{
		elog(ERROR, "ANALYZE unable to generate accurate statistics on table %s.%s. Try lowering gp_analyze_relative_error",
			 quote_identifier(schemaName),
			 quote_identifier(tableName));
	}

	SPI_finish();

	return sampleTuples;
}


/**
 * This method estimates reltuples/relpages for a relation. To do this, it employs
 * the built-in function 'gp_statistics_estimate_reltuples_relpages'. If the table to be
 * analyzed is a system table, then it calculates statistics only using the master.
 * Input:
 * 	relationOid - relation's Oid
 * Output:
 * 	relTuples - estimated number of tuples
 * 	relPages  - estimated number of pages
 */
static void
analyzeEstimateReltuplesRelpages(Oid relationOid, float4 *relTuples, float4 *relPages, bool rootonly)
{
	*relPages = 0.0;
	*relTuples = 0.0;

	List *allRelOids = NIL;

	/* if GUC optimizer_analyze_root_partition is off, we do not analyze root partitions, unless
	 * using the 'ANALYZE ROOTPARTITION tablename' command.
	 * This is done by estimating the reltuples to be 0 and thus bypass the actual analyze.
	 * See MPP-21427.
	 * For mid-level partitions, we aggregate the reltuples and relpages from all leaf children beneath.
	 */
	if (rel_part_status(relationOid) == PART_STATUS_INTERIOR ||
			(rel_is_partitioned(relationOid) && (optimizer_analyze_root_partition || rootonly)))
	{
		allRelOids = rel_get_leaf_children_relids(relationOid);
	}
	else
	{
		allRelOids = list_make1_oid(relationOid);
	}

	/* iterate over all parts and add up estimates */
	ListCell *lc = NULL;
	foreach (lc, allRelOids)
	{
		Oid			singleOid = lfirst_oid(lc);
		StringInfoData	sqlstmt;
		int			ret;
		Datum		arrayDatum;
		bool		isNull;
		Datum	   *values = NULL;
		int			valuesLength;

		initStringInfo(&sqlstmt);

		if (GpPolicyFetch(CurrentMemoryContext, singleOid)->ptype == POLICYTYPE_ENTRY)
		{
			appendStringInfo(&sqlstmt, "select sum(gp_statistics_estimate_reltuples_relpages_oid(c.oid))::float4[] "
					"from pg_class c where c.oid=%d", singleOid);
		}
		else
		{
			appendStringInfo(&sqlstmt, "select sum(gp_statistics_estimate_reltuples_relpages_oid(c.oid))::float4[] "
					"from gp_dist_random('pg_class') c where c.oid=%d", singleOid);
		}

		if (SPI_OK_CONNECT != SPI_connect())
			ereport(ERROR, (errcode(ERRCODE_CDB_INTERNAL_ERROR),
							errmsg("Unable to connect to execute internal query.")));

		elog(elevel, "Executing SQL: %s", sqlstmt.data);

		/* Do the query. */
		ret = SPI_execute(sqlstmt.data, true, 0);
		Assert(ret > 0);
		Assert(SPI_tuptable != NULL);
		Assert(SPI_processed == 1);

		arrayDatum = heap_getattr(SPI_tuptable->vals[0], 1, SPI_tuptable->tupdesc, &isNull);
		if (isNull)
			elog(ERROR, "could not get estimated number of tuples and pages for relation %u", singleOid);

		deconstruct_array(DatumGetArrayTypeP(arrayDatum),
						  FLOAT4OID,
						  sizeof(float4),
						  true,
						  'i',
						  &values, NULL, &valuesLength);
		Assert(valuesLength == 2);

		*relTuples += DatumGetFloat4(values[0]);
		*relPages += DatumGetFloat4(values[1]);

		SPI_finish();
	}

	return;
}

/**
 * This method determines the number of pages corresponding to an index.
 * Input:
 * 	relationOid - relation being analyzed
 * 	indexOid - index whose size is to be determined
 * Output:
 * 	indexPages - number of pages in the index
 */
static void
analyzeEstimateIndexpages(Relation onerel, Relation indrel, BlockNumber *indexPages)
{
	StringInfoData 	sqlstmt;
	int			ret;
	Datum		arrayDatum;
	bool		isNull;
	Datum	   *values = NULL;
	int			valuesLength;

	initStringInfo(&sqlstmt);

	if (GpPolicyFetch(CurrentMemoryContext, RelationGetRelid(onerel))->ptype == POLICYTYPE_ENTRY)
	{
		appendStringInfo(&sqlstmt, "select sum(gp_statistics_estimate_reltuples_relpages_oid(c.oid))::float4[] "
						 "from pg_class c where c.oid=%d", RelationGetRelid(indrel));
	}
	else
	{
		appendStringInfo(&sqlstmt, "select sum(gp_statistics_estimate_reltuples_relpages_oid(c.oid))::float4[] "
						 "from gp_dist_random('pg_class') c where c.oid=%d", RelationGetRelid(indrel));
	}

	if (SPI_OK_CONNECT != SPI_connect())
		ereport(ERROR, (errcode(ERRCODE_CDB_INTERNAL_ERROR),
						errmsg("Unable to connect to execute internal query.")));
	elog(elevel, "Executing SQL: %s", sqlstmt.data);

	/* Do the query. */
	ret = SPI_execute(sqlstmt.data, true, 0);
	Assert(ret > 0);

	if (SPI_processed != 1)
		elog(ERROR, "unexpected number of rows returned for internal analyze query");

    arrayDatum = heap_getattr(SPI_tuptable->vals[0], 1, SPI_tuptable->tupdesc, &isNull);
	if (isNull)
		elog(ERROR, "could not get estimated number of tuples and pages for index \"%s\"",
			 RelationGetRelationName(indrel));

    deconstruct_array(DatumGetArrayTypeP(arrayDatum),
            FLOAT4OID,
            sizeof(float4),
            true,
            'i',
            &values, NULL, &valuesLength);
    Assert(valuesLength == 2);

	*indexPages = DatumGetFloat4(values[1]);

	SPI_finish();

	pfree(sqlstmt.data);
	return;
}

/*
 *	update_attstats() -- update attribute statistics for one relation
 *
 *		Statistics are stored in several places: the pg_class row for the
 *		relation has stats about the whole relation, and there is a
 *		pg_statistic row for each (non-system) attribute that has ever
 *		been analyzed.	The pg_class values are updated by VACUUM, not here.
 *
 *		pg_statistic rows are just added or updated normally.  This means
 *		that pg_statistic will probably contain some deleted rows at the
 *		completion of a vacuum cycle, unless it happens to get vacuumed last.
 *
 *		To keep things simple, we punt for pg_statistic, and don't try
 *		to compute or store rows for pg_statistic itself in pg_statistic.
 *		This could possibly be made to work, but it's not worth the trouble.
 *		Note analyze_rel() has seen to it that we won't come here when
 *		vacuuming pg_statistic itself.
 *
 *		Note: there would be a race condition here if two backends could
 *		ANALYZE the same table concurrently.  Presently, we lock that out
 *		by taking a self-exclusive lock on the relation in analyze_rel().
 */
static void
update_attstats(Oid relid, int natts, VacAttrStats **vacattrstats)
{
	Relation	sd;
	int			attno;

	if (natts <= 0)
		return;					/* nothing to do */

	sd = heap_open(StatisticRelationId, RowExclusiveLock);

	for (attno = 0; attno < natts; attno++)
	{
		VacAttrStats *stats = vacattrstats[attno];
		HeapTuple	stup,
					oldtup;
		int			i,
					k,
					n;
		Datum		values[Natts_pg_statistic];
		bool		nulls[Natts_pg_statistic];
		bool		replaces[Natts_pg_statistic];

		/* Ignore attr if we weren't able to collect stats */
		if (!stats->stats_valid)
			continue;

		/*
		 * Construct a new pg_statistic tuple
		 */
		for (i = 0; i < Natts_pg_statistic; ++i)
		{
			nulls[i] = false;
			replaces[i] = true;
		}

		i = 0;
		values[i++] = ObjectIdGetDatum(relid);	/* starelid */
		values[i++] = Int16GetDatum(stats->attr->attnum);		/* staattnum */
		values[i++] = Float4GetDatum(stats->stanullfrac);		/* stanullfrac */
		values[i++] = Int32GetDatum(stats->stawidth);	/* stawidth */
		values[i++] = Float4GetDatum(stats->stadistinct);		/* stadistinct */
		for (k = 0; k < STATISTIC_NUM_SLOTS; k++)
		{
			values[i++] = Int16GetDatum(stats->stakind[k]);		/* stakindN */
		}
		for (k = 0; k < STATISTIC_NUM_SLOTS; k++)
		{
			values[i++] = ObjectIdGetDatum(stats->staop[k]);	/* staopN */
		}
		for (k = 0; k < STATISTIC_NUM_SLOTS; k++)
		{
			int			nnum = stats->numnumbers[k];

			if (nnum > 0)
			{
				Datum	   *numdatums = (Datum *) palloc(nnum * sizeof(Datum));
				ArrayType  *arry;

				for (n = 0; n < nnum; n++)
					numdatums[n] = Float4GetDatum(stats->stanumbers[k][n]);
				/* XXX knows more than it should about type float4: */
				arry = construct_array(numdatums, nnum,
									   FLOAT4OID,
									   sizeof(float4), FLOAT4PASSBYVAL, 'i');
				values[i++] = PointerGetDatum(arry);	/* stanumbersN */
			}
			else
			{
				nulls[i] = true;
				values[i++] = (Datum) 0;
			}
		}
		for (k = 0; k < STATISTIC_NUM_SLOTS; k++)
		{
			if (stats->numvalues[k] > 0)
			{
				ArrayType  *arry;

				arry = construct_array(stats->stavalues[k],
									   stats->numvalues[k],
									   stats->statypid[k],
									   stats->statyplen[k],
									   stats->statypbyval[k],
									   stats->statypalign[k]);
				values[i++] = PointerGetDatum(arry);	/* stavaluesN */
			}
			else
			{
				nulls[i] = true;
				values[i++] = (Datum) 0;
			}
		}

		/* Is there already a pg_statistic tuple for this attribute? */
		oldtup = SearchSysCache(STATRELATT,
								ObjectIdGetDatum(relid),
								Int16GetDatum(stats->attr->attnum),
								0, 0);

		if (HeapTupleIsValid(oldtup))
		{
			/* Yes, replace it */
			stup = heap_modify_tuple(oldtup,
									 RelationGetDescr(sd),
									 values,
									 nulls,
									 replaces);
			ReleaseSysCache(oldtup);
			simple_heap_update(sd, &stup->t_self, stup);
		}
		else
		{
			/* No, insert new tuple */
			stup = heap_form_tuple(RelationGetDescr(sd), values, nulls);
			simple_heap_insert(sd, stup);
		}

		/* update indexes too */
		CatalogUpdateIndexes(sd, stup);

		heap_freetuple(stup);
	}

	heap_close(sd, RowExclusiveLock);
}

/*
 * Standard fetch function for use by compute_stats subroutines.
 *
 * This exists to provide some insulation between compute_stats routines
 * and the actual storage of the sample data.
 */
static Datum
std_fetch_func(VacAttrStatsP stats, int rownum, bool *isNull)
{
	int			attnum = stats->tupattnum;
	HeapTuple	tuple = stats->rows[rownum];
	TupleDesc	tupDesc = stats->tupDesc;

	return heap_getattr(tuple, attnum, tupDesc, isNull);
}

/*
 * Fetch function for analyzing index expressions.
 *
 * We have not bothered to construct index tuples, instead the data is
 * just in Datum arrays.
 */
static Datum
ind_fetch_func(VacAttrStatsP stats, int rownum, bool *isNull)
{
	int			i;

	/* exprvals and exprnulls are already offset for proper column */
	i = rownum * stats->rowstride;
	*isNull = stats->exprnulls[i];
	return stats->exprvals[i];
}


/*==========================================================================
 *
 * Code below this point represents the "standard" type-specific statistics
 * analysis algorithms.  This code can be replaced on a per-data-type basis
 * by setting a nonzero value in pg_type.typanalyze.
 *
 *==========================================================================
 */

#define swapInt(a,b)	do {int _tmp; _tmp=a; a=b; b=_tmp;} while(0)
#define swapDatum(a,b)	do {Datum _tmp; _tmp=a; a=b; b=_tmp;} while(0)

/*
 * Extra information used by the default analysis routines
 */
typedef struct
{
	Oid			eqopr;			/* '=' operator for datatype, if any */
	Oid			eqfunc;			/* and associated function */
	Oid			ltopr;			/* '<' operator for datatype, if any */
} StdAnalyzeData;

typedef struct
{
	Datum		value;			/* a data value */
	int			tupno;			/* position index for tuple it came from */
} ScalarItem;

typedef struct
{
	int			count;			/* # of duplicates */
	int			first;			/* values[] index of first occurrence */
} ScalarMCVItem;

typedef struct
{
	FmgrInfo   *cmpFn;
	int			cmpFlags;
	int		   *tupnoLink;
} CompareScalarsContext;


static void compute_minimal_stats(VacAttrStatsP stats,
					  AnalyzeAttrFetchFunc fetchfunc,
					  int samplerows,
					  double totalrows);
static void compute_very_minimal_stats(VacAttrStatsP stats,
					  AnalyzeAttrFetchFunc fetchfunc,
					  int samplerows,
					  double totalrows);
static void compute_scalar_stats(VacAttrStatsP stats,
					 AnalyzeAttrFetchFunc fetchfunc,
					 int samplerows,
					 double totalrows);
static int	compare_scalars(const void *a, const void *b, void *arg);
static int	compare_mcvs(const void *a, const void *b);


/*
 * std_typanalyze -- the default type-specific typanalyze function
 */
static bool
std_typanalyze(VacAttrStats *stats)
{
	Form_pg_attribute attr = stats->attr;
	Oid			ltopr;
	Oid			eqopr;
	StdAnalyzeData *mystats;

	/* If the attstattarget column is negative, use the default value */
	/* NB: it is okay to scribble on stats->attr since it's a copy */
	if (attr->attstattarget < 0)
		attr->attstattarget = default_statistics_target;

	/* Look for default "<" and "=" operators for column's type */
	get_sort_group_operators(attr->atttypid,
							 false, false, false,
							 &ltopr, &eqopr, NULL);

	/* Save the operator info for compute_stats routines */
	mystats = (StdAnalyzeData *) palloc(sizeof(StdAnalyzeData));
	mystats->eqopr = eqopr;
	mystats->eqfunc = get_opcode(eqopr);
	mystats->ltopr = ltopr;
	stats->extra_data = mystats;

	/*
	 * Determine which standard statistics algorithm to use
	 */
	if (OidIsValid(ltopr) && OidIsValid(eqopr))
	{
		/* Seems to be a scalar datatype */
		stats->compute_stats = compute_scalar_stats;
		/*--------------------
		 * The following choice of minrows is based on the paper
		 * "Random sampling for histogram construction: how much is enough?"
		 * by Surajit Chaudhuri, Rajeev Motwani and Vivek Narasayya, in
		 * Proceedings of ACM SIGMOD International Conference on Management
		 * of Data, 1998, Pages 436-447.  Their Corollary 1 to Theorem 5
		 * says that for table size n, histogram size k, maximum relative
		 * error in bin size f, and error probability gamma, the minimum
		 * random sample size is
		 *		r = 4 * k * ln(2*n/gamma) / f^2
		 * Taking f = 0.5, gamma = 0.01, n = 10^6 rows, we obtain
		 *		r = 305.82 * k
		 * Note that because of the log function, the dependence on n is
		 * quite weak; even at n = 10^12, a 300*k sample gives <= 0.66
		 * bin size error with probability 0.99.  So there's no real need to
		 * scale for n, which is a good thing because we don't necessarily
		 * know it at this point.
		 *--------------------
		 */
		stats->minrows = 300 * attr->attstattarget;
	}
	else if (OidIsValid(eqopr))
	{
		/* Can't do much but the minimal stuff */
		stats->compute_stats = compute_minimal_stats;
		/* Might as well use the same minrows as above */
		stats->minrows = 300 * attr->attstattarget;
	}
	else
	{
		/* Can't do much but the minimal stuff */
		stats->compute_stats = compute_very_minimal_stats;
		/* Might as well use the same minrows as above */
		stats->minrows = 300 * attr->attstattarget;
	}

	return true;
}

/*
 *	compute_minimal_stats() -- compute minimal column statistics
 *
 *	We use this when we can find only an "=" operator for the datatype.
 *
 *	We determine the fraction of non-null rows, the average width, the
 *	most common values, and the (estimated) number of distinct values.
 *
 *	The most common values are determined by brute force: we keep a list
 *	of previously seen values, ordered by number of times seen, as we scan
 *	the samples.  A newly seen value is inserted just after the last
 *	multiply-seen value, causing the bottommost (oldest) singly-seen value
 *	to drop off the list.  The accuracy of this method, and also its cost,
 *	depend mainly on the length of the list we are willing to keep.
 */
static void
compute_minimal_stats(VacAttrStatsP stats,
					  AnalyzeAttrFetchFunc fetchfunc,
					  int samplerows,
					  double totalrows)
{
	int			i;
	int			null_cnt = 0;
	int			nonnull_cnt = 0;
	int			toowide_cnt = 0;
	double		total_width = 0;
	bool		is_varlena = (!stats->attr->attbyval &&
							  stats->attr->attlen == -1);
	bool		is_varwidth = (!stats->attr->attbyval &&
							   stats->attr->attlen < 0);
	FmgrInfo	f_cmpeq;
	typedef struct
	{
		Datum		value;
		int			count;
	} TrackItem;
	TrackItem  *track;
	int			track_cnt,
				track_max;
	int			num_mcv = stats->attr->attstattarget;
	StdAnalyzeData *mystats = (StdAnalyzeData *) stats->extra_data;

	/*
	 * We track up to 2*n values for an n-element MCV list; but at least 10
	 */
	track_max = 2 * num_mcv;
	if (track_max < 10)
		track_max = 10;
	track = (TrackItem *) palloc(track_max * sizeof(TrackItem));
	track_cnt = 0;

	fmgr_info(mystats->eqfunc, &f_cmpeq);

	for (i = 0; i < samplerows; i++)
	{
		Datum		value;
		bool		isnull;
		bool		match;
		int			firstcount1,
					j;

		vacuum_delay_point();

		value = fetchfunc(stats, i, &isnull);

		/* Check for null/nonnull */
		if (isnull)
		{
			null_cnt++;
			continue;
		}
		nonnull_cnt++;

		/*
		 * If it's a variable-width field, add up widths for average width
		 * calculation.  Note that if the value is toasted, we use the toasted
		 * width.  We don't bother with this calculation if it's a fixed-width
		 * type.
		 */
		if (is_varlena)
		{
			total_width += VARSIZE_ANY(DatumGetPointer(value));

			/*
			 * If the value is toasted, we want to detoast it just once to
			 * avoid repeated detoastings and resultant excess memory usage
			 * during the comparisons.	Also, check to see if the value is
			 * excessively wide, and if so don't detoast at all --- just
			 * ignore the value.
			 */
			if (toast_raw_datum_size(value) > WIDTH_THRESHOLD)
			{
				toowide_cnt++;
				continue;
			}
			value = PointerGetDatum(PG_DETOAST_DATUM(value));
		}
		else if (is_varwidth)
		{
			/* must be cstring */
			total_width += strlen(DatumGetCString(value)) + 1;
		}

		/*
		 * See if the value matches anything we're already tracking.
		 */
		match = false;
		firstcount1 = track_cnt;
		for (j = 0; j < track_cnt; j++)
		{
			if (DatumGetBool(FunctionCall2(&f_cmpeq, value, track[j].value)))
			{
				match = true;
				break;
			}
			if (j < firstcount1 && track[j].count == 1)
				firstcount1 = j;
		}

		if (match)
		{
			/* Found a match */
			track[j].count++;
			/* This value may now need to "bubble up" in the track list */
			while (j > 0 && track[j].count > track[j - 1].count)
			{
				swapDatum(track[j].value, track[j - 1].value);
				swapInt(track[j].count, track[j - 1].count);
				j--;
			}
		}
		else
		{
			/* No match.  Insert at head of count-1 list */
			if (track_cnt < track_max)
				track_cnt++;
			for (j = track_cnt - 1; j > firstcount1; j--)
			{
				track[j].value = track[j - 1].value;
				track[j].count = track[j - 1].count;
			}
			if (firstcount1 < track_cnt)
			{
				track[firstcount1].value = value;
				track[firstcount1].count = 1;
			}
		}
	}

	/* We can only compute real stats if we found some non-null values. */
	if (nonnull_cnt > 0)
	{
		int			nmultiple,
					summultiple;

		stats->stats_valid = true;
		/* Do the simple null-frac and width stats */
		stats->stanullfrac = (double) null_cnt / (double) samplerows;
		if (is_varwidth)
			stats->stawidth = total_width / (double) nonnull_cnt;
		else
			stats->stawidth = stats->attrtype->typlen;

		/* Count the number of values we found multiple times */
		summultiple = 0;
		for (nmultiple = 0; nmultiple < track_cnt; nmultiple++)
		{
			if (track[nmultiple].count == 1)
				break;
			summultiple += track[nmultiple].count;
		}

		if (nmultiple == 0)
		{
			/* If we found no repeated values, assume it's a unique column */
			stats->stadistinct = -1.0;
		}
		else if (track_cnt < track_max && toowide_cnt == 0 &&
				 nmultiple == track_cnt)
		{
			/*
			 * Our track list includes every value in the sample, and every
			 * value appeared more than once.  Assume the column has just
			 * these values.
			 */
			stats->stadistinct = track_cnt;
		}
		else
		{
			/*----------
			 * Estimate the number of distinct values using the estimator
			 * proposed by Haas and Stokes in IBM Research Report RJ 10025:
			 *		n*d / (n - f1 + f1*n/N)
			 * where f1 is the number of distinct values that occurred
			 * exactly once in our sample of n rows (from a total of N),
			 * and d is the total number of distinct values in the sample.
			 * This is their Duj1 estimator; the other estimators they
			 * recommend are considerably more complex, and are numerically
			 * very unstable when n is much smaller than N.
			 *
			 * We assume (not very reliably!) that all the multiply-occurring
			 * values are reflected in the final track[] list, and the other
			 * nonnull values all appeared but once.  (XXX this usually
			 * results in a drastic overestimate of ndistinct.	Can we do
			 * any better?)
			 *----------
			 */
			int			f1 = nonnull_cnt - summultiple;
			int			d = f1 + nmultiple;
			double		numer,
						denom,
						stadistinct;

			numer = (double) samplerows *(double) d;

			denom = (double) (samplerows - f1) +
				(double) f1 *(double) samplerows / totalrows;

			stadistinct = numer / denom;
			/* Clamp to sane range in case of roundoff error */
			if (stadistinct < (double) d)
				stadistinct = (double) d;
			if (stadistinct > totalrows)
				stadistinct = totalrows;
			stats->stadistinct = floor(stadistinct + 0.5);
		}

		/*
		 * If we estimated the number of distinct values at more than 10% of
		 * the total row count (a very arbitrary limit), then assume that
		 * stadistinct should scale with the row count rather than be a fixed
		 * value.
		 */
		if (stats->stadistinct > 0.1 * totalrows)
			stats->stadistinct = -(stats->stadistinct / totalrows);

		/*
		 * Decide how many values are worth storing as most-common values. If
		 * we are able to generate a complete MCV list (all the values in the
		 * sample will fit, and we think these are all the ones in the table),
		 * then do so.	Otherwise, store only those values that are
		 * significantly more common than the (estimated) average. We set the
		 * threshold rather arbitrarily at 25% more than average, with at
		 * least 2 instances in the sample.
		 */
		if (track_cnt < track_max && toowide_cnt == 0 &&
			stats->stadistinct > 0 &&
			track_cnt <= num_mcv)
		{
			/* Track list includes all values seen, and all will fit */
			num_mcv = track_cnt;
		}
		else
		{
			double		ndistinct = stats->stadistinct;
			double		avgcount,
						mincount;

			if (ndistinct < 0)
				ndistinct = -ndistinct * totalrows;
			/* estimate # of occurrences in sample of a typical value */
			avgcount = (double) samplerows / ndistinct;
			/* set minimum threshold count to store a value */
			mincount = avgcount * 1.25;
			if (mincount < 2)
				mincount = 2;
			if (num_mcv > track_cnt)
				num_mcv = track_cnt;
			for (i = 0; i < num_mcv; i++)
			{
				if (track[i].count < mincount)
				{
					num_mcv = i;
					break;
				}
			}
		}

		/* Generate MCV slot entry */
		if (num_mcv > 0)
		{
			MemoryContext old_context;
			Datum	   *mcv_values;
			float4	   *mcv_freqs;

			/* Must copy the target values into anl_context */
			old_context = MemoryContextSwitchTo(stats->anl_context);
			mcv_values = (Datum *) palloc(num_mcv * sizeof(Datum));
			mcv_freqs = (float4 *) palloc(num_mcv * sizeof(float4));
			for (i = 0; i < num_mcv; i++)
			{
				mcv_values[i] = datumCopy(track[i].value,
										  stats->attr->attbyval,
										  stats->attr->attlen);
				mcv_freqs[i] = (double) track[i].count / (double) samplerows;
			}
			MemoryContextSwitchTo(old_context);

			stats->stakind[0] = STATISTIC_KIND_MCV;
			stats->staop[0] = mystats->eqopr;
			stats->stanumbers[0] = mcv_freqs;
			stats->numnumbers[0] = num_mcv;
			stats->stavalues[0] = mcv_values;
			stats->numvalues[0] = num_mcv;

			/*
			 * Accept the defaults for stats->statypid and others. They have
			 * been set before we were called (see vacuum.h)
			 */
		}
	}
	else if (null_cnt > 0)
	{
		/* We found only nulls; assume the column is entirely null */
		stats->stats_valid = true;
		stats->stanullfrac = 1.0;
		if (is_varwidth)
			stats->stawidth = 0;	/* "unknown" */
		else
			stats->stawidth = stats->attrtype->typlen;
		stats->stadistinct = 0.0;		/* "unknown" */
	}

	/* We don't need to bother cleaning up any of our temporary palloc's */
}


/*
 *	compute_very_minimal_stats() -- compute minimal column statistics
 *
 *	We use this when we cannot even find an "=" operator for the datatype.
 *	We determine the fraction of non-null rows and the average width. There
 *	isn't much else we can do. These stats are not too useful, but ORCA
 *	gives warnings if a column doesn't have a pg_statistics row, so any
 *	statistics at all is better than none.
 */
static void
compute_very_minimal_stats(VacAttrStatsP stats,
						   AnalyzeAttrFetchFunc fetchfunc,
						   int samplerows,
						   double totalrows)
{
	int			i;
	int			null_cnt = 0;
	int			nonnull_cnt = 0;
	double		total_width = 0;
	bool		is_varlena = (!stats->attr->attbyval &&
							  stats->attr->attlen == -1);
	bool		is_varwidth = (!stats->attr->attbyval &&
							   stats->attr->attlen < 0);

	for (i = 0; i < samplerows; i++)
	{
		Datum		value;
		bool		isnull;

		vacuum_delay_point();

		value = fetchfunc(stats, i, &isnull);

		/* Check for null/nonnull */
		if (isnull)
		{
			null_cnt++;
			continue;
		}
		nonnull_cnt++;

		/*
		 * If it's a variable-width field, add up widths for average width
		 * calculation.  Note that if the value is toasted, we use the toasted
		 * width.  We don't bother with this calculation if it's a fixed-width
		 * type.
		 */
		if (is_varlena)
		{
			total_width += VARSIZE_ANY(DatumGetPointer(value));
		}
		else if (is_varwidth)
		{
			/* must be cstring */
			total_width += strlen(DatumGetCString(value)) + 1;
		}
	}

	/* We can only compute real stats if we found some non-null values. */
	if (nonnull_cnt > 0)
	{
		stats->stats_valid = true;
		/* Do the simple null-frac and width stats */
		stats->stanullfrac = (double) null_cnt / (double) samplerows;
		if (is_varwidth)
			stats->stawidth = total_width / (double) nonnull_cnt;
		else
			stats->stawidth = stats->attrtype->typlen;

		/* Assume it's a unique column */
		stats->stadistinct = -1.0;
	}
	else if (null_cnt > 0)
	{
		/* We found only nulls; assume the column is entirely null */
		stats->stats_valid = true;
		stats->stanullfrac = 1.0;
		if (is_varwidth)
			stats->stawidth = 0;	/* "unknown" */
		else
			stats->stawidth = stats->attrtype->typlen;
		stats->stadistinct = 0.0;		/* "unknown" */
	}

	/* We don't need to bother cleaning up any of our temporary palloc's */
}


/*
 *	compute_scalar_stats() -- compute column statistics
 *
 *	We use this when we can find "=" and "<" operators for the datatype.
 *
 *	We determine the fraction of non-null rows, the average width, the
 *	most common values, the (estimated) number of distinct values, the
 *	distribution histogram, and the correlation of physical to logical order.
 *
 *	The desired stats can be determined fairly easily after sorting the
 *	data values into order.
 */
static void
compute_scalar_stats(VacAttrStatsP stats,
					 AnalyzeAttrFetchFunc fetchfunc,
					 int samplerows,
					 double totalrows)
{
	int			i;
	int			null_cnt = 0;
	int			nonnull_cnt = 0;
	int			toowide_cnt = 0;
	double		total_width = 0;
	bool		is_varlena = (!stats->attr->attbyval &&
							  stats->attr->attlen == -1);
	bool		is_varwidth = (!stats->attr->attbyval &&
							   stats->attr->attlen < 0);
	double		corr_xysum;
	Oid			cmpFn;
	int			cmpFlags;
	FmgrInfo	f_cmpfn;
	ScalarItem *values;
	int			values_cnt = 0;
	int		   *tupnoLink;
	ScalarMCVItem *track;
	int			track_cnt = 0;
	int			num_mcv = stats->attr->attstattarget;
	int			num_bins = stats->attr->attstattarget;
	StdAnalyzeData *mystats = (StdAnalyzeData *) stats->extra_data;

	values = (ScalarItem *) palloc(samplerows * sizeof(ScalarItem));
	tupnoLink = (int *) palloc(samplerows * sizeof(int));
	track = (ScalarMCVItem *) palloc(num_mcv * sizeof(ScalarMCVItem));

	SelectSortFunction(mystats->ltopr, false, &cmpFn, &cmpFlags);
	fmgr_info(cmpFn, &f_cmpfn);

	/* Initial scan to find sortable values */
	for (i = 0; i < samplerows; i++)
	{
		Datum		value;
		bool		isnull;

		vacuum_delay_point();

		value = fetchfunc(stats, i, &isnull);

		/* Check for null/nonnull */
		if (isnull)
		{
			null_cnt++;
			continue;
		}
		nonnull_cnt++;

		/*
		 * If it's a variable-width field, add up widths for average width
		 * calculation.  Note that if the value is toasted, we use the toasted
		 * width.  We don't bother with this calculation if it's a fixed-width
		 * type.
		 */
		if (is_varlena)
		{
			total_width += VARSIZE_ANY(DatumGetPointer(value));

			/*
			 * If the value is toasted, we want to detoast it just once to
			 * avoid repeated detoastings and resultant excess memory usage
			 * during the comparisons.	Also, check to see if the value is
			 * excessively wide, and if so don't detoast at all --- just
			 * ignore the value.
			 */
			if (toast_raw_datum_size(value) > WIDTH_THRESHOLD)
			{
				toowide_cnt++;
				continue;
			}
			value = PointerGetDatum(PG_DETOAST_DATUM(value));
		}
		else if (is_varwidth)
		{
			/* must be cstring */
			total_width += strlen(DatumGetCString(value)) + 1;
		}

		/* Add it to the list to be sorted */
		values[values_cnt].value = value;
		values[values_cnt].tupno = values_cnt;
		tupnoLink[values_cnt] = values_cnt;
		values_cnt++;
	}

	/* We can only compute real stats if we found some sortable values. */
	if (values_cnt > 0)
	{
		int			ndistinct,	/* # distinct values in sample */
					nmultiple,	/* # that appear multiple times */
					num_hist,
					dups_cnt;
		int			slot_idx = 0;
		CompareScalarsContext cxt;

		/* Sort the collected values */
		cxt.cmpFn = &f_cmpfn;
		cxt.cmpFlags = cmpFlags;
		cxt.tupnoLink = tupnoLink;
		qsort_arg((void *) values, values_cnt, sizeof(ScalarItem),
				  compare_scalars, (void *) &cxt);

		/*
		 * Now scan the values in order, find the most common ones, and also
		 * accumulate ordering-correlation statistics.
		 *
		 * To determine which are most common, we first have to count the
		 * number of duplicates of each value.	The duplicates are adjacent in
		 * the sorted list, so a brute-force approach is to compare successive
		 * datum values until we find two that are not equal. However, that
		 * requires N-1 invocations of the datum comparison routine, which are
		 * completely redundant with work that was done during the sort.  (The
		 * sort algorithm must at some point have compared each pair of items
		 * that are adjacent in the sorted order; otherwise it could not know
		 * that it's ordered the pair correctly.) We exploit this by having
		 * compare_scalars remember the highest tupno index that each
		 * ScalarItem has been found equal to.	At the end of the sort, a
		 * ScalarItem's tupnoLink will still point to itself if and only if it
		 * is the last item of its group of duplicates (since the group will
		 * be ordered by tupno).
		 */
		corr_xysum = 0;
		ndistinct = 0;
		nmultiple = 0;
		dups_cnt = 0;
		for (i = 0; i < values_cnt; i++)
		{
			int			tupno = values[i].tupno;

			corr_xysum += ((double) i) * ((double) tupno);
			dups_cnt++;
			if (tupnoLink[tupno] == tupno)
			{
				/* Reached end of duplicates of this value */
				ndistinct++;
				if (dups_cnt > 1)
				{
					nmultiple++;
					if (track_cnt < num_mcv ||
						dups_cnt > track[track_cnt - 1].count)
					{
						/*
						 * Found a new item for the mcv list; find its
						 * position, bubbling down old items if needed. Loop
						 * invariant is that j points at an empty/ replaceable
						 * slot.
						 */
						int			j;

						if (track_cnt < num_mcv)
							track_cnt++;
						for (j = track_cnt - 1; j > 0; j--)
						{
							if (dups_cnt <= track[j - 1].count)
								break;
							track[j].count = track[j - 1].count;
							track[j].first = track[j - 1].first;
						}
						track[j].count = dups_cnt;
						track[j].first = i + 1 - dups_cnt;
					}
				}
				dups_cnt = 0;
			}
		}

		stats->stats_valid = true;
		/* Do the simple null-frac and width stats */
		stats->stanullfrac = (double) null_cnt / (double) samplerows;
		if (is_varwidth)
			stats->stawidth = total_width / (double) nonnull_cnt;
		else
			stats->stawidth = stats->attrtype->typlen;

		if (nmultiple == 0)
		{
			/* If we found no repeated values, assume it's a unique column */
			stats->stadistinct = -1.0;
		}
		else if (toowide_cnt == 0 && nmultiple == ndistinct)
		{
			/*
			 * Every value in the sample appeared more than once.  Assume the
			 * column has just these values.
			 */
			stats->stadistinct = ndistinct;
		}
		else
		{
			/*----------
			 * Estimate the number of distinct values using the estimator
			 * proposed by Haas and Stokes in IBM Research Report RJ 10025:
			 *		n*d / (n - f1 + f1*n/N)
			 * where f1 is the number of distinct values that occurred
			 * exactly once in our sample of n rows (from a total of N),
			 * and d is the total number of distinct values in the sample.
			 * This is their Duj1 estimator; the other estimators they
			 * recommend are considerably more complex, and are numerically
			 * very unstable when n is much smaller than N.
			 *
			 * Overwidth values are assumed to have been distinct.
			 *----------
			 */
			int			f1 = ndistinct - nmultiple + toowide_cnt;
			int			d = f1 + nmultiple;
			double		numer,
						denom,
						stadistinct;

			numer = (double) samplerows *(double) d;

			denom = (double) (samplerows - f1) +
				(double) f1 *(double) samplerows / totalrows;

			stadistinct = numer / denom;
			/* Clamp to sane range in case of roundoff error */
			if (stadistinct < (double) d)
				stadistinct = (double) d;
			if (stadistinct > totalrows)
				stadistinct = totalrows;
			stats->stadistinct = floor(stadistinct + 0.5);
		}

		/*
		 * If we estimated the number of distinct values at more than 10% of
		 * the total row count (a very arbitrary limit), then assume that
		 * stadistinct should scale with the row count rather than be a fixed
		 * value.
		 */
		if (stats->stadistinct > 0.1 * totalrows)
			stats->stadistinct = -(stats->stadistinct / totalrows);

		/*
		 * Decide how many values are worth storing as most-common values. If
		 * we are able to generate a complete MCV list (all the values in the
		 * sample will fit, and we think these are all the ones in the table),
		 * then do so.	Otherwise, store only those values that are
		 * significantly more common than the (estimated) average. We set the
		 * threshold rather arbitrarily at 25% more than average, with at
		 * least 2 instances in the sample.  Also, we won't suppress values
		 * that have a frequency of at least 1/K where K is the intended
		 * number of histogram bins; such values might otherwise cause us to
		 * emit duplicate histogram bin boundaries.  (We might end up with
		 * duplicate histogram entries anyway, if the distribution is skewed;
		 * but we prefer to treat such values as MCVs if at all possible.)
		 */
		if (track_cnt == ndistinct && toowide_cnt == 0 &&
			stats->stadistinct > 0 &&
			track_cnt <= num_mcv)
		{
			/* Track list includes all values seen, and all will fit */
			num_mcv = track_cnt;
		}
		else
		{
			double		ndistinct = stats->stadistinct;
			double		avgcount,
						mincount,
						maxmincount;

			if (ndistinct < 0)
				ndistinct = -ndistinct * totalrows;
			/* estimate # of occurrences in sample of a typical value */
			avgcount = (double) samplerows / ndistinct;
			/* set minimum threshold count to store a value */
			mincount = avgcount * 1.25;
			if (mincount < 2)
				mincount = 2;
			/* don't let threshold exceed 1/K, however */
			maxmincount = (double) samplerows / (double) num_bins;
			if (mincount > maxmincount)
				mincount = maxmincount;
			if (num_mcv > track_cnt)
				num_mcv = track_cnt;
			for (i = 0; i < num_mcv; i++)
			{
				if (track[i].count < mincount)
				{
					num_mcv = i;
					break;
				}
			}
		}

		/* Generate MCV slot entry */
		if (num_mcv > 0)
		{
			MemoryContext old_context;
			Datum	   *mcv_values;
			float4	   *mcv_freqs;

			/* Must copy the target values into anl_context */
			old_context = MemoryContextSwitchTo(stats->anl_context);
			mcv_values = (Datum *) palloc(num_mcv * sizeof(Datum));
			mcv_freqs = (float4 *) palloc(num_mcv * sizeof(float4));
			for (i = 0; i < num_mcv; i++)
			{
				mcv_values[i] = datumCopy(values[track[i].first].value,
										  stats->attr->attbyval,
										  stats->attr->attlen);
				mcv_freqs[i] = (double) track[i].count / (double) samplerows;
			}
			MemoryContextSwitchTo(old_context);

			stats->stakind[slot_idx] = STATISTIC_KIND_MCV;
			stats->staop[slot_idx] = mystats->eqopr;
			stats->stanumbers[slot_idx] = mcv_freqs;
			stats->numnumbers[slot_idx] = num_mcv;
			stats->stavalues[slot_idx] = mcv_values;
			stats->numvalues[slot_idx] = num_mcv;

			/*
			 * Accept the defaults for stats->statypid and others. They have
			 * been set before we were called (see vacuum.h)
			 */
			slot_idx++;
		}

		/*
		 * Generate a histogram slot entry if there are at least two distinct
		 * values not accounted for in the MCV list.  (This ensures the
		 * histogram won't collapse to empty or a singleton.)
		 */
		num_hist = ndistinct - num_mcv;
		if (num_hist > num_bins)
			num_hist = num_bins + 1;
		if (num_hist >= 2)
		{
			MemoryContext old_context;
			Datum	   *hist_values;
			int			nvals;
			int			pos,
						posfrac,
						delta,
						deltafrac;

			/* Sort the MCV items into position order to speed next loop */
			qsort((void *) track, num_mcv,
				  sizeof(ScalarMCVItem), compare_mcvs);

			/*
			 * Collapse out the MCV items from the values[] array.
			 *
			 * Note we destroy the values[] array here... but we don't need it
			 * for anything more.  We do, however, still need values_cnt.
			 * nvals will be the number of remaining entries in values[].
			 */
			if (num_mcv > 0)
			{
				int			src,
							dest;
				int			j;

				src = dest = 0;
				j = 0;			/* index of next interesting MCV item */
				while (src < values_cnt)
				{
					int			ncopy;

					if (j < num_mcv)
					{
						int			first = track[j].first;

						if (src >= first)
						{
							/* advance past this MCV item */
							src = first + track[j].count;
							j++;
							continue;
						}
						ncopy = first - src;
					}
					else
						ncopy = values_cnt - src;
					memmove(&values[dest], &values[src],
							ncopy * sizeof(ScalarItem));
					src += ncopy;
					dest += ncopy;
				}
				nvals = dest;
			}
			else
				nvals = values_cnt;
			Assert(nvals >= num_hist);

			/* Must copy the target values into anl_context */
			old_context = MemoryContextSwitchTo(stats->anl_context);
			hist_values = (Datum *) palloc(num_hist * sizeof(Datum));

			/*
			 * The object of this loop is to copy the first and last values[]
			 * entries along with evenly-spaced values in between.	So the
			 * i'th value is values[(i * (nvals - 1)) / (num_hist - 1)].  But
			 * computing that subscript directly risks integer overflow when
			 * the stats target is more than a couple thousand.  Instead we
			 * add (nvals - 1) / (num_hist - 1) to pos at each step, tracking
			 * the integral and fractional parts of the sum separately.
			 */
			delta = (nvals - 1) / (num_hist - 1);
			deltafrac = (nvals - 1) % (num_hist - 1);
			pos = posfrac = 0;

			for (i = 0; i < num_hist; i++)
			{
				hist_values[i] = datumCopy(values[pos].value,
										   stats->attr->attbyval,
										   stats->attr->attlen);
				pos += delta;
				posfrac += deltafrac;
				if (posfrac >= (num_hist - 1))
				{
					/* fractional part exceeds 1, carry to integer part */
					pos++;
					posfrac -= (num_hist - 1);
				}
			}

			MemoryContextSwitchTo(old_context);

			stats->stakind[slot_idx] = STATISTIC_KIND_HISTOGRAM;
			stats->staop[slot_idx] = mystats->ltopr;
			stats->stavalues[slot_idx] = hist_values;
			stats->numvalues[slot_idx] = num_hist;

			/*
			 * Accept the defaults for stats->statypid and others. They have
			 * been set before we were called (see vacuum.h)
			 */
			slot_idx++;
		}

		/* Generate a correlation entry if there are multiple values */
		/*
		 * GPDB: Don't calculate correlation for AO-tables, however.
		 * The rows are not necessarily in the order that our sampling
		 * query returned them, for an append-only table.
		 */
		if (values_cnt > 1 && stats->relstorage == RELSTORAGE_HEAP)
		{
			MemoryContext old_context;
			float4	   *corrs;
			double		corr_xsum,
						corr_x2sum;

			/* Must copy the target values into anl_context */
			old_context = MemoryContextSwitchTo(stats->anl_context);
			corrs = (float4 *) palloc(sizeof(float4));
			MemoryContextSwitchTo(old_context);

			/*----------
			 * Since we know the x and y value sets are both
			 *		0, 1, ..., values_cnt-1
			 * we have sum(x) = sum(y) =
			 *		(values_cnt-1)*values_cnt / 2
			 * and sum(x^2) = sum(y^2) =
			 *		(values_cnt-1)*values_cnt*(2*values_cnt-1) / 6.
			 *----------
			 */
			corr_xsum = ((double) (values_cnt - 1)) *
				((double) values_cnt) / 2.0;
			corr_x2sum = ((double) (values_cnt - 1)) *
				((double) values_cnt) * (double) (2 * values_cnt - 1) / 6.0;

			/* And the correlation coefficient reduces to */
			corrs[0] = (values_cnt * corr_xysum - corr_xsum * corr_xsum) /
				(values_cnt * corr_x2sum - corr_xsum * corr_xsum);

			stats->stakind[slot_idx] = STATISTIC_KIND_CORRELATION;
			stats->staop[slot_idx] = mystats->ltopr;
			stats->stanumbers[slot_idx] = corrs;
			stats->numnumbers[slot_idx] = 1;
			slot_idx++;
		}
	}
	else if (nonnull_cnt == 0 && null_cnt > 0)
	{
		/* We found only nulls; assume the column is entirely null */
		stats->stats_valid = true;
		stats->stanullfrac = 1.0;
		if (is_varwidth)
			stats->stawidth = 0;	/* "unknown" */
		else
			stats->stawidth = stats->attrtype->typlen;
		stats->stadistinct = 0.0;		/* "unknown" */
	}
	else
	{
		/* ORCA complains if a column has no statistics whatsoever,
		 * so store something */
		stats->stats_valid = true;
		stats->stanullfrac = (double) null_cnt / (double) samplerows;
		if (is_varwidth)
			stats->stawidth = 0;	/* "unknown" */
		else
			stats->stawidth = stats->attrtype->typlen;
		stats->stadistinct = 0.0;		/* "unknown" */
	}

	/* We don't need to bother cleaning up any of our temporary palloc's */
}

/*
 * qsort_arg comparator for sorting ScalarItems
 *
 * Aside from sorting the items, we update the tupnoLink[] array
 * whenever two ScalarItems are found to contain equal datums.	The array
 * is indexed by tupno; for each ScalarItem, it contains the highest
 * tupno that that item's datum has been found to be equal to.  This allows
 * us to avoid additional comparisons in compute_scalar_stats().
 */
static int
compare_scalars(const void *a, const void *b, void *arg)
{
	Datum		da = ((ScalarItem *) a)->value;
	int			ta = ((ScalarItem *) a)->tupno;
	Datum		db = ((ScalarItem *) b)->value;
	int			tb = ((ScalarItem *) b)->tupno;
	CompareScalarsContext *cxt = (CompareScalarsContext *) arg;
	int32		compare;

	compare = ApplySortFunction(cxt->cmpFn, cxt->cmpFlags,
								da, false, db, false);
	if (compare != 0)
		return compare;

	/*
	 * The two datums are equal, so update cxt->tupnoLink[].
	 */
	if (cxt->tupnoLink[ta] < tb)
		cxt->tupnoLink[ta] = tb;
	if (cxt->tupnoLink[tb] < ta)
		cxt->tupnoLink[tb] = ta;

	/*
	 * For equal datums, sort by tupno
	 */
	return ta - tb;
}

/*
 * qsort comparator for sorting ScalarMCVItems by position
 */
static int
compare_mcvs(const void *a, const void *b)
{
	int			da = ((ScalarMCVItem *) a)->first;
	int			db = ((ScalarMCVItem *) b)->first;

	return da - db;
}<|MERGE_RESOLUTION|>--- conflicted
+++ resolved
@@ -179,7 +179,6 @@
 	Relation   *Irel;
 	int			nindexes;
 	bool		hasindex;
-	bool		analyzableindex;
 	VacAttrStats **vacattrstats;
 	AnlIndexData *indexdata;
 	int			targrows,
@@ -295,12 +294,8 @@
 
 	/*
 	 * Switch to the table owner's userid, so that any index functions are run
-<<<<<<< HEAD
 	 * as that user.  Also lock down security-restricted operations and
 	 * arrange to make GUC variable changes local to this command.
-=======
-	 * as that user.
->>>>>>> 4d53a2f9
 	 */
 	GetUserIdAndSecContext(&save_userid, &save_sec_context);
 	SetUserIdAndSecContext(onerel->rd_rel->relowner,
@@ -371,7 +366,6 @@
 	vac_open_indexes(onerel, AccessShareLock, &nindexes, &Irel);
 	hasindex = (nindexes > 0);
 	indexdata = NULL;
-	analyzableindex = false;
 	if (hasindex)
 	{
 		indexdata = (AnlIndexData *) palloc0(nindexes * sizeof(AnlIndexData));
@@ -418,10 +412,7 @@
 						thisdata->vacattrstats[tcnt] =
 							examine_attribute(Irel[ind], i + 1);
 						if (thisdata->vacattrstats[tcnt] != NULL)
-						{
 							tcnt++;
-							analyzableindex = true;
-						}
 					}
 				}
 				thisdata->attr_cnt = tcnt;
@@ -430,21 +421,10 @@
 	}
 
 	/*
-<<<<<<< HEAD
-	 * Quit if no analyzable columns.
-	 */
-	if (attr_cnt <= 0 && !analyzableindex && vacstmt->vacuum)
-=======
-	 * Quit if no analyzable columns and no pg_class update needed.
-	 */
-	if (attr_cnt <= 0 && !analyzableindex && !update_reltuples)
->>>>>>> 4d53a2f9
-		goto cleanup;
-
-	/*
 	 * Determine how many rows we need to sample, using the worst case from
 	 * all analyzable columns.	We use a lower bound of 100 rows to avoid
-	 * possible overflow in Vitter's algorithm.
+	 * possible overflow in Vitter's algorithm.  (Note: that will also be
+	 * the target in the corner case where there are no analyzable columns.)
 	 */
 	targrows = 100;
 	for (i = 0; i < attr_cnt; i++)
@@ -641,9 +621,6 @@
 						   asubtype
 			);
 	}
-
-	/* We skip to here if there were no analyzable columns */
-cleanup:
 
 	/* If this isn't part of VACUUM ANALYZE, let index AMs do cleanup */
 	if (!vacstmt->vacuum)
@@ -901,19 +878,11 @@
 	 * fixed fields of the pg_attribute tuple.
 	 */
 	stats = (VacAttrStats *) palloc0(sizeof(VacAttrStats));
-<<<<<<< HEAD
-	stats->attr = (Form_pg_attribute) palloc(ATTRIBUTE_TUPLE_SIZE);
-	memcpy(stats->attr, attr, ATTRIBUTE_TUPLE_SIZE);
-	typtuple = SearchSysCacheCopy(TYPEOID,
-								  ObjectIdGetDatum(attr->atttypid),
-								  0, 0, 0);
-=======
 	stats->attr = (Form_pg_attribute) palloc(ATTRIBUTE_FIXED_PART_SIZE);
 	memcpy(stats->attr, attr, ATTRIBUTE_FIXED_PART_SIZE);
-	typtuple = SearchSysCache(TYPEOID,
+	typtuple = SearchSysCacheCopy(TYPEOID,
 							  ObjectIdGetDatum(attr->atttypid),
 							  0, 0, 0);
->>>>>>> 4d53a2f9
 	if (!HeapTupleIsValid(typtuple))
 		elog(ERROR, "cache lookup failed for type %u", attr->atttypid);
 	stats->attrtype = (Form_pg_type) GETSTRUCT(typtuple);
