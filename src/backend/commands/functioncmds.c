--- conflicted
+++ resolved
@@ -61,17 +61,10 @@
 #include "cdb/cdbvars.h"
 #include "cdb/cdbdisp_query.h"
 
-<<<<<<< HEAD
 static void AlterFunctionOwner_internal(cqContext *pcqCtx,
-										Relation rel, HeapTuple tup, 
-										Oid newOwnerId);
+							Relation rel, HeapTuple tup, 
+							Oid newOwnerId);
 static void CheckForModifySystemFunc(Oid funcOid, List *funcName);
-=======
-
-static void AlterFunctionOwner_internal(Relation rel, HeapTuple tup,
-							Oid newOwnerId);
-
->>>>>>> d13f41d2
 
 /*
  *	 Examine the RETURNS clause of the CREATE FUNCTION statement
@@ -160,11 +153,7 @@
 		if (aclresult != ACLCHECK_OK)
 			aclcheck_error(aclresult, ACL_KIND_NAMESPACE,
 						   get_namespace_name(namespaceId));
-<<<<<<< HEAD
-		rettype = TypeShellMakeWithOid(typname, namespaceId, GetUserId(), shelltypeOid);
-=======
-		rettype = TypeShellMake(typname, namespaceId, GetUserId());
->>>>>>> d13f41d2
+		rettype = TypeShellMake(typname, namespaceId, GetUserId(), shelltypeOid);
 		Assert(OidIsValid(rettype));
 	}
 
@@ -1062,15 +1051,8 @@
 	compute_attributes_sql_style(stmt->options,
 								 &as_clause, &languageOid, &languageName,
 								 &volatility, &isStrict, &security,
-<<<<<<< HEAD
-								 &procost, &prorows,
+								 &proconfig, &procost, &prorows,
 								 &dataAccess);
-=======
-								 &proconfig, &procost, &prorows);
-
-	/* Convert language name to canonical case */
-	languageName = case_translate_language_name(language);
->>>>>>> d13f41d2
 
 	languageTuple = caql_getfirst(NULL,
 			cql("SELECT * FROM pg_language "
@@ -1213,11 +1195,8 @@
 					PointerGetDatum(allParameterTypes),
 					PointerGetDatum(parameterModes),
 					PointerGetDatum(parameterNames),
-<<<<<<< HEAD
 					parameterDefaults,
-=======
 					PointerGetDatum(proconfig),
->>>>>>> d13f41d2
 					procost,
 					prorows,
 					dataAccess,
@@ -1708,7 +1687,40 @@
 					(errcode(ERRCODE_INVALID_PARAMETER_VALUE),
 					 errmsg("ROWS is not applicable when function does not return a set")));
 	}
-<<<<<<< HEAD
+	if (set_items)
+	{
+		Datum		datum;
+		bool		isnull;
+		ArrayType  *a;
+		Datum		repl_val[Natts_pg_proc];
+		bool		repl_null[Natts_pg_proc];
+		bool		repl_repl[Natts_pg_proc];
+
+		/* extract existing proconfig setting */
+		datum = SysCacheGetAttr(PROCOID, tup, Anum_pg_proc_proconfig, &isnull);
+		a = isnull ? NULL : DatumGetArrayTypeP(datum);
+
+		/* update according to each SET or RESET item, left to right */
+		a = update_proconfig_value(a, set_items);
+
+		/* update the tuple */
+		memset(repl_repl, false, sizeof(repl_repl));
+		repl_repl[Anum_pg_proc_proconfig - 1] = true;
+
+		if (a == NULL)
+		{
+			repl_val[Anum_pg_proc_proconfig - 1] = (Datum) 0;
+			repl_null[Anum_pg_proc_proconfig - 1] = true;
+		}
+		else
+		{
+			repl_val[Anum_pg_proc_proconfig - 1] = PointerGetDatum(a);
+			repl_null[Anum_pg_proc_proconfig - 1] = false;
+		}
+
+		tup = heap_modify_tuple(tup, RelationGetDescr(rel),
+								repl_val, repl_null, repl_repl);
+	}
 	if (data_access_item)
 	{
 		Datum		repl_val[Natts_pg_proc];
@@ -1733,42 +1745,6 @@
 	validate_sql_data_access(data_access,
 							 procForm->provolatile,
 							 procForm->prolang);
-=======
-	if (set_items)
-	{
-		Datum		datum;
-		bool		isnull;
-		ArrayType  *a;
-		Datum		repl_val[Natts_pg_proc];
-		char		repl_null[Natts_pg_proc];
-		char		repl_repl[Natts_pg_proc];
-
-		/* extract existing proconfig setting */
-		datum = SysCacheGetAttr(PROCOID, tup, Anum_pg_proc_proconfig, &isnull);
-		a = isnull ? NULL : DatumGetArrayTypeP(datum);
-
-		/* update according to each SET or RESET item, left to right */
-		a = update_proconfig_value(a, set_items);
-
-		/* update the tuple */
-		memset(repl_repl, ' ', sizeof(repl_repl));
-		repl_repl[Anum_pg_proc_proconfig - 1] = 'r';
-
-		if (a == NULL)
-		{
-			repl_val[Anum_pg_proc_proconfig - 1] = (Datum) 0;
-			repl_null[Anum_pg_proc_proconfig - 1] = 'n';
-		}
-		else
-		{
-			repl_val[Anum_pg_proc_proconfig - 1] = PointerGetDatum(a);
-			repl_null[Anum_pg_proc_proconfig - 1] = ' ';
-		}
-
-		tup = heap_modifytuple(tup, RelationGetDescr(rel),
-							   repl_val, repl_null, repl_repl);
-	}
->>>>>>> d13f41d2
 
 	/* Do the update */
 
