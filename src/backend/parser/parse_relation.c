/*-------------------------------------------------------------------------
 *
 * parse_relation.c
 *	  parser support routines dealing with relations
 *
 * Portions Copyright (c) 2006-2008, Greenplum inc
 * Portions Copyright (c) 2012-Present Pivotal Software, Inc.
 * Portions Copyright (c) 1996-2008, PostgreSQL Global Development Group
 * Portions Copyright (c) 1994, Regents of the University of California
 *
 *
 * IDENTIFICATION
 *	  $PostgreSQL: pgsql/src/backend/parser/parse_relation.c,v 1.139 2008/10/08 01:14:44 tgl Exp $
 *
 *-------------------------------------------------------------------------
 */
#include "postgres.h"

#include <ctype.h>

#include "access/heapam.h"
#include "access/sysattr.h"
#include "catalog/heap.h"
#include "catalog/namespace.h"
#include "catalog/pg_proc_callback.h"
#include "catalog/pg_type.h"
#include "funcapi.h"
#include "nodes/makefuncs.h"
#include "nodes/nodeFuncs.h"
<<<<<<< HEAD
#include "nodes/relation.h"                 /* CdbRelColumnInfo */
#include "optimizer/pathnode.h"             /* cdb_rte_find_pseudo_column() */
=======
>>>>>>> 38e93482
#include "parser/parsetree.h"
#include "parser/parse_relation.h"
#include "parser/parse_type.h"
#include "parser/parse_coerce.h"
#include "utils/builtins.h"
#include "utils/lsyscache.h"
#include "utils/syscache.h"


/* GUC parameter */
bool		add_missing_from;

static RangeTblEntry *scanNameSpaceForRefname(ParseState *pstate,
						const char *refname, int location);
static RangeTblEntry *scanNameSpaceForRelid(ParseState *pstate, Oid relid,
											int location);
<<<<<<< HEAD
static LockingClause *getLockingClause(ParseState *pstate, char *refname);
=======
static bool isLockedRel(ParseState *pstate, char *refname);
>>>>>>> 38e93482
static void expandRelation(Oid relid, Alias *eref,
			   int rtindex, int sublevels_up,
			   int location, bool include_dropped,
			   List **colnames, List **colvars);
static void expandTupleDesc(TupleDesc tupdesc, Alias *eref,
				int rtindex, int sublevels_up,
				int location, bool include_dropped,
				List **colnames, List **colvars);
static int	specialAttNum(const char *attname);
static void warnAutoRange(ParseState *pstate, RangeVar *relation);


/*
 * refnameRangeTblEntry
 *	  Given a possibly-qualified refname, look to see if it matches any RTE.
 *	  If so, return a pointer to the RangeTblEntry; else return NULL.
 *
 *	  Optionally get RTE's nesting depth (0 = current) into *sublevels_up.
 *	  If sublevels_up is NULL, only consider items at the current nesting
 *	  level.
 *
 * An unqualified refname (schemaname == NULL) can match any RTE with matching
 * alias, or matching unqualified relname in the case of alias-less relation
 * RTEs.  It is possible that such a refname matches multiple RTEs in the
 * nearest nesting level that has a match; if so, we report an error via
 * ereport().
 *
 * A qualified refname (schemaname != NULL) can only match a relation RTE
 * that (a) has no alias and (b) is for the same relation identified by
 * schemaname.refname.	In this case we convert schemaname.refname to a
 * relation OID and search by relid, rather than by alias name.  This is
 * peculiar, but it's what SQL92 says to do.
 */
RangeTblEntry *
refnameRangeTblEntry(ParseState *pstate,
					 const char *schemaname,
					 const char *refname,
					 int location,
					 int *sublevels_up)
{
	Oid			relId = InvalidOid;

	if (sublevels_up)
		*sublevels_up = 0;

	if (schemaname != NULL)
	{
		Oid			namespaceId;

		namespaceId = LookupExplicitNamespace(schemaname);
		relId = get_relname_relid(refname, namespaceId);
		if (!OidIsValid(relId))
			return NULL;
	}

	while (pstate != NULL)
	{
		RangeTblEntry *result;

		if (OidIsValid(relId))
			result = scanNameSpaceForRelid(pstate, relId, location);
		else
			result = scanNameSpaceForRefname(pstate, refname, location);

		if (result)
			return result;

		if (sublevels_up)
			(*sublevels_up)++;
		else
			break;

		pstate = pstate->parentParseState;
	}
	return NULL;
}

/*
 * Search the query's table namespace for an RTE matching the
 * given unqualified refname.  Return the RTE if a unique match, or NULL
 * if no match.  Raise error if multiple matches.
 */
static RangeTblEntry *
scanNameSpaceForRefname(ParseState *pstate, const char *refname, int location)
{
	RangeTblEntry *result = NULL;
	ListCell   *l;

	foreach(l, pstate->p_relnamespace)
	{
		RangeTblEntry *rte = (RangeTblEntry *) lfirst(l);

		if (strcmp(rte->eref->aliasname, refname) == 0)
		{
			if (result)
				ereport(ERROR,
						(errcode(ERRCODE_AMBIGUOUS_ALIAS),
						 errmsg("table reference \"%s\" is ambiguous",
								refname),
						 parser_errposition(pstate, location)));
			result = rte;
		}
	}
	return result;
}

/*
 * Search the query's table namespace for a relation RTE matching the
 * given relation OID.	Return the RTE if a unique match, or NULL
 * if no match.  Raise error if multiple matches (which shouldn't
 * happen if the namespace was checked correctly when it was created).
 *
 * See the comments for refnameRangeTblEntry to understand why this
 * acts the way it does.
 */
static RangeTblEntry *
scanNameSpaceForRelid(ParseState *pstate, Oid relid, int location)
{
	RangeTblEntry *result = NULL;
	ListCell   *l;

	foreach(l, pstate->p_relnamespace)
	{
		RangeTblEntry *rte = (RangeTblEntry *) lfirst(l);

		/* yes, the test for alias == NULL should be there... */
		if (rte->rtekind == RTE_RELATION &&
			rte->relid == relid &&
			rte->alias == NULL)
		{
			if (result)
				ereport(ERROR,
						(errcode(ERRCODE_AMBIGUOUS_ALIAS),
						 errmsg("table reference %u is ambiguous",
								relid),
						 parser_errposition(pstate, location)));
			result = rte;
		}
	}
	return result;
}

/*
 * Search the query's CTE namespace for a CTE matching the given unqualified
 * refname.  Return the CTE (and its levelsup count) if a match, or NULL
 * if no match.  We need not worry about multiple matches, since parse_cte.c
 * rejects WITH lists containing duplicate CTE names.
 */
CommonTableExpr *
scanNameSpaceForCTE(ParseState *pstate, const char *refname,
					Index *ctelevelsup)
{
<<<<<<< HEAD
	Index		levelsup;
=======
	Index	levelsup;
>>>>>>> 38e93482

	for (levelsup = 0;
		 pstate != NULL;
		 pstate = pstate->parentParseState, levelsup++)
	{
<<<<<<< HEAD
		ListCell   *lc;
=======
		ListCell *lc;
>>>>>>> 38e93482

		foreach(lc, pstate->p_ctenamespace)
		{
			CommonTableExpr *cte = (CommonTableExpr *) lfirst(lc);

			if (strcmp(cte->ctename, refname) == 0)
			{
				*ctelevelsup = levelsup;
				return cte;
			}
		}
	}
	return NULL;
}

/*
 * Search for a possible "future CTE", that is one that is not yet in scope
 * according to the WITH scoping rules.  This has nothing to do with valid
 * SQL semantics, but it's important for error reporting purposes.
 */
static bool
isFutureCTE(ParseState *pstate, const char *refname)
{
	for (; pstate != NULL; pstate = pstate->parentParseState)
	{
<<<<<<< HEAD
		ListCell   *lc;
=======
		ListCell *lc;
>>>>>>> 38e93482

		foreach(lc, pstate->p_future_ctes)
		{
			CommonTableExpr *cte = (CommonTableExpr *) lfirst(lc);

			if (strcmp(cte->ctename, refname) == 0)
				return true;
		}
	}
	return false;
}

/*
 * searchRangeTable
 *	  See if any RangeTblEntry could possibly match the RangeVar.
 *	  If so, return a pointer to the RangeTblEntry; else return NULL.
 *
 * This is different from refnameRangeTblEntry in that it considers every
 * entry in the ParseState's rangetable(s), not only those that are currently
 * visible in the p_relnamespace lists.  This behavior is invalid per the SQL
 * spec, and it may give ambiguous results (there might be multiple equally
 * valid matches, but only one will be returned).  This must be used ONLY
 * as a heuristic in giving suitable error messages.  See warnAutoRange.
 *
 * Notice that we consider both matches on actual relation (or CTE) name
 * and matches on alias.
 */
static RangeTblEntry *
searchRangeTable(ParseState *pstate, RangeVar *relation)
{
	const char *refname = relation->relname;
	Oid			relId = InvalidOid;
	CommonTableExpr *cte = NULL;
	Index		ctelevelsup = 0;
	Index		levelsup;

	/*
<<<<<<< HEAD
	 * If it's an unqualified name, check for possible CTE matches. A CTE
	 * hides any real relation matches.  If no CTE, look for a matching
	 * relation.
=======
	 * If it's an unqualified name, check for possible CTE matches.
	 * A CTE hides any real relation matches.  If no CTE, look for
	 * a matching relation.
>>>>>>> 38e93482
	 */
	if (!relation->schemaname)
		cte = scanNameSpaceForCTE(pstate, refname, &ctelevelsup);
	if (!cte)
		relId = RangeVarGetRelid(relation, true);

	/* Now look for RTEs matching either the relation/CTE or the alias */
	for (levelsup = 0;
		 pstate != NULL;
		 pstate = pstate->parentParseState, levelsup++)
	{
		ListCell   *l;

		foreach(l, pstate->p_rtable)
		{
			RangeTblEntry *rte = (RangeTblEntry *) lfirst(l);

			if (rte->rtekind == RTE_RELATION &&
				OidIsValid(relId) &&
				rte->relid == relId)
				return rte;
			if (rte->rtekind == RTE_CTE &&
				cte != NULL &&
				rte->ctelevelsup + levelsup == ctelevelsup &&
				strcmp(rte->ctename, refname) == 0)
<<<<<<< HEAD
				return rte;

			if (rte->eref != NULL &&
                rte->eref->aliasname != NULL &&
                strcmp(rte->eref->aliasname, refname) == 0)
				return rte;
=======
				return rte;
			if (strcmp(rte->eref->aliasname, refname) == 0)
				return rte;
>>>>>>> 38e93482
		}
	}
	return NULL;
}

/*
 * Check for relation-name conflicts between two relnamespace lists.
 * Raise an error if any is found.
 *
 * Note: we assume that each given argument does not contain conflicts
 * itself; we just want to know if the two can be merged together.
 *
 * Per SQL92, two alias-less plain relation RTEs do not conflict even if
 * they have the same eref->aliasname (ie, same relation name), if they
 * are for different relation OIDs (implying they are in different schemas).
 */
void
checkNameSpaceConflicts(ParseState *pstate, List *namespace1,
						List *namespace2)
{
	ListCell   *l1;

	foreach(l1, namespace1)
	{
		RangeTblEntry *rte1 = (RangeTblEntry *) lfirst(l1);
		const char *aliasname1 = rte1->eref->aliasname;
		ListCell   *l2;

		foreach(l2, namespace2)
		{
			RangeTblEntry *rte2 = (RangeTblEntry *) lfirst(l2);

			if (strcmp(rte2->eref->aliasname, aliasname1) != 0)
				continue;		/* definitely no conflict */
			if (rte1->rtekind == RTE_RELATION && rte1->alias == NULL &&
				rte2->rtekind == RTE_RELATION && rte2->alias == NULL &&
				rte1->relid != rte2->relid)
				continue;		/* no conflict per SQL92 rule */
			ereport(ERROR,
					(errcode(ERRCODE_DUPLICATE_ALIAS),
					 errmsg("table name \"%s\" specified more than once",
							aliasname1)));
		}
	}
}

/*
 * given an RTE, return RT index (starting with 1) of the entry,
 * and optionally get its nesting depth (0 = current).	If sublevels_up
 * is NULL, only consider rels at the current nesting level.
 * Raises error if RTE not found.
 */
int
RTERangeTablePosn(ParseState *pstate, RangeTblEntry *rte, int *sublevels_up)
{
	int			index;
	ListCell   *l;

	if (sublevels_up)
		*sublevels_up = 0;

	while (pstate != NULL)
	{
		index = 1;
		foreach(l, pstate->p_rtable)
		{
			if (rte == (RangeTblEntry *) lfirst(l))
				return index;
			index++;
		}
		pstate = pstate->parentParseState;
		if (sublevels_up)
			(*sublevels_up)++;
		else
			break;
	}

	elog(ERROR, "RTE not found (internal error)");
	return 0;					/* keep compiler quiet */
}

/*
 * Given an RT index and nesting depth, find the corresponding RTE.
 * This is the inverse of RTERangeTablePosn.
 */
RangeTblEntry *
GetRTEByRangeTablePosn(ParseState *pstate,
					   int varno,
					   int sublevels_up)
{
	while (sublevels_up-- > 0)
	{
		pstate = pstate->parentParseState;
		Assert(pstate != NULL);
	}
	Assert(varno > 0 && varno <= list_length(pstate->p_rtable));
	return rt_fetch(varno, pstate->p_rtable);
}

/*
 * Fetch the CTE for a CTE-reference RTE.
 *
 * rtelevelsup is the number of query levels above the given pstate that the
 * RTE came from.  Callers that don't have this information readily available
 * may pass -1 instead.
 */
CommonTableExpr *
GetCTEForRTE(ParseState *pstate, RangeTblEntry *rte, int rtelevelsup)
{
	Index		levelsup;
	ListCell   *lc;

	/* Determine RTE's levelsup if caller didn't know it */
	if (rtelevelsup < 0)
		(void) RTERangeTablePosn(pstate, rte, &rtelevelsup);

	Assert(rte->rtekind == RTE_CTE);
	levelsup = rte->ctelevelsup + rtelevelsup;
	while (levelsup-- > 0)
	{
		pstate = pstate->parentParseState;
		if (!pstate)			/* shouldn't happen */
			elog(ERROR, "bad levelsup for CTE \"%s\"", rte->ctename);
	}
	foreach(lc, pstate->p_ctenamespace)
	{
		CommonTableExpr *cte = (CommonTableExpr *) lfirst(lc);

		if (strcmp(cte->ctename, rte->ctename) == 0)
			return cte;
	}
	/* shouldn't happen */
	elog(ERROR, "could not find CTE \"%s\"", rte->ctename);
	return NULL;				/* keep compiler quiet */
}

/*
 * scanRTEForColumn
 *	  Search the column names of a single RTE for the given name.
 *	  If found, return an appropriate Var node, else return NULL.
 *	  If the name proves ambiguous within this RTE, raise error.
 *
 * Side effect: if we find a match, mark the RTE as requiring read access.
 * See comments in setTargetTable().
 *
 * NOTE: if the RTE is for a join, marking it as requiring read access does
 * nothing.  It might seem that we need to propagate the mark to all the
 * contained RTEs, but that is not necessary.  This is so because a join
 * expression can only appear in a FROM clause, and any table named in
 * FROM will be marked as requiring read access from the beginning.
 */
Node *
scanRTEForColumn(ParseState *pstate, RangeTblEntry *rte, char *colname,
				 int location)
{
	Node	   *result = NULL;
	int			attnum = 0;
	ListCell   *c;

	/*
	 * Scan the user column names (or aliases) for a match. Complain if
	 * multiple matches.
	 *
	 * Note: eref->colnames may include entries for dropped columns, but those
	 * will be empty strings that cannot match any legal SQL identifier, so we
	 * don't bother to test for that case here.
	 *
	 * Should this somehow go wrong and we try to access a dropped column,
	 * we'll still catch it by virtue of the checks in
	 * get_rte_attribute_type(), which is called by make_var().  That routine
	 * has to do a cache lookup anyway, so the check there is cheap.
	 */
	foreach(c, rte->eref->colnames)
	{
		attnum++;
		if (strcmp(strVal(lfirst(c)), colname) == 0)
		{
			if (result)
				ereport(ERROR,
						(errcode(ERRCODE_AMBIGUOUS_COLUMN),
						 errmsg("column reference \"%s\" is ambiguous",
								colname),
						 parser_errposition(pstate, location)));
			result = (Node *) make_var(pstate, rte, attnum, location);
			/* Require read access */
			rte->requiredPerms |= ACL_SELECT;
		}
	}

	/*
	 * If we have a unique match, return it.  Note that this allows a user
	 * alias to override a system column name (such as OID) without error.
	 */
	if (result)
		return result;

	/*
	 * If the RTE represents a real table, consider system column names.
	 */
	if (rte->rtekind == RTE_RELATION)
	{
		/* quick check to see if name could be a system column */
		attnum = specialAttNum(colname);
		if (attnum != InvalidAttrNumber)
		{
			/*
			 * Now check to see if column actually is defined.  Because of
			 * an ancient oversight in DefineQueryRewrite, it's possible that
			 * pg_attribute contains entries for system columns for a view,
			 * even though views should not have such --- so we also check
			 * the relkind.  This kluge will not be needed in 9.3 and later.
			 */
			if (SearchSysCacheExists(ATTNUM,
									 ObjectIdGetDatum(rte->relid),
									 Int16GetDatum(attnum),
									 0, 0) &&
				get_rel_relkind(rte->relid) != RELKIND_VIEW)
			{
				result = (Node *) make_var(pstate, rte, attnum, location);
				/* Require read access */
				rte->requiredPerms |= ACL_SELECT;
			}
		}
	}

	return result;
}

/*
 * colNameToVar
 *	  Search for an unqualified column name.
 *	  If found, return the appropriate Var node (or expression).
 *	  If not found, return NULL.  If the name proves ambiguous, raise error.
 *	  If localonly is true, only names in the innermost query are considered.
 */
Node *
colNameToVar(ParseState *pstate, char *colname, bool localonly,
			 int location)
{
	Node	   *result = NULL;
	ParseState *orig_pstate = pstate;

	while (pstate != NULL)
	{
		ListCell   *l;

		foreach(l, pstate->p_varnamespace)
		{
			RangeTblEntry *rte = (RangeTblEntry *) lfirst(l);
			Node	   *newresult;

			/* use orig_pstate here to get the right sublevels_up */
			newresult = scanRTEForColumn(orig_pstate, rte, colname, location);

			if (newresult)
			{
				if (result)
					ereport(ERROR,
							(errcode(ERRCODE_AMBIGUOUS_COLUMN),
							 errmsg("column reference \"%s\" is ambiguous",
									colname),
							 parser_errposition(orig_pstate, location)));
				result = newresult;
			}
		}

		if (result != NULL || localonly)
			break;				/* found, or don't want to look at parent */

		pstate = pstate->parentParseState;
	}

	return result;
}

/*
 * qualifiedNameToVar
 *	  Search for a qualified column name: either refname.colname or
 *	  schemaname.relname.colname.
 *
 *	  If found, return the appropriate Var node.
 *	  If not found, return NULL.  If the name proves ambiguous, raise error.
 */
Node *
qualifiedNameToVar(ParseState *pstate,
				   char *schemaname,
				   char *refname,
				   char *colname,
				   bool implicitRTEOK,
				   int location)
{
	RangeTblEntry *rte;
	int			sublevels_up;

	rte = refnameRangeTblEntry(pstate, schemaname, refname, location,
							   &sublevels_up);

	if (rte == NULL)
	{
		if (!implicitRTEOK)
			return NULL;
		rte = addImplicitRTE(pstate,
							 makeRangeVar(schemaname, refname, location));
	}

	return scanRTEForColumn(pstate, rte, colname, location);
}

/*
 * buildRelationAliases
 *		Construct the eref column name list for a relation RTE.
 *		This code is also used for the case of a function RTE returning
 *		a named composite type.
 *
 * tupdesc: the physical column information
 * alias: the user-supplied alias, or NULL if none
 * eref: the eref Alias to store column names in
 *
 * eref->colnames is filled in.  Also, alias->colnames is rebuilt to insert
 * empty strings for any dropped columns, so that it will be one-to-one with
 * physical column numbers.
 */
static void
buildRelationAliases(TupleDesc tupdesc, Alias *alias, Alias *eref)
{
	int			maxattrs = tupdesc->natts;
	ListCell   *aliaslc;
	int			numaliases;
	int			varattno;
	int			numdropped = 0;

	Assert(eref->colnames == NIL);

	if (alias)
	{
		aliaslc = list_head(alias->colnames);
		numaliases = list_length(alias->colnames);
		/* We'll rebuild the alias colname list */
		alias->colnames = NIL;
	}
	else
	{
		aliaslc = NULL;
		numaliases = 0;
	}

	for (varattno = 0; varattno < maxattrs; varattno++)
	{
		Form_pg_attribute attr = tupdesc->attrs[varattno];
		Value	   *attrname;

		if (attr->attisdropped)
		{
			/* Always insert an empty string for a dropped column */
			attrname = makeString(pstrdup(""));
			if (aliaslc)
				alias->colnames = lappend(alias->colnames, attrname);
			numdropped++;
		}
		else if (aliaslc)
		{
			/* Use the next user-supplied alias */
			attrname = (Value *) lfirst(aliaslc);
			aliaslc = lnext(aliaslc);
			alias->colnames = lappend(alias->colnames, attrname);
		}
		else
		{
			attrname = makeString(pstrdup(NameStr(attr->attname)));
			/* we're done with the alias if any */
		}

		eref->colnames = lappend(eref->colnames, attrname);
	}

	/* Too many user-supplied aliases? */
	if (aliaslc)
		ereport(ERROR,
				(errcode(ERRCODE_INVALID_COLUMN_REFERENCE),
				 errmsg("table \"%s\" has %d columns available but %d columns specified",
						eref->aliasname, maxattrs - numdropped, numaliases)));
}

/*
 * buildScalarFunctionAlias
 *		Construct the eref column name list for a function RTE,
 *		when the function returns a scalar type (not composite or RECORD).
 *
 * funcexpr: transformed expression tree for the function call
 * funcname: function name (used only for error message)
 * alias: the user-supplied alias, or NULL if none
 * eref: the eref Alias to store column names in
 *
 * eref->colnames is filled in.
 */
static void
buildScalarFunctionAlias(Node *funcexpr, char *funcname,
						 Alias *alias, Alias *eref)
{
	char	   *pname;

	Assert(eref->colnames == NIL);

	/* Use user-specified column alias if there is one. */
	if (alias && alias->colnames != NIL)
	{
		if (list_length(alias->colnames) != 1)
			ereport(ERROR,
					(errcode(ERRCODE_INVALID_COLUMN_REFERENCE),
				  errmsg("too many column aliases specified for function %s",
						 funcname)));
		eref->colnames = copyObject(alias->colnames);
		return;
	}

	/*
	 * If the expression is a simple function call, and the function has a
	 * single OUT parameter that is named, use the parameter's name.
	 */
	if (funcexpr && IsA(funcexpr, FuncExpr))
	{
		pname = get_func_result_name(((FuncExpr *) funcexpr)->funcid);
		if (pname)
		{
			eref->colnames = list_make1(makeString(pname));
			return;
		}
	}

	/*
	 * Otherwise use the previously-determined alias (not necessarily the
	 * function name!)
	 */
	eref->colnames = list_make1(makeString(eref->aliasname));
}

/*
 * Open a table during parse analysis
 *
<<<<<<< HEAD
 * This is essentially the same as CdbOpenRelationRv, except that it caters
 * to some parser-specific error reporting needs.
 */
static Relation
parserOpenTable(ParseState *pstate, const RangeVar *relation,
				int lockmode, bool nowait, bool *lockUpgraded)
{
	Relation rel = NULL;
	
	PG_TRY();
	{
		rel = CdbOpenRelationRv(relation, lockmode, nowait, NULL);
	}
	PG_CATCH();
	{
		if (relation->schemaname == NULL &&
			isFutureCTE(pstate, relation->relname))
		{
			ereport(ERROR,
					(errcode(ERRCODE_UNDEFINED_TABLE),
					 errmsg("relation \"%s\" does not exist",
							relation->relname),
					 errdetail("There is a WITH item named \"%s\", but it cannot be referenced from this part of the query.",
							   relation->relname),
					 errhint("Re-order the WITH items to remove forward references.")));
		}

		PG_RE_THROW();
	}
	PG_END_TRY();

=======
 * This is essentially just the same as heap_openrv(), except that it caters
 * to some parser-specific error reporting needs, notably that it arranges
 * to include the RangeVar's parse location in any resulting error.
 *
 * Note: properly, lockmode should be declared LOCKMODE not int, but that
 * would require importing storage/lock.h into parse_relation.h.  Since
 * LOCKMODE is typedef'd as int anyway, that seems like overkill.
 */
Relation
parserOpenTable(ParseState *pstate, const RangeVar *relation, int lockmode)
{
	Relation	rel;
	ParseCallbackState pcbstate;

	setup_parser_errposition_callback(&pcbstate, pstate, relation->location);
	rel = try_heap_openrv(relation, lockmode);
	if (rel == NULL)
	{
		if (relation->schemaname)
			ereport(ERROR,
					(errcode(ERRCODE_UNDEFINED_TABLE),
					 errmsg("relation \"%s.%s\" does not exist",
							relation->schemaname, relation->relname)));
		else
		{
			/*
			 * An unqualified name might have been meant as a reference to
			 * some not-yet-in-scope CTE.  The bare "does not exist" message
			 * has proven remarkably unhelpful for figuring out such problems,
			 * so we take pains to offer a specific hint.
			 */
			if (isFutureCTE(pstate, relation->relname))
				ereport(ERROR,
						(errcode(ERRCODE_UNDEFINED_TABLE),
						 errmsg("relation \"%s\" does not exist",
								relation->relname),
						 errdetail("There is a WITH item named \"%s\", but it cannot be referenced from this part of the query.",
								   relation->relname),
						 errhint("Use WITH RECURSIVE, or re-order the WITH items to remove forward references.")));
			else
				ereport(ERROR,
						(errcode(ERRCODE_UNDEFINED_TABLE),
						 errmsg("relation \"%s\" does not exist",
								relation->relname)));
		}
	}
	cancel_parser_errposition_callback(&pcbstate);
>>>>>>> 38e93482
	return rel;
}

/*
 * Add an entry for a relation to the pstate's range table (p_rtable).
 *
 * If pstate is NULL, we just build an RTE and return it without adding it
 * to an rtable list.
 *
 * Note: formerly this checked for refname conflicts, but that's wrong.
 * Caller is responsible for checking for conflicts in the appropriate scope.
 */
RangeTblEntry *
addRangeTableEntry(ParseState *pstate,
				   RangeVar *relation,
				   Alias *alias,
				   bool inh,
				   bool inFromCl)
{
	RangeTblEntry *rte = makeNode(RangeTblEntry);
	char	   *refname = alias ? alias->aliasname : relation->relname;
	LOCKMODE	lockmode = AccessShareLock;
	bool		nowait = false;
	LockingClause *locking;
	Relation	rel;
	ParseCallbackState pcbstate;

	/*
	 * CDB: lock promotion around the locking clause is a little different
	 * from postgres to allow for required lock promotion for distributed
	 * tables.
	 */
	locking = getLockingClause(pstate, refname);
	if (locking)
	{
		lockmode = locking->forUpdate ? RowExclusiveLock : RowShareLock;
		nowait	 = locking->noWait;
	}
	setup_parser_errposition_callback(&pcbstate, pstate, relation->location);
	rel = parserOpenTable(pstate, relation, lockmode, nowait, NULL);
	cancel_parser_errposition_callback(&pcbstate);

	/*
	 * Get the rel's OID.  This access also ensures that we have an up-to-date
	 * relcache entry for the rel.	Since this is typically the first access
	 * to a rel in a statement, be careful to get the right access level
	 * depending on whether we're doing SELECT FOR UPDATE/SHARE.
	 */
<<<<<<< HEAD
=======
	lockmode = isLockedRel(pstate, refname) ? RowShareLock : AccessShareLock;
	rel = parserOpenTable(pstate, relation, lockmode);
>>>>>>> 38e93482
	rte->relid = RelationGetRelid(rel);
	rte->alias = alias;
	rte->rtekind = RTE_RELATION;

	/* external tables don't allow inheritance */
	if (RelationIsExternal(rel))
		inh = false;

	/*
	 * Build the list of effective column names using user-supplied aliases
	 * and/or actual column names.
	 */
	rte->eref = makeAlias(refname, NIL);
	buildRelationAliases(rel->rd_att, alias, rte->eref);

	/*
	 * Drop the rel refcount, but keep the access lock till end of transaction
	 * so that the table can't be deleted or have its schema modified
	 * underneath us.
	 */
	heap_close(rel, NoLock);

	/*----------
	 * Flags:
	 * - this RTE should be expanded to include descendant tables,
	 * - this RTE is in the FROM clause,
	 * - this RTE should be checked for appropriate access rights.
	 *
	 * The initial default on access checks is always check-for-READ-access,
	 * which is the right thing for all except target tables.
	 *----------
	 */
	rte->inh = inh;
	rte->inFromCl = inFromCl;

	rte->requiredPerms = ACL_SELECT;
	rte->checkAsUser = InvalidOid;		/* not set-uid by default, either */

	/*
	 * Add completed RTE to pstate's range table list, but not to join list
	 * nor namespace --- caller must do that if appropriate.
	 */
	if (pstate != NULL)
		pstate->p_rtable = lappend(pstate->p_rtable, rte);

	return rte;
}

/*
 * Add an entry for a relation to the pstate's range table (p_rtable).
 *
 * This is just like addRangeTableEntry() except that it makes an RTE
 * given an already-open relation instead of a RangeVar reference.
 */
RangeTblEntry *
addRangeTableEntryForRelation(ParseState *pstate,
							  Relation rel,
							  Alias *alias,
							  bool inh,
							  bool inFromCl)
{
	RangeTblEntry *rte = makeNode(RangeTblEntry);
	char	   *refname = alias ? alias->aliasname : RelationGetRelationName(rel);

	rte->rtekind = RTE_RELATION;
	rte->alias = alias;
	rte->relid = RelationGetRelid(rel);

	/*
	 * Build the list of effective column names using user-supplied aliases
	 * and/or actual column names.
	 */
	rte->eref = makeAlias(refname, NIL);
	buildRelationAliases(rel->rd_att, alias, rte->eref);

	/*----------
	 * Flags:
	 * - this RTE should be expanded to include descendant tables,
	 * - this RTE is in the FROM clause,
	 * - this RTE should be checked for appropriate access rights.
	 *
	 * The initial default on access checks is always check-for-READ-access,
	 * which is the right thing for all except target tables.
	 *----------
	 */
	rte->inh = inh;
	rte->inFromCl = inFromCl;

	rte->requiredPerms = ACL_SELECT;
	rte->checkAsUser = InvalidOid;		/* not set-uid by default, either */

	/*
	 * Add completed RTE to pstate's range table list, but not to join list
	 * nor namespace --- caller must do that if appropriate.
	 */
	if (pstate != NULL)
		pstate->p_rtable = lappend(pstate->p_rtable, rte);

	return rte;
}

/*
 * Add an entry for a subquery to the pstate's range table (p_rtable).
 *
 * This is just like addRangeTableEntry() except that it makes a subquery RTE.
 * Note that an alias clause *must* be supplied.
 */
RangeTblEntry *
addRangeTableEntryForSubquery(ParseState *pstate,
							  Query *subquery,
							  Alias *alias,
							  bool inFromCl)
{
	RangeTblEntry *rte = makeNode(RangeTblEntry);
	char	   *refname = alias->aliasname;
	Alias	   *eref;
	int			numaliases;
	int			varattno;
	ListCell   *tlistitem;

	rte->rtekind = RTE_SUBQUERY;
	rte->relid = InvalidOid;
	rte->subquery = subquery;
	rte->alias = alias;

	eref = copyObject(alias);
	numaliases = list_length(eref->colnames);

	/* fill in any unspecified alias columns */
	varattno = 0;
	foreach(tlistitem, subquery->targetList)
	{
		TargetEntry *te = (TargetEntry *) lfirst(tlistitem);

		if (te->resjunk)
			continue;
		varattno++;
		Assert(varattno == te->resno);
		if (varattno > numaliases)
		{
			char	   *attrname;

			attrname = pstrdup(te->resname);
			eref->colnames = lappend(eref->colnames, makeString(attrname));
		}
	}
	if (varattno < numaliases)
		ereport(ERROR,
				(errcode(ERRCODE_INVALID_COLUMN_REFERENCE),
				 errmsg("table \"%s\" has %d columns available but %d columns specified",
						refname, varattno, numaliases)));

	rte->eref = eref;

	/*----------
	 * Flags:
	 * - this RTE should be expanded to include descendant tables,
	 * - this RTE is in the FROM clause,
	 * - this RTE should be checked for appropriate access rights.
	 *
	 * Subqueries are never checked for access rights.
	 *----------
	 */
	rte->inh = false;			/* never true for subqueries */
	rte->inFromCl = inFromCl;

	rte->requiredPerms = 0;
	rte->checkAsUser = InvalidOid;

	/*
	 * Add completed RTE to pstate's range table list, but not to join list
	 * nor namespace --- caller must do that if appropriate.
	 */
	if (pstate != NULL)
		pstate->p_rtable = lappend(pstate->p_rtable, rte);

	return rte;
}

/*
 * Add an entry for a function to the pstate's range table (p_rtable).
 *
 * This is just like addRangeTableEntry() except that it makes a function RTE.
 */
RangeTblEntry *
addRangeTableEntryForFunction(ParseState *pstate,
							  char *funcname,
							  Node *funcexpr,
							  RangeFunction *rangefunc,
							  bool inFromCl)
{
	RangeTblEntry *rte = makeNode(RangeTblEntry);
	TypeFuncClass functypclass;
	Oid			funcrettype;
	Oid         funcDescribe = InvalidOid;
	TupleDesc	tupdesc;
	Alias	   *alias = rangefunc->alias;
	List	   *coldeflist = rangefunc->coldeflist;
	Alias	   *eref;

	rte->rtekind = RTE_FUNCTION;
	rte->relid = InvalidOid;
	rte->subquery = NULL;
	rte->funcexpr = funcexpr;
	rte->funccoltypes = NIL;
	rte->funccoltypmods = NIL;
	rte->alias = alias;

	eref = makeAlias(alias ? alias->aliasname : funcname, NIL);
	rte->eref = eref;

	/*
	 * If the function has TABLE value expressions in its arguments then it must
	 * be planned as a TableFunctionScan instead of a normal FunctionScan.  We
	 * mark this here because this is where we know that the function is being
	 * used as a RangeTableEntry.
	 */
	if (funcexpr && IsA(funcexpr, FuncExpr))
	{
		FuncExpr		*func = (FuncExpr *) funcexpr;

		if (func->args && IsA(func->args, List))
		{
			ListCell		*arg;

			foreach(arg, (List*) func->args)
			{
				Node *n = (Node *) lfirst(arg);
				if (IsA(n, TableValueExpr))
				{
					TableValueExpr *input = (TableValueExpr *) n;

					/* 
					 * Currently only support single TABLE value expression.
					 *
					 * Note: this shouldn't be possible given that we don't
					 * allow it at function creation so the function parser
					 * should have already errored due to type mismatch.
					 */
					Assert(IsA(input->subquery, Query));
					if (rte->subquery != NULL)
						ereport(ERROR, 
								(errcode(ERRCODE_INVALID_PARAMETER_VALUE),
								 errmsg("functions over multiple TABLE value "
										"expressions not supported")));

					/*
					 * Convert RTE to a TableFunctionScan over the specified
					 * input 
					 */
					rte->rtekind = RTE_TABLEFUNCTION;
					rte->subquery = (Query *) input->subquery;

					/* 
					 * Mark function as a table function so that the second pass
					 * check, parseCheckTableFunctions(), can correctly detect
					 * that it is a valid TABLE value expression.
					 */
					func->is_tablefunc = true;

					/*
					 * We do not break from the loop here because we want to
					 * keep looping to guard against multiple TableValueExpr
					 * arguments.
					 */
				}
			}
		}
	}

	/*
	 * Now determine if the function returns a simple or composite type.
	 */
	functypclass = get_expr_result_type(funcexpr,
										&funcrettype,
										&tupdesc);

	/*
	 * Handle dynamic type resolution for functions with DESCRIBE callbacks.
	 */
	if (functypclass == TYPEFUNC_RECORD && IsA(funcexpr, FuncExpr))
	{
		FuncExpr *func = (FuncExpr *) funcexpr;
		Datum     d;
		int       i;

		Insist(TypeSupportsDescribe(funcrettype));

		funcDescribe = lookupProcCallback(func->funcid, PROMETHOD_DESCRIBE);
		if (OidIsValid(funcDescribe))
		{
			FmgrInfo	flinfo;
			FunctionCallInfoData fcinfo;

			/*
			 * Describe functions have the signature  d(internal) => internal
			 * where the parameter is the untransformed FuncExpr node and the result
			 * is a tuple descriptor. Its context is RangeTblEntry which has
			 * funcuserdata field to store arbitrary binary data to transport
			 * to executor.
			 */
			rte->funcuserdata = NULL;
			fmgr_info(funcDescribe, &flinfo);
			InitFunctionCallInfoData(fcinfo, &flinfo, 1, (Node *) rte, NULL);
			fcinfo.arg[0] = PointerGetDatum(funcexpr);
			fcinfo.argnull[0] = false;

			d = FunctionCallInvoke(&fcinfo);
			if (fcinfo.isnull)
				elog(ERROR, "function %u returned NULL", flinfo.fn_oid);
			tupdesc = (TupleDesc) DatumGetPointer(d);

			/* 
			 * Might want to improve this API so the describe method return 
			 * value is somehow verifiable 
			 */
			if (tupdesc != NULL)
			{
				functypclass = TYPEFUNC_COMPOSITE;
				for (i = 0; i < tupdesc->natts; i++)
				{
					Form_pg_attribute attr = tupdesc->attrs[i];

					rte->funccoltypes	= lappend_oid(rte->funccoltypes, 
													  attr->atttypid);
					rte->funccoltypmods = lappend_int(rte->funccoltypmods, 
													  attr->atttypmod);
				}
			}
		}
	}

	/*
	 * A coldeflist is required if the function returns RECORD and hasn't got
	 * a predetermined record type, and is prohibited otherwise.
	 */
	if (coldeflist != NIL)
	{
		if (functypclass != TYPEFUNC_RECORD)
			ereport(ERROR,
					(errcode(ERRCODE_SYNTAX_ERROR),
					 errmsg("a column definition list is only allowed for functions returning \"record\""),
					 parser_errposition(pstate, exprLocation(funcexpr))));
	}
	else
	{
		if (functypclass == TYPEFUNC_RECORD)
			ereport(ERROR,
					(errcode(ERRCODE_SYNTAX_ERROR),
					 errmsg("a column definition list is required for functions returning \"record\""),
					 parser_errposition(pstate, exprLocation(funcexpr))));
	}

	if (functypclass == TYPEFUNC_COMPOSITE)
	{
		/* Composite data type, e.g. a table's row type */
		Assert(tupdesc);
		/* Build the column alias list */
		buildRelationAliases(tupdesc, alias, eref);
	}
	else if (functypclass == TYPEFUNC_SCALAR)
	{
		/* Base data type, i.e. scalar */
		buildScalarFunctionAlias(funcexpr, funcname, alias, eref);
	}
	else if (functypclass == TYPEFUNC_RECORD)
	{
		ListCell   *col;

		/*
		 * Use the column definition list to form the alias list and
		 * funccoltypes/funccoltypmods lists.
		 */
		foreach(col, coldeflist)
		{
			ColumnDef  *n = (ColumnDef *) lfirst(col);
			char	   *attrname;
			Oid			attrtype;
			int32		attrtypmod;

			attrname = pstrdup(n->colname);
			if (n->typeName->setof)
				ereport(ERROR,
						(errcode(ERRCODE_INVALID_TABLE_DEFINITION),
						 errmsg("column \"%s\" cannot be declared SETOF",
								attrname),
<<<<<<< HEAD
						 parser_errposition(pstate, n->typeName->location)));
			attrtype = typenameTypeId(pstate, n->typeName, &attrtypmod);
=======
						 parser_errposition(pstate, n->typename->location)));
			attrtype = typenameTypeId(pstate, n->typename, &attrtypmod);
>>>>>>> 38e93482
			eref->colnames = lappend(eref->colnames, makeString(attrname));
			rte->funccoltypes = lappend_oid(rte->funccoltypes, attrtype);
			rte->funccoltypmods = lappend_int(rte->funccoltypmods, attrtypmod);
		}
	}
	else
		ereport(ERROR,
				(errcode(ERRCODE_DATATYPE_MISMATCH),
			 errmsg("function \"%s\" in FROM has unsupported return type %s",
					funcname, format_type_be(funcrettype)),
				 parser_errposition(pstate, exprLocation(funcexpr))));

	/*----------
	 * Flags:
	 * - this RTE should be expanded to include descendant tables,
	 * - this RTE is in the FROM clause,
	 * - this RTE should be checked for appropriate access rights.
	 *
	 * Functions are never checked for access rights (at least, not by
	 * the RTE permissions mechanism).
	 *----------
	 */
	rte->inh = false;			/* never true for functions */
	rte->inFromCl = inFromCl;

	rte->requiredPerms = 0;
	rte->checkAsUser = InvalidOid;

	/*
	 * Add completed RTE to pstate's range table list, but not to join list
	 * nor namespace --- caller must do that if appropriate.
	 */
	if (pstate != NULL)
		pstate->p_rtable = lappend(pstate->p_rtable, rte);

	return rte;
}

/*
 * Add an entry for a VALUES list to the pstate's range table (p_rtable).
 *
 * This is much like addRangeTableEntry() except that it makes a values RTE.
 */
RangeTblEntry *
addRangeTableEntryForValues(ParseState *pstate,
							List *exprs,
							Alias *alias,
							bool inFromCl)
{
	RangeTblEntry *rte = makeNode(RangeTblEntry);
	char	   *refname = alias ? alias->aliasname : pstrdup("*VALUES*");
	Alias	   *eref;
	int			numaliases;
	int			numcolumns;

	rte->rtekind = RTE_VALUES;
	rte->relid = InvalidOid;
	rte->subquery = NULL;
	rte->values_lists = exprs;
	rte->alias = alias;

	eref = alias ? copyObject(alias) : makeAlias(refname, NIL);

	/* fill in any unspecified alias columns */
	numcolumns = list_length((List *) linitial(exprs));
	numaliases = list_length(eref->colnames);
	while (numaliases < numcolumns)
	{
		char		attrname[64];

		numaliases++;
		snprintf(attrname, sizeof(attrname), "column%d", numaliases);
		eref->colnames = lappend(eref->colnames,
								 makeString(pstrdup(attrname)));
	}
	if (numcolumns < numaliases)
		ereport(ERROR,
				(errcode(ERRCODE_INVALID_COLUMN_REFERENCE),
				 errmsg("VALUES lists \"%s\" have %d columns available but %d columns specified",
						refname, numcolumns, numaliases)));

	rte->eref = eref;

	/*----------
	 * Flags:
	 * - this RTE should be expanded to include descendant tables,
	 * - this RTE is in the FROM clause,
	 * - this RTE should be checked for appropriate access rights.
	 *
	 * Subqueries are never checked for access rights.
	 *----------
	 */
	rte->inh = false;			/* never true for values RTEs */
	rte->inFromCl = inFromCl;
	rte->requiredPerms = 0;
	rte->checkAsUser = InvalidOid;

	/*
	 * Add completed RTE to pstate's range table list, but not to join list
	 * nor namespace --- caller must do that if appropriate.
	 */
	if (pstate != NULL)
		pstate->p_rtable = lappend(pstate->p_rtable, rte);

	return rte;
}

/*
 * Add an entry for a join to the pstate's range table (p_rtable).
 *
 * This is much like addRangeTableEntry() except that it makes a join RTE.
 */
RangeTblEntry *
addRangeTableEntryForJoin(ParseState *pstate,
						  List *colnames,
						  JoinType jointype,
						  List *aliasvars,
						  Alias *alias,
						  bool inFromCl)
{
	RangeTblEntry *rte = makeNode(RangeTblEntry);
	Alias	   *eref;
	int			numaliases;

	/*
	 * Fail if join has too many columns --- we must be able to reference
	 * any of the columns with an AttrNumber.
	 */
	if (list_length(aliasvars) > MaxAttrNumber)
		ereport(ERROR,
				(errcode(ERRCODE_PROGRAM_LIMIT_EXCEEDED),
				 errmsg("joins can have at most %d columns",
						MaxAttrNumber)));

	rte->rtekind = RTE_JOIN;
	rte->relid = InvalidOid;
	rte->subquery = NULL;
	rte->jointype = jointype;
	rte->joinaliasvars = aliasvars;
	rte->alias = alias;

	/* transform any Vars of type UNKNOWNOID if we can */
	fixup_unknown_vars_in_exprlist(pstate, rte->joinaliasvars);

	eref = alias ? (Alias *) copyObject(alias) : makeAlias("unnamed_join", NIL);
	numaliases = list_length(eref->colnames);

	/* fill in any unspecified alias columns */
	if (numaliases < list_length(colnames))
		eref->colnames = list_concat(eref->colnames,
									 list_copy_tail(colnames, numaliases));

	rte->eref = eref;

	/*----------
	 * Flags:
	 * - this RTE should be expanded to include descendant tables,
	 * - this RTE is in the FROM clause,
	 * - this RTE should be checked for appropriate access rights.
	 *
	 * Joins are never checked for access rights.
	 *----------
	 */
	rte->inh = false;			/* never true for joins */
	rte->inFromCl = inFromCl;

	rte->requiredPerms = 0;
	rte->checkAsUser = InvalidOid;

	/*
	 * Add completed RTE to pstate's range table list, but not to join list
	 * nor namespace --- caller must do that if appropriate.
	 */
	if (pstate != NULL)
		pstate->p_rtable = lappend(pstate->p_rtable, rte);

	return rte;
}

/*
 * Add an entry for a CTE reference to the pstate's range table (p_rtable).
 *
 * This is much like addRangeTableEntry() except that it makes a CTE RTE.
 */
RangeTblEntry *
addRangeTableEntryForCTE(ParseState *pstate,
						 CommonTableExpr *cte,
						 Index levelsup,
						 Alias *alias,
						 bool inFromCl)
{
	RangeTblEntry *rte = makeNode(RangeTblEntry);
	char	   *refname = alias ? alias->aliasname : cte->ctename;
	Alias	   *eref;
	int			numaliases;
	int			varattno;
	ListCell   *lc;

	rte->rtekind = RTE_CTE;
	rte->ctename = cte->ctename;
	rte->ctelevelsup = levelsup;

	/* Self-reference if and only if CTE's parse analysis isn't completed */
	rte->self_reference = !IsA(cte->ctequery, Query);
	Assert(cte->cterecursive || !rte->self_reference);
	/* Bump the CTE's refcount if this isn't a self-reference */
	if (!rte->self_reference)
		cte->cterefcount++;

	rte->ctecoltypes = cte->ctecoltypes;
	rte->ctecoltypmods = cte->ctecoltypmods;

	rte->alias = alias;
	if (alias)
		eref = copyObject(alias);
	else
		eref = makeAlias(refname, NIL);
	numaliases = list_length(eref->colnames);

	/* fill in any unspecified alias columns */
	varattno = 0;
	foreach(lc, cte->ctecolnames)
	{
		varattno++;
		if (varattno > numaliases)
			eref->colnames = lappend(eref->colnames, lfirst(lc));
	}
	if (varattno < numaliases)
		ereport(ERROR,
				(errcode(ERRCODE_INVALID_COLUMN_REFERENCE),
				 errmsg("table \"%s\" has %d columns available but %d columns specified",
						refname, varattno, numaliases)));

	rte->eref = eref;

	/*----------
	 * Flags:
	 * - this RTE should be expanded to include descendant tables,
	 * - this RTE is in the FROM clause,
	 * - this RTE should be checked for appropriate access rights.
	 *
	 * Subqueries are never checked for access rights.
	 *----------
	 */
	rte->inh = false;			/* never true for subqueries */
	rte->inFromCl = inFromCl;

	rte->requiredPerms = 0;
	rte->checkAsUser = InvalidOid;

	/*
	 * Add completed RTE to pstate's range table list, but not to join list
	 * nor namespace --- caller must do that if appropriate.
	 */
	if (pstate != NULL)
		pstate->p_rtable = lappend(pstate->p_rtable, rte);

	return rte;
}


/*
 * Has the specified refname been selected FOR UPDATE/FOR SHARE?
 *
 * Note: we pay no attention to whether it's FOR UPDATE vs FOR SHARE.
 */
static LockingClause*
getLockingClause(ParseState *pstate, char *refname)
{
	/* Outer loop to check parent query levels as well as this one */
	while (pstate != NULL)
	{
		ListCell   *l;

		foreach(l, pstate->p_locking_clause)
		{
			LockingClause *lc = (LockingClause *) lfirst(l);

			if (lc->lockedRels == NIL)
			{
				return lc;  				/* all tables used in query */
			}
			else
			{
				/* just the named tables */
				ListCell	*l2;
				foreach(l2, lc->lockedRels)
				{
					RangeVar   *thisrel = (RangeVar *) lfirst(l2);

<<<<<<< HEAD
					if (strcmp(refname, rname) == 0)
						return lc;         /* refname matched */
=======
					if (strcmp(refname, thisrel->relname) == 0)
						return true;
>>>>>>> 38e93482
				}
			}
		}
		pstate = pstate->parentParseState;
	}

	return NULL;
}

/*
 * isSimplyUpdatableRelation
 *
 * The oid must reference a normal, heap relation. This disallows
 * AO, AO/CO, external tables, views, etc.
 *
 * If 'noerror' is true, function returns true/false. If 'noerror'
 * is false, throws an error if the relation is not simply updatable.
 */
bool
isSimplyUpdatableRelation(Oid relid, bool noerror)
{
	Relation rel;
	bool return_value = true;

	if (!OidIsValid(relid))
	{
		if (!noerror)
			ereport(ERROR,
					(errcode(ERRCODE_UNDEFINED_OBJECT),
					 errmsg("Invalid oid: %d is not simply updatable", relid)));
		return false;
	}

	rel = relation_open(relid, AccessShareLock);

	do
	{
		/*
		 * This should match the error message in rewriteManip.c,
		 * so that you get the same error as in PostgreSQL.
		 */
		if (rel->rd_rel->relkind == RELKIND_VIEW)
		{
			if (!noerror)
				ereport(ERROR,
						(errcode(ERRCODE_FEATURE_NOT_SUPPORTED),
						 errmsg("WHERE CURRENT OF on a view is not implemented")));
			return_value = false;
			break;
		}

		if (rel->rd_rel->relkind != RELKIND_RELATION)
		{
			if (!noerror)
				ereport(ERROR,
						(errcode(ERRCODE_FEATURE_NOT_SUPPORTED),
						 errmsg("\"%s\" is not simply updatable",
								RelationGetRelationName(rel))));
			return_value = false;
			break;
		}

		if (rel->rd_rel->relstorage != RELSTORAGE_HEAP)
		{
			if (!noerror)
				ereport(ERROR,
						(errcode(ERRCODE_FEATURE_NOT_SUPPORTED),
						 errmsg("\"%s\" is not simply updatable",
								RelationGetRelationName(rel))));
			return_value = false;
			break;
		}
	} while (0);

	relation_close(rel, NoLock);
	return return_value;
}

/*
 * extractSimplyUpdatableRTEIndex
 *  given a range table associated with a simply updatable range table,
 *    return the desired RangeTblEntry
 *
 * NOTE: The range table *MUST* belong to a simply updatable query.
 * 
 * The semantics of a simply updatable query demand a range table consisting
 * of exactly one logical table. Thus, for the simple case of a one-element
 * range table, we quickly return the index for the lone RTE.
 * However, we must also cope with inheritance, where an RTE requesting 
 * inheritance may have been expanded out into its child relations. In this
 * case, we seek to return the parent RTE.
 */
Index
extractSimplyUpdatableRTEIndex(List *rtable) 
{
	Assert(list_length(rtable) > 0);
	if (list_length(rtable) == 1)
		return 1;

	/* 
	 * This better be an inheritance case. 
	 * Find the RTE with inh = true. 
	 * Furthermore, we Insist that no other RTEs have inh = true. 
	 */
	Index 			temp, ret = 0;
	ListCell        *lc;
	foreach_with_count (lc, rtable, temp)
	{
		RangeTblEntry *rte = (RangeTblEntry *) lfirst(lc);
		if (rte->inh)
		{
			Insist(ret == 0);	/* to be simply updatable, there cannot be more than 1 parent table */
			ret = temp + 1;		/* the temp counter is zero indexed */
		}
	}
	Insist(ret != 0);
	return ret;
}

/*
 * Add the given RTE as a top-level entry in the pstate's join list
 * and/or name space lists.  (We assume caller has checked for any
 * namespace conflicts.)
 */
void
addRTEtoQuery(ParseState *pstate, RangeTblEntry *rte,
			  bool addToJoinList,
			  bool addToRelNameSpace, bool addToVarNameSpace)
{
	if (addToJoinList)
	{
		int			rtindex = RTERangeTablePosn(pstate, rte, NULL);
		RangeTblRef *rtr = makeNode(RangeTblRef);

		rtr->rtindex = rtindex;
		pstate->p_joinlist = lappend(pstate->p_joinlist, rtr);
	}
	if (addToRelNameSpace)
		pstate->p_relnamespace = lappend(pstate->p_relnamespace, rte);
	if (addToVarNameSpace)
		pstate->p_varnamespace = lappend(pstate->p_varnamespace, rte);
}

/*
 * Add a POSTQUEL-style implicit RTE.
 *
 * We assume caller has already checked that there is no RTE or join with
 * a conflicting name.
 */
RangeTblEntry *
addImplicitRTE(ParseState *pstate, RangeVar *relation)
{
	CommonTableExpr *cte = NULL;
	Index		levelsup = 0;
	RangeTblEntry *rte;

	/* issue warning or error as needed */
	warnAutoRange(pstate, relation);
<<<<<<< HEAD
=======

	/* if it is an unqualified name, it might be a CTE reference */
	if (!relation->schemaname)
		cte = scanNameSpaceForCTE(pstate, relation->relname, &levelsup);
>>>>>>> 38e93482

	/*
	 * Note that we set inFromCl true, so that the RTE will be listed
	 * explicitly if the parsetree is ever decompiled by ruleutils.c. This
	 * provides a migration path for views/rules that were originally written
	 * with implicit-RTE syntax.
	 */
	if (cte)
		rte = addRangeTableEntryForCTE(pstate, cte, levelsup, NULL, true);
	else
		rte = addRangeTableEntry(pstate, relation, NULL, false, true);
	/* Add to joinlist and relnamespace, but not varnamespace */
	addRTEtoQuery(pstate, rte, true, true, false);

	return rte;
}

/*
 * expandRTE -- expand the columns of a rangetable entry
 *
 * This creates lists of an RTE's column names (aliases if provided, else
 * real names) and Vars for each column.  Only user columns are considered.
 * If include_dropped is FALSE then dropped columns are omitted from the
 * results.  If include_dropped is TRUE then empty strings and NULL constants
 * (not Vars!) are returned for dropped columns.
 *
 * rtindex, sublevels_up, and location are the varno, varlevelsup, and location
 * values to use in the created Vars.  Ordinarily rtindex should match the
 * actual position of the RTE in its rangetable.
 *
 * The output lists go into *colnames and *colvars.
 * If only one of the two kinds of output list is needed, pass NULL for the
 * output pointer for the unwanted one.
 */
void
expandRTE(RangeTblEntry *rte, int rtindex, int sublevels_up,
		  int location, bool include_dropped,
		  List **colnames, List **colvars)
{
	int			varattno;

	if (colnames)
		*colnames = NIL;
	if (colvars)
		*colvars = NIL;

	switch (rte->rtekind)
	{
		case RTE_RELATION:
			/* Ordinary relation RTE */
			expandRelation(rte->relid, rte->eref,
						   rtindex, sublevels_up, location,
						   include_dropped, colnames, colvars);
			break;
		case RTE_SUBQUERY:
			{
				/* Subquery RTE */
				ListCell   *aliasp_item = list_head(rte->eref->colnames);
				ListCell   *tlistitem;

				varattno = 0;
				foreach(tlistitem, rte->subquery->targetList)
				{
					TargetEntry *te = (TargetEntry *) lfirst(tlistitem);

					if (te->resjunk)
						continue;
					varattno++;
					Assert(varattno == te->resno);

					if (colnames)
					{
						/* Assume there is one alias per target item */
						char	   *label = strVal(lfirst(aliasp_item));

						*colnames = lappend(*colnames, makeString(pstrdup(label)));
						aliasp_item = lnext(aliasp_item);
					}

					if (colvars)
					{
						Var		   *varnode;

						varnode = makeVar(rtindex, varattno,
										  exprType((Node *) te->expr),
										  exprTypmod((Node *) te->expr),
										  sublevels_up);
						varnode->location = location;

						*colvars = lappend(*colvars, varnode);
					}
				}
			}
			break;
		case RTE_TABLEFUNCTION:
		case RTE_FUNCTION:
			{
				/* Function RTE */
				TypeFuncClass functypclass;
				Oid			funcrettype;
				TupleDesc	tupdesc;

				functypclass = get_expr_result_type(rte->funcexpr,
													&funcrettype,
													&tupdesc);
				if (functypclass == TYPEFUNC_COMPOSITE)
				{
					/* Composite data type, e.g. a table's row type */
					Assert(tupdesc);
					expandTupleDesc(tupdesc, rte->eref,
									rtindex, sublevels_up, location,
									include_dropped, colnames, colvars);
				}
				else if (functypclass == TYPEFUNC_SCALAR)
				{
					/* Base data type, i.e. scalar */
					if (colnames)
						*colnames = lappend(*colnames,
											linitial(rte->eref->colnames));

					if (colvars)
					{
						Var		   *varnode;

						varnode = makeVar(rtindex, 1,
										  funcrettype, -1,
										  sublevels_up);
						varnode->location = location;

						*colvars = lappend(*colvars, varnode);
					}
				}
				else if (functypclass == TYPEFUNC_RECORD)
				{
					if (colnames)
						*colnames = copyObject(rte->eref->colnames);
					if (colvars)
					{
						ListCell   *l1;
						ListCell   *l2;
						int			attnum = 0;

						forboth(l1, rte->funccoltypes, l2, rte->funccoltypmods)
						{
							Oid			attrtype = lfirst_oid(l1);
							int32		attrtypmod = lfirst_int(l2);
							Var		   *varnode;

							attnum++;
							varnode = makeVar(rtindex,
											  attnum,
											  attrtype,
											  attrtypmod,
											  sublevels_up);
							varnode->location = location;
							*colvars = lappend(*colvars, varnode);
						}
					}
				}
				else
				{
					/* addRangeTableEntryForFunction should've caught this */
					elog(ERROR, "function in FROM has unsupported return type");
				}
			}
			break;
		case RTE_VALUES:
			{
				/* Values RTE */
				ListCell   *aliasp_item = list_head(rte->eref->colnames);
				ListCell   *lc;

				varattno = 0;
				foreach(lc, (List *) linitial(rte->values_lists))
				{
					Node	   *col = (Node *) lfirst(lc);

					varattno++;
					if (colnames)
					{
						/* Assume there is one alias per column */
						char	   *label = strVal(lfirst(aliasp_item));

						*colnames = lappend(*colnames,
											makeString(pstrdup(label)));
						aliasp_item = lnext(aliasp_item);
					}

					if (colvars)
					{
						Var		   *varnode;

						varnode = makeVar(rtindex, varattno,
										  exprType(col),
										  exprTypmod(col),
										  sublevels_up);
						varnode->location = location;
						*colvars = lappend(*colvars, varnode);
					}
				}
			}
			break;
		case RTE_JOIN:
			{
				/* Join RTE */
				ListCell   *colname;
				ListCell   *aliasvar;

				Assert(list_length(rte->eref->colnames) == list_length(rte->joinaliasvars));

				varattno = 0;
				forboth(colname, rte->eref->colnames, aliasvar, rte->joinaliasvars)
				{
					Node	   *avar = (Node *) lfirst(aliasvar);

					varattno++;

					/*
					 * During ordinary parsing, there will never be any
					 * deleted columns in the join; but we have to check since
					 * this routine is also used by the rewriter, and joins
					 * found in stored rules might have join columns for
					 * since-deleted columns.  This will be signaled by a NULL
					 * Const in the alias-vars list.
					 */
					if (IsA(avar, Const))
					{
						if (include_dropped)
						{
							if (colnames)
								*colnames = lappend(*colnames,
													makeString(pstrdup("")));
							if (colvars)
								*colvars = lappend(*colvars,
												   copyObject(avar));
						}
						continue;
					}

					if (colnames)
					{
						char	   *label = strVal(lfirst(colname));

						*colnames = lappend(*colnames,
											makeString(pstrdup(label)));
					}

					if (colvars)
					{
						Var		   *varnode;

						varnode = makeVar(rtindex, varattno,
										  exprType(avar),
										  exprTypmod(avar),
										  sublevels_up);
						varnode->location = location;

						*colvars = lappend(*colvars, varnode);
					}
				}
			}
			break;
		case RTE_CTE:
			{
				ListCell   *aliasp_item = list_head(rte->eref->colnames);
				ListCell   *lct;
				ListCell   *lcm;

				varattno = 0;
				forboth(lct, rte->ctecoltypes, lcm, rte->ctecoltypmods)
				{
					Oid		coltype = lfirst_oid(lct);
					int32	coltypmod = lfirst_int(lcm);
<<<<<<< HEAD

					varattno++;

					if (colnames)
					{
						/* Assume there is one alias per output column */
						char	   *label = strVal(lfirst(aliasp_item));

						*colnames = lappend(*colnames, makeString(pstrdup(label)));
						aliasp_item = lnext(aliasp_item);
					}

					if (colvars)
					{
						Var		   *varnode;

=======

					varattno++;

					if (colnames)
					{
						/* Assume there is one alias per output column */
						char	   *label = strVal(lfirst(aliasp_item));

						*colnames = lappend(*colnames, makeString(pstrdup(label)));
						aliasp_item = lnext(aliasp_item);
					}

					if (colvars)
					{
						Var		   *varnode;

>>>>>>> 38e93482
						varnode = makeVar(rtindex, varattno,
										  coltype, coltypmod,
										  sublevels_up);
						*colvars = lappend(*colvars, varnode);
					}
				}
			}
			break;
		default:
			elog(ERROR, "unrecognized RTE kind: %d", (int) rte->rtekind);
	}
}

/*
 * expandRelation -- expandRTE subroutine
 */
static void
expandRelation(Oid relid, Alias *eref, int rtindex, int sublevels_up,
			   int location, bool include_dropped,
			   List **colnames, List **colvars)
{
	Relation	rel;

	/* Get the tupledesc and turn it over to expandTupleDesc */
	rel = relation_open(relid, AccessShareLock);
	expandTupleDesc(rel->rd_att, eref, rtindex, sublevels_up,
					location, include_dropped,
					colnames, colvars);
	relation_close(rel, AccessShareLock);
}

/*
 * expandTupleDesc -- expandRTE subroutine
 */
static void
expandTupleDesc(TupleDesc tupdesc, Alias *eref,
				int rtindex, int sublevels_up,
				int location, bool include_dropped,
				List **colnames, List **colvars)
{
	int			maxattrs = tupdesc->natts;
	int			numaliases = list_length(eref->colnames);
	int			varattno;

	for (varattno = 0; varattno < maxattrs; varattno++)
	{
		Form_pg_attribute attr = tupdesc->attrs[varattno];

		if (attr->attisdropped)
		{
			if (include_dropped)
			{
				if (colnames)
					*colnames = lappend(*colnames, makeString(pstrdup("")));
				if (colvars)
				{
					/*
					 * can't use atttypid here, but it doesn't really matter
					 * what type the Const claims to be.
					 */
					*colvars = lappend(*colvars, makeNullConst(INT4OID, -1));
				}
			}
			continue;
		}

		if (colnames)
		{
			char	   *label;

			if (varattno < numaliases)
				label = strVal(list_nth(eref->colnames, varattno));
			else
				label = NameStr(attr->attname);
			*colnames = lappend(*colnames, makeString(pstrdup(label)));
		}

		if (colvars)
		{
			Var		   *varnode;

			varnode = makeVar(rtindex, attr->attnum,
							  attr->atttypid, attr->atttypmod,
							  sublevels_up);
			varnode->location = location;

			*colvars = lappend(*colvars, varnode);
		}
	}
}

/*
 * expandRelAttrs -
 *	  Workhorse for "*" expansion: produce a list of targetentries
 *	  for the attributes of the RTE
 *
 * As with expandRTE, rtindex/sublevels_up determine the varno/varlevelsup
 * fields of the Vars produced, and location sets their location.
 * pstate->p_next_resno determines the resnos assigned to the TLEs.
 */
List *
expandRelAttrs(ParseState *pstate, RangeTblEntry *rte,
			   int rtindex, int sublevels_up, int location)
{
	List	   *names,
			   *vars;
	ListCell   *name,
			   *var;
	List	   *te_list = NIL;

	expandRTE(rte, rtindex, sublevels_up, location, false,
			  &names, &vars);

	forboth(name, names, var, vars)
	{
		char	   *label = strVal(lfirst(name));
		Node	   *varnode = (Node *) lfirst(var);
		TargetEntry *te;

		te = makeTargetEntry((Expr *) varnode,
							 (AttrNumber) pstate->p_next_resno++,
							 label,
							 false);
		te_list = lappend(te_list, te);
	}

	Assert(name == NULL && var == NULL);	/* lists not the same length? */

	return te_list;
}

/*
 * get_rte_attribute_name
 *		Get an attribute name from a RangeTblEntry
 *
 * This is unlike get_attname() because we use aliases if available.
 * In particular, it will work on an RTE for a subselect or join, whereas
 * get_attname() only works on real relations.
 *
 * "*" is returned if the given attnum is InvalidAttrNumber --- this case
 * occurs when a Var represents a whole tuple of a relation.
 */
char *
get_rte_attribute_name(RangeTblEntry *rte, AttrNumber attnum)
{
    const char *name;

	if (attnum == InvalidAttrNumber)
		return "*";

	/*
	 * If there is a user-written column alias, use it.
	 */
	if (rte->alias &&
		attnum > 0 && attnum <= list_length(rte->alias->colnames))
		return strVal(list_nth(rte->alias->colnames, attnum - 1));

	/*
	 * CDB: Pseudo columns have negative attribute numbers below the
	 * lowest system attribute number.
	 */
	if (attnum <= FirstLowInvalidHeapAttributeNumber)
	{
		CdbRelColumnInfo   *rci = cdb_rte_find_pseudo_column(rte, attnum);

		if (!rci)
			goto bogus;
		return rci->colname;
	}

    /*
	 * If the RTE is a relation, go to the system catalogs not the
	 * eref->colnames list.  This is a little slower but it will give the
	 * right answer if the column has been renamed since the eref list was
	 * built (which can easily happen for rules).
	 */
	if (rte->rtekind == RTE_RELATION)
		return get_relid_attribute_name(rte->relid, attnum);

	/*
	 * Otherwise use the column name from eref.  There should always be one.
	 */
	if (rte->eref != NULL &&
        attnum > 0 &&
        attnum <= list_length(rte->eref->colnames))
		return strVal(list_nth(rte->eref->colnames, attnum - 1));

    /* CDB: Get name of sysattr even if relid is no good (e.g. SubqueryScan) */
    if (attnum < 0 &&
        attnum > FirstLowInvalidHeapAttributeNumber)
    {
		Form_pg_attribute att_tup = SystemAttributeDefinition(attnum, true);

		return NameStr(att_tup->attname);
    }

bogus:
	/* else caller gave us a bogus attnum */
    name = (rte->eref && rte->eref->aliasname) ? rte->eref->aliasname
                                               : "*BOGUS*";
    ereport(WARNING, (errcode(ERRCODE_INTERNAL_ERROR),
                      errmsg_internal("invalid attnum %d for rangetable entry %s",
                                      attnum, name) ));
	return "*BOGUS*";
}

/*
 * get_rte_attribute_type
 *		Get attribute type information from a RangeTblEntry
 */
void
get_rte_attribute_type(RangeTblEntry *rte, AttrNumber attnum,
					   Oid *vartype, int32 *vartypmod)
{
	switch (rte->rtekind)
	{
		case RTE_RELATION:
			{
				/* Plain relation RTE --- get the attribute's type info */
				HeapTuple	tp;
				Form_pg_attribute att_tup;

				tp = SearchSysCache(ATTNUM,
									ObjectIdGetDatum(rte->relid),
									Int16GetDatum(attnum),
									0, 0);
				if (!HeapTupleIsValid(tp))		/* shouldn't happen */
					elog(ERROR, "cache lookup failed for attribute %d of relation %u",
						 attnum, rte->relid);
				att_tup = (Form_pg_attribute) GETSTRUCT(tp);

				/*
				 * If dropped column, pretend it ain't there.  See notes in
				 * scanRTEForColumn.
				 */
				if (att_tup->attisdropped)
					ereport(ERROR,
							(errcode(ERRCODE_UNDEFINED_COLUMN),
					errmsg("column \"%s\" of relation \"%s\" does not exist",
						   NameStr(att_tup->attname),
						   get_rel_name(rte->relid))));
				*vartype = att_tup->atttypid;
				*vartypmod = att_tup->atttypmod;
				ReleaseSysCache(tp);
			}
			break;
		case RTE_SUBQUERY:
			{
				/* Subselect RTE --- get type info from subselect's tlist */
				TargetEntry *te = get_tle_by_resno(rte->subquery->targetList,
												   attnum);

				if (te == NULL || te->resjunk)
					elog(ERROR, "subquery %s does not have attribute %d",
						 rte->eref->aliasname, attnum);
				*vartype = exprType((Node *) te->expr);
				*vartypmod = exprTypmod((Node *) te->expr);
			}
			break;
		case RTE_TABLEFUNCTION:
		case RTE_FUNCTION:
			{
				/* Function RTE */
				TypeFuncClass functypclass;
				Oid			funcrettype;
				TupleDesc	tupdesc;

				functypclass = get_expr_result_type(rte->funcexpr,
													&funcrettype,
													&tupdesc);

				if (functypclass == TYPEFUNC_COMPOSITE)
				{
					/* Composite data type, e.g. a table's row type */
					Form_pg_attribute att_tup;

					Assert(tupdesc);
					/* this is probably a can't-happen case */
					if (attnum < 1 || attnum > tupdesc->natts)
						ereport(ERROR,
								(errcode(ERRCODE_UNDEFINED_COLUMN),
						errmsg("column %d of relation \"%s\" does not exist",
							   attnum,
							   rte->eref->aliasname)));

					att_tup = tupdesc->attrs[attnum - 1];

					/*
					 * If dropped column, pretend it ain't there.  See notes
					 * in scanRTEForColumn.
					 */
					if (att_tup->attisdropped)
						ereport(ERROR,
								(errcode(ERRCODE_UNDEFINED_COLUMN),
								 errmsg("column \"%s\" of relation \"%s\" does not exist",
										NameStr(att_tup->attname),
										rte->eref->aliasname)));
					*vartype = att_tup->atttypid;
					*vartypmod = att_tup->atttypmod;
				}
				else if (functypclass == TYPEFUNC_SCALAR)
				{
					/* Base data type, i.e. scalar */
					*vartype = funcrettype;
					*vartypmod = -1;
				}
				else if (functypclass == TYPEFUNC_RECORD)
				{
					*vartype = list_nth_oid(rte->funccoltypes, attnum - 1);
					*vartypmod = list_nth_int(rte->funccoltypmods, attnum - 1);
				}
				else
				{
					/* addRangeTableEntryForFunction should've caught this */
					elog(ERROR, "function in FROM has unsupported return type");
				}
			}
			break;
		case RTE_VALUES:
			{
				/* Values RTE --- get type info from first sublist */
				List	   *collist = (List *) linitial(rte->values_lists);
				Node	   *col;

				if (attnum < 1 || attnum > list_length(collist))
					elog(ERROR, "values list %s does not have attribute %d",
						 rte->eref->aliasname, attnum);
				col = (Node *) list_nth(collist, attnum - 1);
				*vartype = exprType(col);
				*vartypmod = exprTypmod(col);
			}
			break;
		case RTE_JOIN:
			{
				/*
				 * Join RTE --- get type info from join RTE's alias variable
				 */
				Node	   *aliasvar;

				Assert(attnum > 0 && attnum <= list_length(rte->joinaliasvars));
				aliasvar = (Node *) list_nth(rte->joinaliasvars, attnum - 1);
				*vartype = exprType(aliasvar);
				*vartypmod = exprTypmod(aliasvar);
			}
			break;
		case RTE_CTE:
			{
				/* CTE RTE --- get type info from lists in the RTE */
				Assert(attnum > 0 && attnum <= list_length(rte->ctecoltypes));
				*vartype = list_nth_oid(rte->ctecoltypes, attnum - 1);
				*vartypmod = list_nth_int(rte->ctecoltypmods, attnum - 1);
			}
			break;
		default:
			elog(ERROR, "unrecognized RTE kind: %d", (int) rte->rtekind);
	}
}

/*
 * get_rte_attribute_is_dropped
 *		Check whether attempted attribute ref is to a dropped column
 */
bool
get_rte_attribute_is_dropped(RangeTblEntry *rte, AttrNumber attnum)
{
	bool		result;

	switch (rte->rtekind)
	{
		case RTE_RELATION:
			{
				/*
				 * Plain relation RTE --- get the attribute's catalog entry
				 */
				HeapTuple	tp;
				Form_pg_attribute att_tup;

				tp = SearchSysCache(ATTNUM,
									ObjectIdGetDatum(rte->relid),
									Int16GetDatum(attnum),
									0, 0);
				if (!HeapTupleIsValid(tp))		/* shouldn't happen */
					elog(ERROR, "cache lookup failed for attribute %d of relation %u",
						 attnum, rte->relid);
				att_tup = (Form_pg_attribute) GETSTRUCT(tp);
				result = att_tup->attisdropped;
				ReleaseSysCache(tp);
			}
			break;
		case RTE_SUBQUERY:
		case RTE_VALUES:
		case RTE_CTE:
			/* Subselect, Values, CTE RTEs never have dropped columns */
			result = false;
			break;
		case RTE_JOIN:
			{
				/*
				 * A join RTE would not have dropped columns when constructed,
				 * but one in a stored rule might contain columns that were
				 * dropped from the underlying tables, if said columns are
				 * nowhere explicitly referenced in the rule.  This will be
				 * signaled to us by a NULL Const in the joinaliasvars list.
				 */
				Var		   *aliasvar;

				if (attnum <= 0 ||
					attnum > list_length(rte->joinaliasvars))
					elog(ERROR, "invalid varattno %d", attnum);
				aliasvar = (Var *) list_nth(rte->joinaliasvars, attnum - 1);

				result = IsA(aliasvar, Const);
			}
			break;
		case RTE_TABLEFUNCTION:
		case RTE_FUNCTION:
			{
				/* Function RTE */
				Oid			funcrettype = exprType(rte->funcexpr);
				Oid			funcrelid = typeidTypeRelid(funcrettype);

				if (OidIsValid(funcrelid))
				{
					/*
					 * Composite data type, i.e. a table's row type
					 *
					 * Same as ordinary relation RTE
					 */
					HeapTuple	tp;
					Form_pg_attribute att_tup;

					tp = SearchSysCache(ATTNUM,
										ObjectIdGetDatum(funcrelid),
										Int16GetDatum(attnum),
										0, 0);
					if (!HeapTupleIsValid(tp))	/* shouldn't happen */
						elog(ERROR, "cache lookup failed for attribute %d of relation %u",
							 attnum, funcrelid);
					att_tup = (Form_pg_attribute) GETSTRUCT(tp);
					result = att_tup->attisdropped;
					ReleaseSysCache(tp);
				}
				else
				{
					/*
					 * Must be a base data type, i.e. scalar
					 */
					result = false;
				}
			}
			break;
		default:
			elog(ERROR, "unrecognized RTE kind: %d", (int) rte->rtekind);
			result = false;		/* keep compiler quiet */
	}

	return result;
}

/*
 * Given a targetlist and a resno, return the matching TargetEntry
 *
 * Returns NULL if resno is not present in list.
 *
 * Note: we need to search, rather than just indexing with list_nth(),
 * because not all tlists are sorted by resno.
 */
TargetEntry *
get_tle_by_resno(List *tlist, AttrNumber resno)
{
	ListCell   *l;

	foreach(l, tlist)
	{
		TargetEntry *tle = (TargetEntry *) lfirst(l);

		if (tle->resno == resno)
			return tle;
	}
	return NULL;
}

/*
 * Given a Query and rangetable index, return relation's RowMarkClause if any
 *
 * Returns NULL if relation is not selected FOR UPDATE/SHARE
 */
RowMarkClause *
get_rowmark(Query *qry, Index rtindex)
{
	ListCell   *l;

	foreach(l, qry->rowMarks)
	{
		RowMarkClause *rc = (RowMarkClause *) lfirst(l);

		if (rc->rti == rtindex)
			return rc;
	}
	return NULL;
}

/*
 *	given relation and att name, return attnum of variable
 *
 *	Returns InvalidAttrNumber if the attr doesn't exist (or is dropped).
 *
 *	This should only be used if the relation is already
 *	heap_open()'ed.  Use the cache version get_attnum()
 *	for access to non-opened relations.
 */
int
attnameAttNum(Relation rd, const char *attname, bool sysColOK)
{
	int			i;

	for (i = 0; i < rd->rd_rel->relnatts; i++)
	{
		Form_pg_attribute att = rd->rd_att->attrs[i];

		if (namestrcmp(&(att->attname), attname) == 0 && !att->attisdropped)
			return i + 1;
	}

	if (sysColOK)
	{
		if ((i = specialAttNum(attname)) != InvalidAttrNumber)
		{
			if (i != ObjectIdAttributeNumber || rd->rd_rel->relhasoids)
				return i;
		}
	}

	/* on failure */
	return InvalidAttrNumber;
}

/* specialAttNum()
 *
 * Check attribute name to see if it is "special", e.g. "oid".
 * - thomas 2000-02-07
 *
 * Note: this only discovers whether the name could be a system attribute.
 * Caller needs to verify that it really is an attribute of the rel,
 * at least in the case of "oid", which is now optional.
 */
static int
specialAttNum(const char *attname)
{
	Form_pg_attribute sysatt;

	sysatt = SystemAttributeByName(attname,
								   true /* "oid" will be accepted */ );
	if (sysatt != NULL)
		return sysatt->attnum;
	return InvalidAttrNumber;
}


/*
 * given attribute id, return name of that attribute
 *
 *	This should only be used if the relation is already
 *	heap_open()'ed.  Use the cache version get_atttype()
 *	for access to non-opened relations.
 */
Name
attnumAttName(Relation rd, int attid)
{
	if (attid <= 0)
	{
		Form_pg_attribute sysatt;

		sysatt = SystemAttributeDefinition(attid, rd->rd_rel->relhasoids);
		return &sysatt->attname;
	}
	if (attid > rd->rd_att->natts)
		elog(ERROR, "invalid attribute number %d", attid);
	return &rd->rd_att->attrs[attid - 1]->attname;
}

/*
 * given attribute id, return type of that attribute
 *
 *	This should only be used if the relation is already
 *	heap_open()'ed.  Use the cache version get_atttype()
 *	for access to non-opened relations.
 */
Oid
attnumTypeId(Relation rd, int attid)
{
	if (attid <= 0)
	{
		Form_pg_attribute sysatt;

		sysatt = SystemAttributeDefinition(attid, rd->rd_rel->relhasoids);
		return sysatt->atttypid;
	}
	if (attid > rd->rd_att->natts)
		elog(ERROR, "invalid attribute number %d", attid);
	return rd->rd_att->attrs[attid - 1]->atttypid;
}

/*
 * Generate a warning or error about an implicit RTE, if appropriate.
 *
 * If ADD_MISSING_FROM is not enabled, raise an error. Otherwise, emit
 * a warning.
 */
static void
warnAutoRange(ParseState *pstate, RangeVar *relation)
{
	RangeTblEntry *rte;
	int			sublevels_up;
	const char *badAlias = NULL;

	/*
	 * Check to see if there are any potential matches in the query's
	 * rangetable.	This affects the message we provide.
	 */
	rte = searchRangeTable(pstate, relation);

	/*
	 * If we found a match that has an alias and the alias is visible in the
	 * namespace, then the problem is probably use of the relation's real name
	 * instead of its alias, ie "SELECT foo.* FROM foo f". This mistake is
	 * common enough to justify a specific hint.
	 *
	 * If we found a match that doesn't meet those criteria, assume the
	 * problem is illegal use of a relation outside its scope, as in the
	 * MySQL-ism "SELECT ... FROM a, b LEFT JOIN c ON (a.x = c.y)".
	 */
	if (rte && rte->alias &&
		strcmp(rte->eref->aliasname, relation->relname) != 0 &&
		refnameRangeTblEntry(pstate, NULL, rte->eref->aliasname,
							 relation->location,
							 &sublevels_up) == rte)
		badAlias = rte->eref->aliasname;

	if (!add_missing_from)
	{
		if (rte)
			ereport(ERROR,
					(errcode(ERRCODE_UNDEFINED_TABLE),
					 errmsg("invalid reference to FROM-clause entry for table \"%s\"",
							relation->relname),
					 (badAlias ?
			errhint("Perhaps you meant to reference the table alias \"%s\".",
					badAlias) :
					  errhint("There is an entry for table \"%s\", but it cannot be referenced from this part of the query.",
							  rte->eref->aliasname)),
					 parser_errposition(pstate, relation->location)));
		else
			ereport(ERROR,
					(errcode(ERRCODE_UNDEFINED_TABLE),
<<<<<<< HEAD
					 (pstate->parentParseState ?
			 errmsg("missing FROM-clause entry in subquery for table \"%s\"",
					relation->relname) :
					  errmsg("missing FROM-clause entry for table \"%s\"",
							 relation->relname)),
=======
					 errmsg("missing FROM-clause entry for table \"%s\"",
							relation->relname),
>>>>>>> 38e93482
					 parser_errposition(pstate, relation->location)));
	}
	else
	{
		/* just issue a warning */
		ereport(NOTICE,
				(errcode(ERRCODE_UNDEFINED_TABLE),
				 errmsg("adding missing FROM-clause entry for table \"%s\"",
						relation->relname),
				 (badAlias ?
			errhint("Perhaps you meant to reference the table alias \"%s\".",
					badAlias) :
				  (rte ?
				   errhint("There is an entry for table \"%s\", but it cannot be referenced from this part of the query.",
						   rte->eref->aliasname) : 0)),
				 parser_errposition(pstate, relation->location)));
	}
}<|MERGE_RESOLUTION|>--- conflicted
+++ resolved
@@ -27,11 +27,8 @@
 #include "funcapi.h"
 #include "nodes/makefuncs.h"
 #include "nodes/nodeFuncs.h"
-<<<<<<< HEAD
 #include "nodes/relation.h"                 /* CdbRelColumnInfo */
 #include "optimizer/pathnode.h"             /* cdb_rte_find_pseudo_column() */
-=======
->>>>>>> 38e93482
 #include "parser/parsetree.h"
 #include "parser/parse_relation.h"
 #include "parser/parse_type.h"
@@ -48,11 +45,7 @@
 						const char *refname, int location);
 static RangeTblEntry *scanNameSpaceForRelid(ParseState *pstate, Oid relid,
 											int location);
-<<<<<<< HEAD
 static LockingClause *getLockingClause(ParseState *pstate, char *refname);
-=======
-static bool isLockedRel(ParseState *pstate, char *refname);
->>>>>>> 38e93482
 static void expandRelation(Oid relid, Alias *eref,
 			   int rtindex, int sublevels_up,
 			   int location, bool include_dropped,
@@ -205,21 +198,13 @@
 scanNameSpaceForCTE(ParseState *pstate, const char *refname,
 					Index *ctelevelsup)
 {
-<<<<<<< HEAD
-	Index		levelsup;
-=======
 	Index	levelsup;
->>>>>>> 38e93482
 
 	for (levelsup = 0;
 		 pstate != NULL;
 		 pstate = pstate->parentParseState, levelsup++)
 	{
-<<<<<<< HEAD
-		ListCell   *lc;
-=======
 		ListCell *lc;
->>>>>>> 38e93482
 
 		foreach(lc, pstate->p_ctenamespace)
 		{
@@ -245,11 +230,7 @@
 {
 	for (; pstate != NULL; pstate = pstate->parentParseState)
 	{
-<<<<<<< HEAD
-		ListCell   *lc;
-=======
 		ListCell *lc;
->>>>>>> 38e93482
 
 		foreach(lc, pstate->p_future_ctes)
 		{
@@ -287,15 +268,9 @@
 	Index		levelsup;
 
 	/*
-<<<<<<< HEAD
 	 * If it's an unqualified name, check for possible CTE matches. A CTE
 	 * hides any real relation matches.  If no CTE, look for a matching
 	 * relation.
-=======
-	 * If it's an unqualified name, check for possible CTE matches.
-	 * A CTE hides any real relation matches.  If no CTE, look for
-	 * a matching relation.
->>>>>>> 38e93482
 	 */
 	if (!relation->schemaname)
 		cte = scanNameSpaceForCTE(pstate, refname, &ctelevelsup);
@@ -321,18 +296,12 @@
 				cte != NULL &&
 				rte->ctelevelsup + levelsup == ctelevelsup &&
 				strcmp(rte->ctename, refname) == 0)
-<<<<<<< HEAD
 				return rte;
 
 			if (rte->eref != NULL &&
                 rte->eref->aliasname != NULL &&
                 strcmp(rte->eref->aliasname, refname) == 0)
 				return rte;
-=======
-				return rte;
-			if (strcmp(rte->eref->aliasname, refname) == 0)
-				return rte;
->>>>>>> 38e93482
 		}
 	}
 	return NULL;
@@ -772,11 +741,10 @@
 /*
  * Open a table during parse analysis
  *
-<<<<<<< HEAD
  * This is essentially the same as CdbOpenRelationRv, except that it caters
  * to some parser-specific error reporting needs.
  */
-static Relation
+Relation
 parserOpenTable(ParseState *pstate, const RangeVar *relation,
 				int lockmode, bool nowait, bool *lockUpgraded)
 {
@@ -804,55 +772,6 @@
 	}
 	PG_END_TRY();
 
-=======
- * This is essentially just the same as heap_openrv(), except that it caters
- * to some parser-specific error reporting needs, notably that it arranges
- * to include the RangeVar's parse location in any resulting error.
- *
- * Note: properly, lockmode should be declared LOCKMODE not int, but that
- * would require importing storage/lock.h into parse_relation.h.  Since
- * LOCKMODE is typedef'd as int anyway, that seems like overkill.
- */
-Relation
-parserOpenTable(ParseState *pstate, const RangeVar *relation, int lockmode)
-{
-	Relation	rel;
-	ParseCallbackState pcbstate;
-
-	setup_parser_errposition_callback(&pcbstate, pstate, relation->location);
-	rel = try_heap_openrv(relation, lockmode);
-	if (rel == NULL)
-	{
-		if (relation->schemaname)
-			ereport(ERROR,
-					(errcode(ERRCODE_UNDEFINED_TABLE),
-					 errmsg("relation \"%s.%s\" does not exist",
-							relation->schemaname, relation->relname)));
-		else
-		{
-			/*
-			 * An unqualified name might have been meant as a reference to
-			 * some not-yet-in-scope CTE.  The bare "does not exist" message
-			 * has proven remarkably unhelpful for figuring out such problems,
-			 * so we take pains to offer a specific hint.
-			 */
-			if (isFutureCTE(pstate, relation->relname))
-				ereport(ERROR,
-						(errcode(ERRCODE_UNDEFINED_TABLE),
-						 errmsg("relation \"%s\" does not exist",
-								relation->relname),
-						 errdetail("There is a WITH item named \"%s\", but it cannot be referenced from this part of the query.",
-								   relation->relname),
-						 errhint("Use WITH RECURSIVE, or re-order the WITH items to remove forward references.")));
-			else
-				ereport(ERROR,
-						(errcode(ERRCODE_UNDEFINED_TABLE),
-						 errmsg("relation \"%s\" does not exist",
-								relation->relname)));
-		}
-	}
-	cancel_parser_errposition_callback(&pcbstate);
->>>>>>> 38e93482
 	return rel;
 }
 
@@ -891,9 +810,6 @@
 		lockmode = locking->forUpdate ? RowExclusiveLock : RowShareLock;
 		nowait	 = locking->noWait;
 	}
-	setup_parser_errposition_callback(&pcbstate, pstate, relation->location);
-	rel = parserOpenTable(pstate, relation, lockmode, nowait, NULL);
-	cancel_parser_errposition_callback(&pcbstate);
 
 	/*
 	 * Get the rel's OID.  This access also ensures that we have an up-to-date
@@ -901,11 +817,9 @@
 	 * to a rel in a statement, be careful to get the right access level
 	 * depending on whether we're doing SELECT FOR UPDATE/SHARE.
 	 */
-<<<<<<< HEAD
-=======
-	lockmode = isLockedRel(pstate, refname) ? RowShareLock : AccessShareLock;
-	rel = parserOpenTable(pstate, relation, lockmode);
->>>>>>> 38e93482
+	setup_parser_errposition_callback(&pcbstate, pstate, relation->location);
+	rel = parserOpenTable(pstate, relation, lockmode, nowait, NULL);
+	cancel_parser_errposition_callback(&pcbstate);
 	rte->relid = RelationGetRelid(rel);
 	rte->alias = alias;
 	rte->rtekind = RTE_RELATION;
@@ -1292,13 +1206,8 @@
 						(errcode(ERRCODE_INVALID_TABLE_DEFINITION),
 						 errmsg("column \"%s\" cannot be declared SETOF",
 								attrname),
-<<<<<<< HEAD
 						 parser_errposition(pstate, n->typeName->location)));
 			attrtype = typenameTypeId(pstate, n->typeName, &attrtypmod);
-=======
-						 parser_errposition(pstate, n->typename->location)));
-			attrtype = typenameTypeId(pstate, n->typename, &attrtypmod);
->>>>>>> 38e93482
 			eref->colnames = lappend(eref->colnames, makeString(attrname));
 			rte->funccoltypes = lappend_oid(rte->funccoltypes, attrtype);
 			rte->funccoltypmods = lappend_int(rte->funccoltypmods, attrtypmod);
@@ -1589,13 +1498,8 @@
 				{
 					RangeVar   *thisrel = (RangeVar *) lfirst(l2);
 
-<<<<<<< HEAD
-					if (strcmp(refname, rname) == 0)
+					if (strcmp(refname, thisrel->relname) == 0)
 						return lc;         /* refname matched */
-=======
-					if (strcmp(refname, thisrel->relname) == 0)
-						return true;
->>>>>>> 38e93482
 				}
 			}
 		}
@@ -1754,13 +1658,10 @@
 
 	/* issue warning or error as needed */
 	warnAutoRange(pstate, relation);
-<<<<<<< HEAD
-=======
 
 	/* if it is an unqualified name, it might be a CTE reference */
 	if (!relation->schemaname)
 		cte = scanNameSpaceForCTE(pstate, relation->relname, &levelsup);
->>>>>>> 38e93482
 
 	/*
 	 * Note that we set inFromCl true, so that the RTE will be listed
@@ -2034,7 +1935,6 @@
 				{
 					Oid		coltype = lfirst_oid(lct);
 					int32	coltypmod = lfirst_int(lcm);
-<<<<<<< HEAD
 
 					varattno++;
 
@@ -2051,24 +1951,6 @@
 					{
 						Var		   *varnode;
 
-=======
-
-					varattno++;
-
-					if (colnames)
-					{
-						/* Assume there is one alias per output column */
-						char	   *label = strVal(lfirst(aliasp_item));
-
-						*colnames = lappend(*colnames, makeString(pstrdup(label)));
-						aliasp_item = lnext(aliasp_item);
-					}
-
-					if (colvars)
-					{
-						Var		   *varnode;
-
->>>>>>> 38e93482
 						varnode = makeVar(rtindex, varattno,
 										  coltype, coltypmod,
 										  sublevels_up);
@@ -2724,16 +2606,11 @@
 		else
 			ereport(ERROR,
 					(errcode(ERRCODE_UNDEFINED_TABLE),
-<<<<<<< HEAD
 					 (pstate->parentParseState ?
 			 errmsg("missing FROM-clause entry in subquery for table \"%s\"",
 					relation->relname) :
 					  errmsg("missing FROM-clause entry for table \"%s\"",
 							 relation->relname)),
-=======
-					 errmsg("missing FROM-clause entry for table \"%s\"",
-							relation->relname),
->>>>>>> 38e93482
 					 parser_errposition(pstate, relation->location)));
 	}
 	else
