--- conflicted
+++ resolved
@@ -14,12 +14,8 @@
  * optimizable statements.
  *
  *
-<<<<<<< HEAD
  * Portions Copyright (c) 2005-2010, Greenplum inc
  * Portions Copyright (c) 1996-2009, PostgreSQL Global Development Group
-=======
- * Portions Copyright (c) 1996-2008, PostgreSQL Global Development Group
->>>>>>> d13f41d2
  * Portions Copyright (c) 1994, Regents of the University of California
  *
  *	$PostgreSQL: pgsql/src/backend/parser/analyze.c,v 1.371.2.2 2009/01/30 16:59:10 tgl Exp $
@@ -29,25 +25,15 @@
 
 #include "postgres.h"
 
-<<<<<<< HEAD
-#include "access/heapam.h"
 #include "access/reloptions.h"
 #include "catalog/catquery.h"
 #include "catalog/gp_policy.h"
 #include "catalog/heap.h"
-#include "catalog/index.h"
 #include "catalog/indexing.h"
-#include "catalog/namespace.h"
 #include "catalog/pg_compression.h"
 #include "catalog/pg_type.h"
 #include "catalog/pg_type_encoding.h"
 #include "cdb/cdbpartition.h"
-#include "commands/defrem.h"
-#include "commands/prepare.h"
-#include "commands/tablecmds.h"
-=======
-#include "catalog/pg_type.h"
->>>>>>> d13f41d2
 #include "miscadmin.h"
 #include "nodes/makefuncs.h"
 #include "nodes/nodeFuncs.h"
@@ -60,7 +46,6 @@
 #include "parser/parse_clause.h"
 #include "parser/parse_coerce.h"
 #include "parser/parse_expr.h"
-<<<<<<< HEAD
 #include "parser/parse_func.h"
 #include "parser/parse_oper.h"
 #include "parser/parse_partition.h"
@@ -70,35 +55,17 @@
 #include "parser/parse_utilcmd.h"
 #include "parser/parse_cte.h"
 #include "parser/parsetree.h"
+
+#include "utils/builtins.h"
 #include "rewrite/rewriteManip.h"
-#include "utils/builtins.h"
+#include "commands/defrem.h"
+#include "commands/tablecmds.h"
 #include "utils/lsyscache.h"
-#include "utils/syscache.h"
 
 #include "cdb/cdbvars.h"
 #include "cdb/cdbhash.h"
 #include "cdb/cdbsreh.h"
 
-/* State shared by transformCreateSchemaStmt and its subroutines */
-typedef struct
-{
-	const char *stmtType;		/* "CREATE SCHEMA" or "ALTER SCHEMA" */
-	char	   *schemaname;		/* name of schema */
-	char	   *authid;			/* owner of schema */
-	List	   *sequences;		/* CREATE SEQUENCE items */
-	List	   *tables;			/* CREATE TABLE items */
-	List	   *views;			/* CREATE VIEW items */
-	List	   *indexes;		/* CREATE INDEX items */
-	List	   *triggers;		/* CREATE TRIGGER items */
-	List	   *grants;			/* GRANT items */
-	List	   *fwconstraints;	/* Forward referencing FOREIGN KEY constraints */
-	List	   *alters;			/* Generated ALTER items (from the above) */
-	List	   *ixconstraints;	/* index-creating constraints */
-	List	   *blist;			/* "before list" of things to do before
-								 * creating the schema */
-	List	   *alist;			/* "after list" of things to do after creating
-								 * the schema */
-} CreateSchemaStmtContext;
 
 /* Context for transformGroupedWindows() which mutates components
  * of a query that mixes windowing and aggregation or grouping.  It
@@ -111,12 +78,6 @@
 	List *subtlist; /* target list for subquery */
 	List *subgroupClause; /* group clause for subquery */
 	List *windowClause; /* window clause for outer query*/
-=======
-#include "parser/parse_relation.h"
-#include "parser/parse_target.h"
-#include "parser/parsetree.h"
-
->>>>>>> d13f41d2
 
 	/* Scratch area for init_grouped_window context and map_sgr_mutator.
 	 */
@@ -129,20 +90,11 @@
 	TargetEntry *tle;
 } grouped_window_ctx;
 
-<<<<<<< HEAD
-static List *do_parse_analyze(Node *parseTree, ParseState *pstate);
 static void parse_analyze_error_callback(void *parsestate);     /*CDB*/
-static Query *transformStmt(ParseState *pstate, Node *stmt,
-			  List **extras_before, List **extras_after);
-static Query *transformViewStmt(ParseState *pstate, ViewStmt *stmt,
-				  List **extras_before, List **extras_after);
-=======
->>>>>>> d13f41d2
 static Query *transformDeleteStmt(ParseState *pstate, DeleteStmt *stmt);
 static Query *transformInsertStmt(ParseState *pstate, InsertStmt *stmt);
 static List *transformInsertRow(ParseState *pstate, List *exprlist,
 				   List *stmtcols, List *icolumns, List *attrnos);
-<<<<<<< HEAD
 
 /*
  * MPP-2506 [insert/update/delete] RETURNING clause not supported:
@@ -154,12 +106,6 @@
 static List *transformReturningList(ParseState *pstate, List *returningList);
 #endif
 
-static Query *transformIndexStmt(ParseState *pstate, IndexStmt *stmt,
-								 List **extras_before, List **extras_after);
-static Query *transformRuleStmt(ParseState *query, RuleStmt *stmt,
-				  List **extras_before, List **extras_after);
-=======
->>>>>>> d13f41d2
 static Query *transformSelectStmt(ParseState *pstate, SelectStmt *stmt);
 static Query *transformValuesClause(ParseState *pstate, SelectStmt *stmt);
 static Query *transformSetOperationStmt(ParseState *pstate, SelectStmt *stmt);
@@ -168,55 +114,18 @@
 			   List **colTypes, List **colTypmods);
 static void applyColumnNames(List *dst, List *src);
 static Query *transformUpdateStmt(ParseState *pstate, UpdateStmt *stmt);
-static List *transformReturningList(ParseState *pstate, List *returningList);
 static Query *transformDeclareCursorStmt(ParseState *pstate,
 						   DeclareCursorStmt *stmt);
-<<<<<<< HEAD
+static Query *transformExplainStmt(ParseState *pstate,
+					 ExplainStmt *stmt);
 static bool isSimplyUpdatableQuery(Query *query);
-static Query *transformPrepareStmt(ParseState *pstate, PrepareStmt *stmt);
-static Query *transformExecuteStmt(ParseState *pstate, ExecuteStmt *stmt);
-static Query *transformCreateExternalStmt(ParseState *pstate, CreateExternalStmt *stmt,
-										  List **extras_before, List **extras_after);
-static Query *transformAlterTableStmt(ParseState *pstate, AlterTableStmt *stmt,
-						List **extras_before, List **extras_after);
-static void transformColumnDefinition(ParseState *pstate,
-						  CreateStmtContext *cxt,
-						  ColumnDef *column);
-static void transformTableConstraint(ParseState *pstate,
-						 CreateStmtContext *cxt,
-						 Constraint *constraint);
-static void transformDistributedBy(ParseState *pstate,
-								   CreateStmtContext *cxt,
-								   List *distributedBy,
-								   GpPolicy ** policy, List *likeDistributedBy,
-								   bool bQuiet);
-
-static void transformFKConstraints(ParseState *pstate,
-					   CreateStmtContext *cxt,
-					   bool skipValidation,
-					   bool isAddConstraint);
-static void applyColumnNames(List *dst, List *src);
 static bool isSetopLeaf(SelectStmt *stmt);
 static int collectSetopTypes(ParseState *pstate, SelectStmt *stmt,
 							 List **types, List **typmods);
-static void getSetColTypes(ParseState *pstate, Node *node,
-			   List **colTypes, List **colTypmods);
 static void transformLockingClause(Query *qry, LockingClause *lc);
 static bool check_parameter_resolution_walker(Node *node, ParseState *pstate);
-static void transformConstraintAttrs(List *constraintList);
-static void transformColumnType(ParseState *pstate, ColumnDef *column);
-static void release_pstate_resources(ParseState *pstate);
-static FromExpr *makeFromExpr(List *fromlist, Node *quals);
-=======
-static Query *transformExplainStmt(ParseState *pstate,
-					 ExplainStmt *stmt);
-static void transformLockingClause(Query *qry, LockingClause *lc);
-static bool check_parameter_resolution_walker(Node *node,
-								check_parameter_resolution_context *context);
->>>>>>> d13f41d2
 
 static void setQryDistributionPolicy(SelectStmt *stmt, Query *qry);
-static List *getLikeDistributionPolicy(InhRelation *e);
 
 static Query *transformGroupedWindows(Query *qry);
 static void init_grouped_window_context(grouped_window_ctx *ctx, Query *qry);
@@ -228,10 +137,6 @@
 static char *generate_positional_name(AttrNumber attrno);
 static List*generate_alternate_vars(Var *var, grouped_window_ctx *ctx);
 
-static List *fillin_encoding(List *list);
-
-static List *transformAttributeEncoding(List *stenc, CreateStmt *stmt,
-										CreateStmtContext *cxt);
 /*
  * parse_analyze
  *		Analyze a raw parse tree and transform it to Query form.
@@ -288,25 +193,12 @@
 
 	/* make sure all is well with parameter types */
 	if (pstate->p_numparams > 0)
-		check_parameter_resolution_walker((Node *) result, pstate);
+		check_parameter_resolution_walker((Node *) query, pstate);
 
 	*paramTypes = pstate->p_paramtypes;
 	*numParams = pstate->p_numparams;
 
 	free_parsestate(pstate);
-<<<<<<< HEAD
-=======
-
-	/* make sure all is well with parameter types */
-	if (*numParams > 0)
-	{
-		check_parameter_resolution_context context;
-
-		context.paramTypes = *paramTypes;
-		context.numParams = *numParams;
-		check_parameter_resolution_walker((Node *) query, &context);
-	}
->>>>>>> d13f41d2
 
 	return query;
 }
@@ -319,90 +211,7 @@
 parse_sub_analyze(Node *parseTree, ParseState *parentParseState)
 {
 	ParseState *pstate = make_parsestate(parentParseState);
-<<<<<<< HEAD
-	List	   *result;
-
-	result = do_parse_analyze(parseTree, pstate);
-
-	free_parsestate(pstate);
-
-	return result;
-}
-
-static int
-alter_cmp(const void *a, const void *b)
-{
-	Query *qa = *(Query **)a;
-	Query *qb = *(Query **)b;
-	AlterTableStmt *stmta = (AlterTableStmt *)qa->utilityStmt;
-	AlterTableStmt *stmtb = (AlterTableStmt *)qb->utilityStmt;
-	PartitionBy *pbya = NULL;
-	PartitionBy *pbyb = NULL;
-	int len1, len2;
-	ListCell *lc;
-
-	Assert(IsA(stmta, AlterTableStmt));
-	Assert(IsA(stmtb, AlterTableStmt));
-
-	foreach(lc, stmta->cmds)
-	{
-		AlterTableCmd *cmd = lfirst(lc);
-
-		if (cmd->subtype == AT_PartAddInternal)
-		{
-			pbya = (PartitionBy *)cmd->def;
-			break;
-		}
-	}
-
-	foreach(lc, stmtb->cmds)
-	{
-		AlterTableCmd *cmd = lfirst(lc);
-
-		if (cmd->subtype == AT_PartAddInternal)
-		{
-			pbyb = (PartitionBy *)cmd->def;
-			break;
-		}
-	}
-
-	if (pbya && pbyb)
-	{
-		if (pbya->partDepth < pbyb->partDepth)
-			return -1;
-		else if (pbya->partDepth > pbyb->partDepth)
-			return 1;
-		else
-			return 0;
-	}
-
-	len1 = strlen(stmta->relation->relname);
-	len2 = strlen(stmtb->relation->relname);
-
-	if (len1 < len2)
-		return -1;
-	else if (len1 > len2)
-		return 1;
-	else
-		/* same size */
-		return strcmp(stmta->relation->relname, stmtb->relation->relname);
-}
-
-/*
- * do_parse_analyze
- *		Workhorse code shared by the above variants of parse_analyze.
- */
-static List *
-do_parse_analyze(Node *parseTree, ParseState *pstate)
-{
-	List	   *result = NIL;
-
-	/* Lists to return extra commands from transformation */
-	List	   *extras_before = NIL;
-	List	   *extras_after = NIL;
-	List	   *tmp = NIL;
 	Query	   *query;
-	ListCell   *l;
 
    	ErrorContextCallback errcontext;
 
@@ -412,91 +221,10 @@
 	errcontext.previous = error_context_stack;
 	error_context_stack = &errcontext;
 
-	query = transformStmt(pstate, parseTree, &extras_before, &extras_after);
+	query = transformStmt(pstate, parseTree);
 
 	/* CDB: Pop error context callback stack. */
 	error_context_stack = errcontext.previous;
-
-	/* don't need to access result relation any more */
-	release_pstate_resources(pstate);
-
-	foreach(l, extras_before)
-		result = list_concat(result, parse_sub_analyze(lfirst(l), pstate));
-
-	result = lappend(result, query);
-
-	foreach(l, extras_after)
- 		tmp = list_concat(tmp, parse_sub_analyze(lfirst(l), pstate));
-
-	/*
-	 * If this is the top level query and it is a CreateStmt and it
-	 * has a partition by clause, reorder the expanded extras_after so
-	 * that AlterTable is able to build the partitioning hierarchy
-	 * better. The problem with the existing list is that for
-	 * subpartitioned tables, the subpartitions will be added to the
-	 * hierarchy before the root, which means we cannot get the parent
-	 * oid of rules.
-	 *
-	 * nefarious: special KeepMe case in cdbpartition.c:atpxPart_validate_spec
-	 */
-	if (pstate->parentParseState == NULL && query->utilityStmt &&
-		IsA(query->utilityStmt, CreateStmt) &&
-		((CreateStmt *)query->utilityStmt)->partitionBy)
-	{
-		/*
-		 * We just break the statements into two lists: alter statements and
-		 * other statements.
-		 */
-		List *alters = NIL;
-		List *others = NIL;
-		Query **stmts;
-		int i = 0;
-		int j;
-
-		foreach(l, tmp)
-		{
-			Query *q = lfirst(l);
-
-			Assert(IsA(q, Query));
-
-			if (IsA(q->utilityStmt, AlterTableStmt))
-				alters = lappend(alters, q);
-			else
-				others = lappend(others, q);
-		}
-
-		Assert(list_length(alters));
-
-		/*
-		 * Now, sort the ALTER statements so that the deeper partition members
-		 * are processed last.
-		 */
-		stmts = palloc(list_length(alters) * sizeof(Query *));
-		foreach(l, alters)
-			stmts[i++] = (Query *)lfirst(l);
-
-		qsort(stmts, i, sizeof(void *), alter_cmp);
-
-		list_free(alters);
-		alters = NIL;
-		for (j = 0; j < i; j++)
-		{
-			AlterTableStmt *n;
-			alters = lappend(alters, stmts[j]);
-
-			n = (AlterTableStmt *)((Query *)stmts[j])->utilityStmt;
-		}
-		result = list_concat(result, others);
-		result = list_concat(result, alters);
-
-	}
-	else
-		result = list_concat(result, tmp);
-=======
-	Query	   *query;
->>>>>>> d13f41d2
-
-	query = transformStmt(pstate, parseTree);
 
 	free_parsestate(pstate);
 
@@ -541,76 +269,6 @@
 	switch (nodeTag(parseTree))
 	{
 			/*
-<<<<<<< HEAD
-			 * Non-optimizable statements
-			 */
-		case T_CreateStmt:
-			result = transformCreateStmt(pstate, (CreateStmt *) parseTree,
-										 extras_before, extras_after);
-			break;
-
-		case T_CreateExternalStmt:
-			result = transformCreateExternalStmt(pstate, (CreateExternalStmt *) parseTree,
-												 extras_before, extras_after);
-			break;
-
-		case T_IndexStmt:
-			result = transformIndexStmt(pstate, (IndexStmt *) parseTree,
-										extras_before, extras_after);
-			break;
-
-		case T_RuleStmt:
-			result = transformRuleStmt(pstate, (RuleStmt *) parseTree,
-									   extras_before, extras_after);
-			break;
-
-		case T_ViewStmt:
-			result = transformViewStmt(pstate, (ViewStmt *) parseTree,
-									   extras_before, extras_after);
-			break;
-
-		case T_ExplainStmt:
-			{
-				ExplainStmt *n = (ExplainStmt *) parseTree;
-
-				result = makeNode(Query);
-				result->commandType = CMD_UTILITY;
-				n->query = transformStmt(pstate, (Node *) n->query,
-										 extras_before, extras_after);
-				result->utilityStmt = (Node *) parseTree;
-			}
-			break;
-
-		case T_CopyStmt:
-			{
-				CopyStmt   *n = (CopyStmt *) parseTree;
-
-				result = makeNode(Query);
-				result->commandType = CMD_UTILITY;
-				if (n->query)
-					n->query = transformStmt(pstate, (Node *) n->query,
-											 extras_before, extras_after);
-				result->utilityStmt = (Node *) parseTree;
-			}
-			break;
-
-		case T_AlterTableStmt:
-			result = transformAlterTableStmt(pstate,
-											 (AlterTableStmt *) parseTree,
-											 extras_before, extras_after);
-			break;
-
-		case T_PrepareStmt:
-			result = transformPrepareStmt(pstate, (PrepareStmt *) parseTree);
-			break;
-
-		case T_ExecuteStmt:
-			result = transformExecuteStmt(pstate, (ExecuteStmt *) parseTree);
-			break;
-
-			/*
-=======
->>>>>>> d13f41d2
 			 * Optimizable statements
 			 */
 		case T_InsertStmt:
@@ -667,6 +325,9 @@
 	result->querySource = QSRC_ORIGINAL;
 	result->canSetTag = true;
 
+	if (pstate->p_hasDynamicFunction)
+		result->hasDynamicFunctions = true;
+
 	return result;
 }
 
@@ -680,7 +341,6 @@
  */
 bool
 analyze_requires_snapshot(Node *parseTree)
-<<<<<<< HEAD
 {
 	bool		result;
 
@@ -714,73 +374,6 @@
 
 		default:
 			/* other utility statements don't have any active parse analysis */
-			result = false;
-			break;
-	}
-
-	return result;
-}
-
-static Query *
-transformViewStmt(ParseState *pstate, ViewStmt *stmt,
-				  List **extras_before, List **extras_after)
-=======
->>>>>>> d13f41d2
-{
-	bool		result;
-
-	if (parseTree == NULL)
-		return false;
-
-<<<<<<< HEAD
-	if (pstate->p_hasDynamicFunction)
-	{
-		ereport(ERROR,
-				(errcode(ERRCODE_INDETERMINATE_DATATYPE),
-				 errmsg("CREATE VIEW statements cannot include calls to "
-						"dynamically typed function")));
-	}
-
-	/*
-	 * If a list of column names was given, run through and insert these into
-	 * the actual query tree. - thomas 2000-03-08
-	 *
-	 * Outer loop is over targetlist to make it easier to skip junk targetlist
-	 * entries.
-	 */
-	if (stmt->aliases != NIL)
-=======
-	switch (nodeTag(parseTree))
->>>>>>> d13f41d2
-	{
-			/*
-			 * Optimizable statements
-			 */
-		case T_InsertStmt:
-		case T_DeleteStmt:
-		case T_UpdateStmt:
-		case T_SelectStmt:
-			result = true;
-			break;
-
-			/*
-			 * Special cases
-			 */
-		case T_DeclareCursorStmt:
-			/* yes, because it's analyzed just like SELECT */
-			result = true;
-			break;
-
-		case T_ExplainStmt:
-			/*
-			 * We only need a snapshot in varparams case, but it doesn't seem
-			 * worth complicating this function's API to distinguish that.
-			 */
-			result = true;
-			break;
-
-		default:
-			/* utility statements don't have any active parse analysis */
 			result = false;
 			break;
 	}
@@ -965,19 +558,12 @@
 
 		selectQuery = transformStmt(sub_pstate, stmt->selectStmt);
 
-<<<<<<< HEAD
-		release_pstate_resources(sub_pstate);
-=======
->>>>>>> d13f41d2
 		free_parsestate(sub_pstate);
 
 		/* The grammar should have produced a SELECT, but it might have INTO */
 		Assert(IsA(selectQuery, Query));
 		Assert(selectQuery->commandType == CMD_SELECT);
-<<<<<<< HEAD
-=======
 		Assert(selectQuery->utilityStmt == NULL);
->>>>>>> d13f41d2
 		if (selectQuery->intoClause)
 			ereport(ERROR,
 					(errcode(ERRCODE_SYNTAX_ERROR),
@@ -1240,7 +826,6 @@
 		ereport(ERROR,
 				(errcode(ERRCODE_SYNTAX_ERROR),
 				 errmsg("INSERT has more target columns than expressions")));
-<<<<<<< HEAD
 
 	/*
 	 * Prepare columns for assignment to target table.
@@ -1270,2485 +855,6 @@
 
 	return result;
 }
-
-/*
- * Tells the caller if CO is explicitly disabled, to handle cases where we
- * want to ignore encoding clauses in partition expansion.
- *
- * This is an ugly special case that backup expects to work and since we've got
- * tonnes of dumps out there and the possibility that users have learned this
- * grammar from them, we must continue to support it.
- */
-static bool
-co_explicitly_disabled(List *opts)
-{
-	ListCell *lc;
-
-	foreach(lc, opts)
-	{
-		DefElem *el = lfirst(lc);
-		char *arg = NULL;
-
-		/* Arguement will be a Value */
-		if (!el->arg)
-		{
-			continue;
-		}
-
-		arg = defGetString(el);
-		bool result = false;
-		if (pg_strcasecmp("appendonly", el->defname) == 0 &&
-			pg_strcasecmp("false", arg) == 0)
-		{
-			result = true;
-		}
-		else if (pg_strcasecmp("orientation", el->defname) == 0 &&
-				 pg_strcasecmp("column", arg) != 0)
-		{
-			result = true;
-		}
-
-		if (result)
-		{
-			return true;
-		}
-	}
-	return false;
-}
-
-/*
- * Tell the caller whether appendonly=true and orientation=column
- * have been specified.
- */
-bool
-is_aocs(List *opts)
-{
-	bool found_ao = false;
-	bool found_cs = false;
-	bool aovalue = false;
-	bool csvalue = false;
-
-	ListCell *lc;
-
-	foreach(lc, opts)
-	{
-		DefElem *el = lfirst(lc);
-		char *arg = NULL;
-
-		/* Arguement will be a Value */
-		if (!el->arg)
-		{
-			continue;
-		}
-
-		arg = defGetString(el);
-
-		if (pg_strcasecmp("appendonly", el->defname) == 0)
-		{
-			found_ao = true;
-			if (!parse_bool(arg, &aovalue))
-				elog(ERROR, "invalid value for option \"appendonly\"");
-		}
-		else if (pg_strcasecmp("orientation", el->defname) == 0)
-		{
-			found_cs = true;
-			csvalue = pg_strcasecmp("column", arg) == 0;
-		}
-	}
-	if (!found_ao)
-		aovalue = isDefaultAO();
-	if (!found_cs)
-		csvalue = isDefaultAOCS();
-	return (aovalue && csvalue);
-}
-
-/*
- * See if two encodings attempt to see the same parameters. If test_conflicts is
- * true, allow setting the same value, but the setting must be identical.
- */
-static bool
-encodings_overlap(List *a, List *b, bool test_conflicts)
-{
-	ListCell *lca;
-
-	foreach(lca, a)
-	{
-		ListCell *lcb;
-		DefElem *ela = lfirst(lca);
-
-		foreach(lcb, b)
-		{
-			DefElem *elb = lfirst(lcb);
-
-			if (pg_strcasecmp(ela->defname, elb->defname) == 0)
-			{
-				if (test_conflicts)
-				{
-					if (!ela->arg && !elb->arg)
-						return true;
-					else if (!ela->arg || !elb->arg)
-					{
-						/* skip */
-					}
-					else
-					{
-						char *ela_str = defGetString(ela);
-						char *elb_str = defGetString(elb);
-
-						if (pg_strcasecmp(ela_str, elb_str) != 0)
-							return true;
-					}
-				}
-				else
-					return true;
-			}
-		}
-	}
-	return false;
-}
-
-/*
- * Transform and validate the actual encoding clauses.
- *
- * We need tell the underlying system that these are AO/CO tables too,
- * hence the concatenation of the extra elements.
- */
-List *
-transformStorageEncodingClause(List *options)
-{
-	Datum d;
-	ListCell *lc;
-	DefElem *dl;
-	foreach(lc, options)
-	{
-		dl = (DefElem *) lfirst(lc);
-		if (pg_strncasecmp(dl->defname, SOPT_CHECKSUM, strlen(SOPT_CHECKSUM))
-			== 0)
-		{
-			elog(ERROR, "\"%s\" is not a column specific option.",
-				 SOPT_CHECKSUM);
-		}
-	}
-	List *extra = list_make2(makeDefElem("appendonly",
-										 (Node *)makeString("true")),
-							 makeDefElem("orientation",
-										 (Node *)makeString("column")));
-
-	/* add defaults for missing values */
-	options = fillin_encoding(options);
-
-	/*
-	 * The following two statements validate that the encoding clause is well
-	 * formed.
-	 */
-	d = transformRelOptions(PointerGetDatum(NULL),
-									  list_concat(extra, options),
-									  true, false);
-	(void)heap_reloptions(RELKIND_RELATION, d, true);
-
-	return options;
-}
-
-/*
- * Validate the sanity of column reference storage clauses.
- *
- * 1. Ensure that we only refer to columns that exist.
- * 2. Ensure that each column is referenced either zero times or once.
- */
-static void
-validateColumnStorageEncodingClauses(List *stenc, CreateStmt *stmt)
-{
-	ListCell *lc;
-	struct HTAB *ht = NULL;
-	struct colent {
-		char colname[NAMEDATALEN];
-		int count;
-	} *ce = NULL;
-
-	if (!stenc)
-		return;
-
-	/* Generate a hash table for all the columns */
-	foreach(lc, stmt->tableElts)
-	{
-		Node *n = lfirst(lc);
-
-		if (IsA(n, ColumnDef))
-		{
-			ColumnDef *c = (ColumnDef *)n;
-			char *colname;
-			bool found = false;
-			size_t n = NAMEDATALEN - 1 < strlen(c->colname) ?
-							NAMEDATALEN - 1 : strlen(c->colname);
-
-			colname = palloc0(NAMEDATALEN);
-			MemSet(colname, 0, NAMEDATALEN);
-			memcpy(colname, c->colname, n);
-			colname[n] = '\0';
-
-			if (!ht)
-			{
-				HASHCTL  cacheInfo;
-				int      cacheFlags;
-
-				memset(&cacheInfo, 0, sizeof(cacheInfo));
-				cacheInfo.keysize = NAMEDATALEN;
-				cacheInfo.entrysize = sizeof(*ce);
-				cacheFlags = HASH_ELEM;
-
-				ht = hash_create("column info cache",
-								 list_length(stmt->tableElts),
-								 &cacheInfo, cacheFlags);
-			}
-
-			ce = hash_search(ht, colname, HASH_ENTER, &found);
-
-			/*
-			 * The user specified a duplicate column name. We check duplicate
-			 * column names VERY late (under MergeAttributes(), which is called
-			 * by DefineRelation(). For the specific case here, it is safe to
-			 * call out that this is a duplicate. We don't need to delay until
-			 * we look at inheritance.
-			 */
-			if (found)
-			{
-				ereport(ERROR,
-						(errcode(ERRCODE_DUPLICATE_COLUMN),
-						 errmsg("column \"%s\" duplicated",
-								colname)));
-				
-			}
-			ce->count = 0;
-		}
-	}
-
-	/*
-	 * If the table has no columns -- usually in the partitioning case -- then
-	 * we can short circuit.
-	 */
-	if (!ht)
-		return;
-
-	/*
-	 * All column reference storage directives without the DEFAULT
-	 * clause should refer to real columns.
-	 */
-	foreach(lc, stenc)
-	{
-		ColumnReferenceStorageDirective *c = lfirst(lc);
-
-		Insist(IsA(c, ColumnReferenceStorageDirective));
-
-		if (c->deflt)
-			continue;
-		else
-		{
-			bool found = false;
-			char colname[NAMEDATALEN];
-			size_t collen = strlen(c->column);
-			size_t n = NAMEDATALEN - 1 < collen ? NAMEDATALEN - 1 : collen;
-			MemSet(colname, 0, NAMEDATALEN);
-			memcpy(colname, c->column, n);
-			colname[n] = '\0';
-
-			ce = hash_search(ht, colname, HASH_FIND, &found);
-
-			if (!found)
-				elog(ERROR, "column \"%s\" does not exist", colname);
-
-			ce->count++;
-
-			if (ce->count > 1)
-				elog(ERROR, "column \"%s\" referenced in more than one "
-					 "COLUMN ENCODING clause", colname);
-
-		}
-	}
-
-	hash_destroy(ht);
-}
-
-/*
- * Find the column reference storage encoding clause for `column'.
- *
- * This is called by transformAttributeEncoding() in a loop but stenc should be
- * quite small in practice.
- */
-static ColumnReferenceStorageDirective *
-find_crsd(char *column, List *stenc)
-{
-	ListCell *lc;
-
-	foreach(lc, stenc)
-	{
-		ColumnReferenceStorageDirective *c = lfirst(lc);
-
-		if (c->deflt == false && strcmp(column, c->column) == 0)
-			return c;
-	}
-	return NULL;
-}
-
-List *
-TypeNameGetStorageDirective(TypeName *typname)
-{
-	HeapTuple tuple;
-	cqContext  *pcqCtx;
-	Oid typid = typenameTypeId(NULL, typname);
-	List *out = NIL;
-
-	/* XXX XXX: SELECT typoptions */
-	pcqCtx = caql_beginscan(
-			NULL,
-			cql("SELECT * FROM pg_type_encoding "
-				" WHERE typid = :1 ",
-				ObjectIdGetDatum(typid)));
-
-	tuple = caql_getnext(pcqCtx);
-
-	if (HeapTupleIsValid(tuple))
-	{
-		Datum options;
-		bool isnull;
-
-		options = caql_getattr(pcqCtx, 
-							   Anum_pg_type_encoding_typoptions,
-							   &isnull);
-
-		Insist(!isnull);
-
-		out = untransformRelOptions(options);
-	}
-
-	caql_endscan(pcqCtx);
-	return out;
-}
-
-/*
- * Make a default column storage directive from a WITH clause
- * Ignore options in the WITH clause that don't appear in 
- * storage_directives for column-level compression.
- */
-List *
-form_default_storage_directive(List *enc)
-{
-	List *out = NIL;
-	ListCell *lc;
-
-	foreach(lc, enc)
-	{
-		DefElem *el = lfirst(lc);
-
-		if (!el->defname)
-			out = lappend(out, copyObject(el));
-
-		if (pg_strcasecmp("appendonly", el->defname) == 0)
-			continue;
-		if (pg_strcasecmp("orientation", el->defname) == 0)
-			continue;
-		if (pg_strcasecmp("oids", el->defname) == 0)
-			continue;
-		if (pg_strcasecmp("fillfactor", el->defname) == 0)
-			continue;
-		if (pg_strcasecmp("tablename", el->defname) == 0)
-			continue;
-		/* checksum is not a column specific attribute. */
-		if (pg_strcasecmp("checksum", el->defname) == 0)
-			continue;
-		out = lappend(out, copyObject(el));
-	}
-	return out;
-}
-
-static List *
-transformAttributeEncoding(List *stenc, CreateStmt *stmt, CreateStmtContext *cxt)
-{
-	ListCell *lc;
-	bool found_enc = stenc != NIL;
-	bool can_enc = is_aocs(stmt->options);
-	ColumnReferenceStorageDirective *deflt = NULL;
-	List *newenc = NIL;
-	List *tmpenc;
-	MemoryContext oldCtx;
-
-#define UNSUPPORTED_ORIENTATION_ERROR() \
-	ereport(ERROR, \
-			(errcode(ERRCODE_FEATURE_NOT_SUPPORTED), \
-			 errmsg("ENCODING clause only supported with column oriented tables")))
-
-	/* We only support the attribute encoding clause on AOCS tables */
-	if (stenc && !can_enc)
-		UNSUPPORTED_ORIENTATION_ERROR();
-
-	/* Use the temporary context to avoid leaving behind so much garbage. */
-	oldCtx = MemoryContextSwitchTo(cxt->tempCtx);
-
-	/* get the default clause, if there is one. */
-	foreach(lc, stenc)
-	{
-		ColumnReferenceStorageDirective *c = lfirst(lc);
-		Insist(IsA(c, ColumnReferenceStorageDirective));
-
-		if (c->deflt)
-		{
-			/*
-			 * Some quick validation: there should only be one default
-			 * clause
-			 */
-			if (deflt)
-				elog(ERROR, "only one default column encoding may be specified");
-
-			deflt = copyObject(c);
-			deflt->encoding = transformStorageEncodingClause(deflt->encoding);
-
-			/*
-			 * The default encoding and the with clause better not
-			 * try and set the same options!
-			 */
-			if (encodings_overlap(stmt->options, deflt->encoding, false))
-				ereport(ERROR,
-						(errcode(ERRCODE_INVALID_TABLE_DEFINITION),
-						 errmsg("DEFAULT COLUMN ENCODING clause cannot "
-								"override values set in WITH clause")));
-		}
-	}
-
-	/*
-	 * If no default has been specified, we might create one out of the
-	 * WITH clause.
-	 */
-	tmpenc = form_default_storage_directive(stmt->options);
-
-	if (tmpenc)
-	{
-		deflt = makeNode(ColumnReferenceStorageDirective);
-		deflt->deflt = true;
-		deflt->encoding = transformStorageEncodingClause(tmpenc);
-	}
-
-	/*
-	 * Loop over all columns. If a column has a column reference storage clause
-	 * -- i.e., COLUMN name ENCODING () -- apply that. Otherwise, apply the
-	 * default.
-	 */
-	foreach(lc, cxt->columns)
-	{
-		ColumnDef *d = (ColumnDef *) lfirst(lc);
-		ColumnReferenceStorageDirective *c;
-
-		Insist(IsA(d, ColumnDef));
-
-		c = makeNode(ColumnReferenceStorageDirective);
-		c->column = pstrdup(d->colname);
-
-		/*
-		 * Find a storage encoding for this column, in this order:
-		 *
-		 * 1. An explicit encoding clause in the ColumnDef
-		 * 2. A column reference storage directive for this column
-		 * 3. A default column encoding in the statement
-		 * 4. A default for the type.
-		 */
-		if (d->encoding)
-		{
-			found_enc = true;
-			c->encoding = transformStorageEncodingClause(d->encoding);
-		}
-		else
-		{
-			ColumnReferenceStorageDirective *s = find_crsd(c->column, stenc);
-
-			if (s)
-				c->encoding = transformStorageEncodingClause(s->encoding);
-			else
-			{
-				if (deflt)
-					c->encoding = copyObject(deflt->encoding);
-				else
-				{
-					List *te = TypeNameGetStorageDirective(d->typname);
-
-					if (te)
-						c->encoding = copyObject(te);
-					else
-						c->encoding = default_column_encoding_clause();
-				}
-			}
-		}
-		newenc = lappend(newenc, c);
-	}
-
-	/* Check again incase we expanded a some column encoding clauses */
-	if (!can_enc)
-	{
-		if (found_enc)
-			UNSUPPORTED_ORIENTATION_ERROR();
-		else
-			newenc = NULL;
-	}
-
-	validateColumnStorageEncodingClauses(newenc, stmt);
-
-	/* copy the result out of the temporary memory context */
-	MemoryContextSwitchTo(oldCtx);
-	newenc = copyObject(newenc);
-
-	return newenc;
-}
-
-/*
- * transformCreateStmt -
- *	  transforms the "create table" statement
- *	  SQL92 allows constraints to be scattered all over, so thumb through
- *	   the columns and collect all constraints into one place.
- *	  If there are any implied indices (e.g. UNIQUE or PRIMARY KEY)
- *	   then expand those into multiple IndexStmt blocks.
- *	  - thomas 1997-12-02
- */
-Query *
-transformCreateStmt(ParseState *pstate, CreateStmt *stmt,
-					List **extras_before, List **extras_after)
-{
-	CreateStmtContext cxt;
-	Query	   *q;
-	ListCell   *elements;
-	List  	   *likeDistributedBy = NIL;
-	bool	    bQuiet = false;	/* shut up transformDistributedBy messages */
-	List	   *stenc = NIL; /* column reference storage encoding clauses */
-
-	/*
-	 * We don't normally care much about the memory consumption of parsing,
-	 * because any memory leaked is leaked into MessageContext which is
-	 * reset between each command. But if a table is heavily partitioned,
-	 * the CREATE TABLE statement can be expanded into hundreds or even
-	 * thousands of CreateStmts, so the leaks start to add up. To reduce
-	 * the memory consumption, we use a temporary memory context that's
-	 * destroyed after processing the CreateStmt for some parts of the
-	 * processing.
-	 */
-	cxt.tempCtx =
-		AllocSetContextCreate(CurrentMemoryContext,
-							  "CreateStmt analyze context",
-							  ALLOCSET_DEFAULT_MINSIZE,
-							  ALLOCSET_DEFAULT_INITSIZE,
-							  ALLOCSET_DEFAULT_MAXSIZE);
-
-	cxt.stmtType = "CREATE TABLE";
-	cxt.relation = stmt->relation;
-	cxt.inhRelations = stmt->inhRelations;
-	cxt.isalter = false;
-	cxt.isaddpart = stmt->is_add_part;
-	cxt.columns = NIL;
-	cxt.ckconstraints = NIL;
-	cxt.fkconstraints = NIL;
-	cxt.ixconstraints = NIL;
-	cxt.inh_indexes = NIL;
-	cxt.blist = NIL;
-	cxt.alist = NIL;
-	cxt.dlist = NIL; /* for deferred analysis requiring the created table */
-	cxt.pkey = NULL;
-	cxt.hasoids = interpretOidsOption(stmt->options);
-
-	stmt->policy = NULL;
-
-	/* Disallow inheritance in combination with partitioning. */
-	if (stmt->inhRelations && (stmt->partitionBy || stmt->is_part_child ))
-	{
-		ereport(ERROR,
-				(errcode(ERRCODE_INVALID_TABLE_DEFINITION),
-				 errmsg("cannot mix inheritance with partitioning")));
-	}
-
-	/* Disallow inheritance for CO table */
-	if (stmt->inhRelations && is_aocs(stmt->options))
-	{
-		ereport(ERROR,
-				(errcode(ERRCODE_FEATURE_NOT_SUPPORTED),
-				 errmsg("INHERITS clause cannot be used with column oriented tables")));
-	}
-
-	/* Only on top-most partitioned tables. */
-	if ( stmt->partitionBy && !stmt->is_part_child )
-	{
-		fixCreateStmtForPartitionedTable(stmt);
-	}
-
-	/*
-	 * Run through each primary element in the table creation clause. Separate
-	 * column defs from constraints, and do preliminary analysis.
-	 */
-	foreach(elements, stmt->tableElts)
-	{
-		Node	   *element = lfirst(elements);
-
-		switch (nodeTag(element))
-		{
-			case T_ColumnDef:
-				transformColumnDefinition(pstate, &cxt,
-										  (ColumnDef *) element);
-				break;
-
-			case T_Constraint:
-				transformTableConstraint(pstate, &cxt,
-										 (Constraint *) element);
-				break;
-
-			case T_FkConstraint:
-				/* No pre-transformation needed */
-				cxt.fkconstraints = lappend(cxt.fkconstraints, element);
-				break;
-
-			case T_InhRelation:
-				{
-					bool		isBeginning = (cxt.columns == NIL);
-
-					transformInhRelation(pstate, &cxt,
-										 (InhRelation *) element, false);
-
-					if (Gp_role == GP_ROLE_DISPATCH && isBeginning &&
-						stmt->distributedBy == NIL &&
-						stmt->inhRelations == NIL &&
-						stmt->policy == NULL)
-					{
-						likeDistributedBy = getLikeDistributionPolicy((InhRelation *) element);
-					}
-				}
-				break;
-
-			case T_ColumnReferenceStorageDirective:
-				/* processed below in transformAttributeEncoding() */
-				stenc = lappend(stenc, element);
-				break;
-
-			default:
-				elog(ERROR, "unrecognized node type: %d",
-					 (int) nodeTag(element));
-				break;
-		}
-	}
-
-	/*
-	 * transformIndexConstraints wants cxt.alist to contain only index
-	 * statements, so transfer anything we already have into extras_after
-	 * immediately.
-	 */
-	*extras_after = list_concat(cxt.alist, *extras_after);
-	cxt.alist = NIL;
-
-	Assert(stmt->constraints == NIL);
-
-	/*
-	 * Postprocess constraints that give rise to index definitions.
-	 */
-	transformIndexConstraints(pstate, &cxt, stmt->is_add_part || stmt->is_split_part);
-
-	/*
-	 * Carry any deferred analysis statements forward.  Added for MPP-13750
-	 * but should also apply to the similar case involving simple inheritance.
-	 */
-	if ( cxt.dlist )
-	{
-		stmt->deferredStmts = list_concat(stmt->deferredStmts, cxt.dlist);
-		cxt.dlist = NIL;
-	}
-
-	/*
-	 * Postprocess foreign-key constraints.
-	 * But don't cascade FK constraints to parts, yet.
-	 */
-	if ( ! stmt->is_part_child )
-		transformFKConstraints(pstate, &cxt, true, false);
-
-	/*
-	 * Analyze attribute encoding clauses.
-	 *
-	 * Partitioning configurations may have things like:
-	 *
-	 * CREATE TABLE ...
-	 *  ( a int ENCODING (...))
-	 * WITH (appendonly=true, orientation=column)
-	 * PARTITION BY ...
-	 * (PARTITION ... WITH (appendonly=false));
-	 *
-	 * We don't want to throw an error when we try to apply the ENCODING clause
-	 * to the partition which the user wants to be non-AO. Just ignore it
-	 * instead.
-	 */
-	if (!is_aocs(stmt->options) && stmt->is_part_child)
-	{
-		if (co_explicitly_disabled(stmt->options) || !stenc)
-			stmt->attr_encodings = NIL;
-		else
-		{
-			ereport(ERROR,
-					(errcode(ERRCODE_FEATURE_NOT_SUPPORTED),
-					 errmsg("ENCODING clause only supported with "
-							"column oriented partitioned tables")));
-
-		}
-	}
-	else
-		stmt->attr_encodings = transformAttributeEncoding(stenc, stmt, &cxt);
-
-	/*
-	 * Postprocess Greenplum Database distribution columns
-	 */
-	if (stmt->is_part_child ||
-		(stmt->partitionBy &&
-		 (
-			 /* be very quiet if set subpartn template */
-			 (((PartitionBy *)(stmt->partitionBy))->partQuiet ==
-			  PART_VERBO_NOPARTNAME) ||
-			 (
-				 /* quiet for partitions of depth > 0 */
-				 (((PartitionBy *)(stmt->partitionBy))->partDepth != 0) &&
-				 (((PartitionBy *)(stmt->partitionBy))->partQuiet !=
-				  PART_VERBO_NORMAL)
-					 )
-				 )
-				))
-			bQuiet = true; /* silence distro messages for partitions */
-
-	transformDistributedBy(pstate, &cxt, stmt->distributedBy, &stmt->policy,
-						   likeDistributedBy, bQuiet);
-
-	/*
-	 * Process table partitioning clause
-	 */
-	transformPartitionBy(pstate, &cxt, stmt, stmt->partitionBy, stmt->policy);
-
-	/*
-	 * Output results.
-	 */
-	q = makeNode(Query);
-	q->commandType = CMD_UTILITY;
-	q->utilityStmt = (Node *) stmt;
-	stmt->tableElts = cxt.columns;
-	stmt->constraints = cxt.ckconstraints;
-	*extras_before = list_concat(*extras_before, cxt.blist);
-	*extras_after = list_concat(cxt.alist, *extras_after);
-
-	MemoryContextDelete(cxt.tempCtx);
-
-	return q;
-}
-
-static Query *
-transformCreateExternalStmt(ParseState *pstate, CreateExternalStmt *stmt,
-							List **extras_before, List **extras_after)
-{
-	CreateStmtContext cxt;
-	Query	   *q;
-	ListCell   *elements;
-	List  	   *likeDistributedBy = NIL;
-	bool	    bQuiet = false;	/* shut up transformDistributedBy messages */
-	bool		iswritable = stmt->iswritable;
-
-	cxt.stmtType = "CREATE EXTERNAL TABLE";
-	cxt.relation = stmt->relation;
-	cxt.inhRelations = NIL;
-	cxt.hasoids = false;
-	cxt.isalter = false;
-	cxt.columns = NIL;
-	cxt.ckconstraints = NIL;
-	cxt.fkconstraints = NIL;
-	cxt.ixconstraints = NIL;
-	cxt.pkey = NULL;
-
-	cxt.blist = NIL;
-	cxt.alist = NIL;
-
-	/*
-	 * Run through each primary element in the table creation clause. Separate
-	 * column defs from constraints, and do preliminary analysis.
-	 */
-	foreach(elements, stmt->tableElts)
-	{
-		Node	   *element = lfirst(elements);
-
-		switch (nodeTag(element))
-		{
-			case T_ColumnDef:
-				transformColumnDefinition(pstate, &cxt,
-										  (ColumnDef *) element);
-				break;
-
-			case T_Constraint:
-			case T_FkConstraint:
-				/* should never happen. If it does fix gram.y */
-				elog(ERROR, "node type %d not supported for external tables",
-					 (int) nodeTag(element));
-				break;
-
-			case T_InhRelation:
-				{
-					/* LIKE */
-					bool	isBeginning = (cxt.columns == NIL);
-
-					transformInhRelation(pstate, &cxt,
-										 (InhRelation *) element, true);
-
-					if (Gp_role == GP_ROLE_DISPATCH && isBeginning &&
-						stmt->distributedBy == NIL &&
-						stmt->policy == NULL &&
-						iswritable /* dont bother if readable table */)
-					{
-						likeDistributedBy = getLikeDistributionPolicy((InhRelation *) element);
-					}
-				}
-				break;
-
-			default:
-				elog(ERROR, "unrecognized node type: %d",
-					 (int) nodeTag(element));
-				break;
-		}
-	}
-
-	/*
-	 * Forbid LOG ERRORS and ON MASTER combination.
-	 */
-	if (stmt->exttypedesc->exttabletype == EXTTBL_TYPE_EXECUTE)
-	{
-		ListCell   *exec_location_opt;
-
-		foreach(exec_location_opt, stmt->exttypedesc->on_clause)
-		{
-			DefElem    *defel = (DefElem *) lfirst(exec_location_opt);
-
-			if (strcmp(defel->defname, "master") == 0)
-			{
-				SingleRowErrorDesc *srehDesc = (SingleRowErrorDesc *)stmt->sreh;
-
-				if(srehDesc && srehDesc->into_file)
-					ereport(ERROR,
-							(errcode(ERRCODE_INVALID_TABLE_DEFINITION),
-							 errmsg("External web table with ON MASTER clause "
-									"cannot use LOG ERRORS feature.")));
-			}
-		}
-	}
-
-	/*
-	 * Handle DISTRIBUTED BY clause, if any.
-	 *
-	 * For writeable external tables, by default we distribute RANDOMLY, or
-	 * by the distribution key of the LIKE table if exists. However, if
-	 * DISTRIBUTED BY was specified we use it by calling the regular
-	 * transformDistributedBy and handle it like we would for non external
-	 * tables.
-	 *
-	 * For readable external tables, don't create a policy row at all.
-	 * Non-EXECUTE type external tables are implicitly randomly distributed.
-	 * EXECUTE type external tables encapsulate similar information in the
-	 * "ON <segment spec>" clause, which is stored in pg_exttable.location.
-	 */
-	if (iswritable)
-	{
-		if (stmt->distributedBy == NIL && likeDistributedBy == NIL)
-		{
-			/*
-			 * defaults to DISTRIBUTED RANDOMLY irrespective of the
-			 * gp_create_table_random_default_distribution guc.
-			 */
-			stmt->policy = createRandomDistribution();
-		}
-		else
-		{
-			/* regular DISTRIBUTED BY transformation */
-			transformDistributedBy(pstate, &cxt, stmt->distributedBy, &stmt->policy,
-								   likeDistributedBy, bQuiet);
-		}
-	}
-	else if (stmt->distributedBy != NIL)
-		ereport(ERROR,
-				(errcode(ERRCODE_INVALID_TABLE_DEFINITION),
-				 errmsg("Readable external tables can\'t specify a DISTRIBUTED BY clause.")));
-
-	Assert(cxt.ckconstraints == NIL);
-	Assert(cxt.fkconstraints == NIL);
-	Assert(cxt.ixconstraints == NIL);
-
-	/*
-	 * Output results.
-	 */
-	q = makeNode(Query);
-	q->commandType = CMD_UTILITY;
-	q->utilityStmt = (Node *) stmt;
-	stmt->tableElts = cxt.columns;
-	*extras_before = list_concat(*extras_before, cxt.blist);
-	*extras_after = list_concat(cxt.alist, *extras_after);
-
-	return q;
-}
-
-static void
-transformColumnDefinition(ParseState *pstate, CreateStmtContext *cxt,
-						  ColumnDef *column)
-{
-	bool		is_serial;
-	bool		saw_nullable;
-	bool		saw_default;
-	Constraint *constraint;
-	ListCell   *clist;
-
-	cxt->columns = lappend(cxt->columns, column);
-
-	/* Check for SERIAL pseudo-types */
-	is_serial = false;
-	if (list_length(column->typname->names) == 1)
-	{
-		char	   *typname = strVal(linitial(column->typname->names));
-
-		if (strcmp(typname, "serial") == 0 ||
-			strcmp(typname, "serial4") == 0)
-		{
-			is_serial = true;
-			column->typname->names = NIL;
-			column->typname->typid = INT4OID;
-		}
-		else if (strcmp(typname, "bigserial") == 0 ||
-				 strcmp(typname, "serial8") == 0)
-		{
-			is_serial = true;
-			column->typname->names = NIL;
-			column->typname->typid = INT8OID;
-		}
-	}
-
-	/* Do necessary work on the column type declaration */
-	transformColumnType(pstate, column);
-
-	/* Special actions for SERIAL pseudo-types */
-	if (is_serial)
-	{
-		Oid			snamespaceid;
-		char	   *snamespace;
-		char	   *sname;
-		char	   *qstring;
-		A_Const    *snamenode;
-		FuncCall   *funccallnode;
-		CreateSeqStmt *seqstmt;
-		AlterSeqStmt *altseqstmt;
-		List	   *attnamelist;
-
-		/*
-		 * Determine namespace and name to use for the sequence.
-		 *
-		 * Although we use ChooseRelationName, it's not guaranteed that the
-		 * selected sequence name won't conflict; given sufficiently long
-		 * field names, two different serial columns in the same table could
-		 * be assigned the same sequence name, and we'd not notice since we
-		 * aren't creating the sequence quite yet.  In practice this seems
-		 * quite unlikely to be a problem, especially since few people would
-		 * need two serial columns in one table.
-		 */
-		snamespaceid = RangeVarGetCreationNamespace(cxt->relation);
-		snamespace = get_namespace_name(snamespaceid);
-		sname = ChooseRelationName(cxt->relation->relname,
-								   column->colname,
-								   "seq",
-								   snamespaceid);
-
-		ereport(NOTICE,
-				(errmsg("%s will create implicit sequence \"%s\" for serial column \"%s.%s\"",
-						cxt->stmtType, sname,
-						cxt->relation->relname, column->colname)));
-
-		/*
-		 * Build a CREATE SEQUENCE command to create the sequence object, and
-		 * add it to the list of things to be done before this CREATE/ALTER
-		 * TABLE.
-		 */
-		seqstmt = makeNode(CreateSeqStmt);
-		seqstmt->sequence = makeRangeVar(snamespace, sname, -1);
-		seqstmt->sequence->istemp = cxt->relation->istemp;
-		seqstmt->options = NIL;
-
-
-		cxt->blist = lappend(cxt->blist, seqstmt);
-
-		/*
-		 * Build an ALTER SEQUENCE ... OWNED BY command to mark the sequence
-		 * as owned by this column, and add it to the list of things to be
-		 * done after this CREATE/ALTER TABLE.
-		 */
-		altseqstmt = makeNode(AlterSeqStmt);
-		altseqstmt->sequence = makeRangeVar(snamespace, sname, -1);
-		attnamelist = list_make3(makeString(snamespace),
-								 makeString(cxt->relation->relname),
-								 makeString(column->colname));
-		altseqstmt->options = list_make1(makeDefElem("owned_by",
-													 (Node *) attnamelist));
-
-		cxt->alist = lappend(cxt->alist, altseqstmt);
-
-		/*
-		 * Create appropriate constraints for SERIAL.  We do this in full,
-		 * rather than shortcutting, so that we will detect any conflicting
-		 * constraints the user wrote (like a different DEFAULT).
-		 *
-		 * Create an expression tree representing the function call
-		 * nextval('sequencename').  We cannot reduce the raw tree to cooked
-		 * form until after the sequence is created, but there's no need to do
-		 * so.
-		 */
-		qstring = quote_qualified_identifier(snamespace, sname);
-		snamenode = makeNode(A_Const);
-		snamenode->val.type = T_String;
-		snamenode->val.val.str = qstring;
-		snamenode->typname = SystemTypeName("regclass");
-        snamenode->location = -1;                                       /*CDB*/
-		funccallnode = makeNode(FuncCall);
-		funccallnode->funcname = SystemFuncName("nextval");
-		funccallnode->args = list_make1(snamenode);
-		funccallnode->agg_star = false;
-		funccallnode->agg_distinct = false;
-		funccallnode->func_variadic = false;
-		funccallnode->location = -1;
-
-		constraint = makeNode(Constraint);
-		constraint->contype = CONSTR_DEFAULT;
-		constraint->raw_expr = (Node *) funccallnode;
-		constraint->cooked_expr = NULL;
-		constraint->keys = NIL;
-		column->constraints = lappend(column->constraints, constraint);
-
-		constraint = makeNode(Constraint);
-		constraint->contype = CONSTR_NOTNULL;
-		column->constraints = lappend(column->constraints, constraint);
-	}
-
-	/* Process column constraints, if any... */
-	transformConstraintAttrs(column->constraints);
-
-	saw_nullable = false;
-	saw_default = false;
-
-	foreach(clist, column->constraints)
-	{
-		constraint = lfirst(clist);
-
-		/*
-		 * If this column constraint is a FOREIGN KEY constraint, then we fill
-		 * in the current attribute's name and throw it into the list of FK
-		 * constraints to be processed later.
-		 */
-		if (IsA(constraint, FkConstraint))
-		{
-			FkConstraint *fkconstraint = (FkConstraint *) constraint;
-
-			fkconstraint->fk_attrs = list_make1(makeString(column->colname));
-			cxt->fkconstraints = lappend(cxt->fkconstraints, fkconstraint);
-			continue;
-		}
-
-		Assert(IsA(constraint, Constraint));
-
-		switch (constraint->contype)
-		{
-			case CONSTR_NULL:
-				if (saw_nullable && column->is_not_null)
-					ereport(ERROR,
-							(errcode(ERRCODE_SYNTAX_ERROR),
-							 errmsg("conflicting NULL/NOT NULL declarations for column \"%s\" of table \"%s\"",
-								  column->colname, cxt->relation->relname)));
-				column->is_not_null = FALSE;
-				saw_nullable = true;
-				break;
-
-			case CONSTR_NOTNULL:
-				if (saw_nullable && !column->is_not_null)
-					ereport(ERROR,
-							(errcode(ERRCODE_SYNTAX_ERROR),
-							 errmsg("conflicting NULL/NOT NULL declarations for column \"%s\" of table \"%s\"",
-								  column->colname, cxt->relation->relname)));
-				column->is_not_null = TRUE;
-				saw_nullable = true;
-				break;
-
-			case CONSTR_DEFAULT:
-				if (saw_default)
-					ereport(ERROR,
-							(errcode(ERRCODE_SYNTAX_ERROR),
-							 errmsg("multiple default values specified for column \"%s\" of table \"%s\"",
-								  column->colname, cxt->relation->relname)));
-				column->raw_default = constraint->raw_expr;
-				Assert(constraint->cooked_expr == NULL);
-				saw_default = true;
-				break;
-
-			case CONSTR_PRIMARY:
-			case CONSTR_UNIQUE:
-				if (constraint->keys == NIL)
-					constraint->keys = list_make1(makeString(column->colname));
-				cxt->ixconstraints = lappend(cxt->ixconstraints, constraint);
-				break;
-
-			case CONSTR_CHECK:
-				cxt->ckconstraints = lappend(cxt->ckconstraints, constraint);
-				break;
-
-			case CONSTR_ATTR_DEFERRABLE:
-			case CONSTR_ATTR_NOT_DEFERRABLE:
-			case CONSTR_ATTR_DEFERRED:
-			case CONSTR_ATTR_IMMEDIATE:
-				/* transformConstraintAttrs took care of these */
-				break;
-
-			default:
-				elog(ERROR, "unrecognized constraint type: %d",
-					 constraint->contype);
-				break;
-		}
-	}
-}
-
-static void
-transformTableConstraint(ParseState *pstate, CreateStmtContext *cxt,
-						 Constraint *constraint)
-{
-	switch (constraint->contype)
-	{
-		case CONSTR_PRIMARY:
-		case CONSTR_UNIQUE:
-			cxt->ixconstraints = lappend(cxt->ixconstraints, constraint);
-			break;
-
-		case CONSTR_CHECK:
-			cxt->ckconstraints = lappend(cxt->ckconstraints, constraint);
-			break;
-
-		case CONSTR_NULL:
-		case CONSTR_NOTNULL:
-		case CONSTR_DEFAULT:
-		case CONSTR_ATTR_DEFERRABLE:
-		case CONSTR_ATTR_NOT_DEFERRABLE:
-		case CONSTR_ATTR_DEFERRED:
-		case CONSTR_ATTR_IMMEDIATE:
-			elog(ERROR, "invalid context for constraint type %d",
-				 constraint->contype);
-			break;
-
-		default:
-			elog(ERROR, "unrecognized constraint type: %d",
-				 constraint->contype);
-			break;
-	}
-}
-
-
-
-/****************stmt->policy*********************/
-static void
-transformDistributedBy(ParseState *pstate, CreateStmtContext *cxt,
-					   List *distributedBy, GpPolicy **policyp,
-					   List *likeDistributedBy,
-					   bool bQuiet)
-{
-	ListCell   *keys = NULL;
-	GpPolicy  *policy = NULL;
-	int			colindex = 0;
-	int			numUniqueIndexes = 0;
-	Constraint *uniqueindex = NULL;
-
-	/*
-	 * utility mode creates can't have a policy.  Only the QD can have policies
-	 *
-	 */
-	if (Gp_role != GP_ROLE_DISPATCH)
-	{
-		*policyp = NULL;
-		return;
-	}
-
-	/*
-	 * If distributedBy is NIL, the user did not explicitly say what he
-	 * wanted for a distribution policy.  So, we need to assign one.
-	 */
-	if (distributedBy == NIL && cxt && cxt->pkey != NULL)
-	{
-		/*
-		 * We have a PRIMARY KEY, so let's assign the default distribution
-		 * to be the key
-		 */
-
-		IndexStmt  *index = cxt->pkey;
-		List	   *indexParams;
-		ListCell   *ip = NULL;
-
-		Assert(index->indexParams != NULL);
-		indexParams = index->indexParams;
-
-		foreach(ip, indexParams)
-		{
-			IndexElem  *iparam = lfirst(ip);
-
-			if (iparam && iparam->name != 0)
-			{
-
-				if (distributedBy)
-					distributedBy = lappend(distributedBy,
-											(Node *) makeString(iparam->name));
-				else
-					distributedBy = list_make1((Node *) makeString(iparam->name));
-
-			}
-		}
-	}
-
-	if (cxt && cxt->ixconstraints != NULL)
-	{
-		ListCell   *lc = NULL;
-
-		foreach(lc, cxt->ixconstraints)
-		{
-			Constraint *cons = lfirst(lc);
-
-			if (cons->contype == CONSTR_UNIQUE)
-			{
-				if (uniqueindex == NULL)
-					uniqueindex = cons;
-
-				numUniqueIndexes++;
-
-				if (cxt->pkey)
-				{
-					ereport(ERROR,
-							(errcode(ERRCODE_SYNTAX_ERROR),
-							 errmsg("Greenplum Database does not allow having both PRIMARY KEY and UNIQUE constraints")));
-				}
-			}
-		}
-		if (numUniqueIndexes > 1)
-		{
-			ereport(ERROR,
-					(errcode(ERRCODE_SYNTAX_ERROR),
-					 errmsg("Greenplum Database does not allow having multiple UNIQUE constraints")));
-		}
-	}
-
-	if (distributedBy == NIL && cxt && cxt->ixconstraints != NULL &&
-		numUniqueIndexes > 0)
-	{
-		/*
-		 * No explicit distributed by clause, and no primary key.
-		 * If there is a UNIQUE clause, let's use that
-		 */
-		ListCell   *lc = NULL;
-
-		foreach(lc, cxt->ixconstraints)
-		{
-
-			Constraint *constraint = lfirst(lc);
-
-			if (constraint->contype == CONSTR_UNIQUE)
-			{
-
-				ListCell   *ip = NULL;
-
-
-				foreach(ip, constraint->keys)
-				{
-					Value	   *v = lfirst(ip);
-
-					if (v && v->val.str != 0)
-					{
-
-						if (distributedBy)
-							distributedBy = lappend(distributedBy, (Node *) makeString(v->val.str));
-						else
-							distributedBy = list_make1((Node *) makeString(v->val.str));
-
-					}
-				}
-			}
-		}
-
-	}
-
-	/*
-	 * If new table INHERITS from one or more parent tables, check parents.
-	 */
-	if (cxt && cxt->inhRelations != NIL)
-	{
-		ListCell   *entry;
-
-		foreach(entry, cxt->inhRelations)
-		{
-			RangeVar   *parent = (RangeVar *) lfirst(entry);
-			Oid			relId = RangeVarGetRelid(parent, false);
-			GpPolicy  *oldTablePolicy =
-				GpPolicyFetch(CurrentMemoryContext, relId);
-
-			/* Partitioned child must have partitioned parents. */
-			if (oldTablePolicy == NULL ||
-				 oldTablePolicy->ptype != POLICYTYPE_PARTITIONED)
-			{
-				ereport(ERROR, (errcode(ERRCODE_GP_FEATURE_NOT_SUPPORTED),
-						errmsg("cannot inherit from catalog table \"%s\" "
-							   "to create table \"%s\".",
-							   parent->relname, cxt->relation->relname),
-						errdetail("An inheritance hierarchy cannot contain a "
-								  "mixture of distributed and "
-								  "non-distributed tables.")));
-			}
-			/*
-			 * If we still don't know what distribution to use, and this
-			 * is an inherited table, set the distribution based on the
-			 * parent (or one of the parents)
-			 */
-			if (distributedBy == NIL && oldTablePolicy->nattrs >= 0)
-			{
-				int ia;
-
-				if (oldTablePolicy->nattrs > 0)
-				{
-					for (ia=0; ia<oldTablePolicy->nattrs; ia++)
-					{
-						char *attname =
-							get_attname(relId, oldTablePolicy->attrs[ia]);
-
-						distributedBy = lappend(distributedBy,
-												(Node *) makeString(attname));
-					}
-				}
-				else
-				{
-					/* strewn parent */
-					distributedBy = lappend(distributedBy, (Node *)NULL);
-				}
-				if (!bQuiet)
-				 elog(NOTICE, "Table has parent, setting distribution columns "
-					 "to match parent table");
-			}
-			pfree(oldTablePolicy);
-		}
-	}
-
-	if (distributedBy == NIL && likeDistributedBy != NIL)
-	{
-		distributedBy = likeDistributedBy;
-		if (!bQuiet)
-			elog(NOTICE, "Table doesn't have 'distributed by' clause, "
-				 "defaulting to distribution columns from LIKE table");
-	}
-
-	if (gp_create_table_random_default_distribution && NIL == distributedBy)
-	{
-		Assert(NIL == likeDistributedBy);
-		policy = createRandomDistribution();
-		
-		if (!bQuiet)
-		{
-			ereport(NOTICE,
-				(errcode(ERRCODE_SUCCESSFUL_COMPLETION),
-				 errmsg("Using default RANDOM distribution since no distribution was specified."),
-				 errhint("Consider including the 'DISTRIBUTED BY' clause to determine the distribution of rows.")));
-		}
-	}
-	else if (distributedBy == NIL)
-	{
-		/*
-		 * if we get here, we haven't a clue what to use for the distribution columns.
-		 */
-
-		bool	assignedDefault = false;
-
-		/*
-		 * table has one or more attributes and there is still no distribution
-		 * key. pick a default one. the winner is the first attribute that is
-		 * an Greenplum Database-hashable data type.
-		 */
-
-		ListCell   *columns;
-		ColumnDef  *column = NULL;
-
-		/* we will distribute on at most one column */
-		policy = (GpPolicy *) palloc0(sizeof(GpPolicy));
-		policy->ptype = POLICYTYPE_PARTITIONED;
-		policy->nattrs = 0;
-
-		colindex = 0;
-
-		if (cxt && cxt->inhRelations)
-		{
-			/* try inherited tables */
-			ListCell   *inher;
-
-			foreach(inher, cxt->inhRelations)
-			{
-				RangeVar   *inh = (RangeVar *) lfirst(inher);
-				Relation	rel;
-				int			count;
-
-				Assert(IsA(inh, RangeVar));
-				rel = heap_openrv(inh, AccessShareLock);
-				if (rel->rd_rel->relkind != RELKIND_RELATION)
-					ereport(ERROR,
-							(errcode(ERRCODE_WRONG_OBJECT_TYPE),
-					   errmsg("inherited relation \"%s\" is not a table",
-							  inh->relname)));
-				for (count = 0; count < rel->rd_att->natts; count++)
-				{
-					Form_pg_attribute inhattr = rel->rd_att->attrs[count];
-					Oid typeOid = inhattr->atttypid;
-
-					if (inhattr->attisdropped)
-						continue;
-					colindex++;
-					if(isGreenplumDbHashable(typeOid))
-					{
-						char	   *inhname = NameStr(inhattr->attname);
-						policy->attrs[policy->nattrs++] = colindex;
-						assignedDefault = true;
-						if (!bQuiet)
-							ereport(NOTICE,
-								(errcode(ERRCODE_SUCCESSFUL_COMPLETION),
-								 errmsg("Table doesn't have 'DISTRIBUTED BY' clause -- Using column "
-										"named '%s' from parent table as the Greenplum Database data distribution key for this "
-										"table. ", inhname),
-								 errhint("The 'DISTRIBUTED BY' clause determines the distribution of data."
-								 		 " Make sure column(s) chosen are the optimal data distribution key to minimize skew.")));
-						break;
-					}
-				}
-				heap_close(rel, NoLock);
-
-				if (assignedDefault)
-					break;
-			}
-
-		}
-
-		if (!assignedDefault && cxt && cxt->columns)
-		{
-			foreach(columns, cxt->columns)
-			{
-				Oid typeOid;
-
-				column = (ColumnDef *) lfirst(columns);
-				colindex++;
-
-				typeOid = typenameTypeId(NULL, column->typname);
-
-				/*
-				 * if we can hash on this type, or if it's an array type (which
-				 * we can always hash) this column with be our default key.
-				 */
-				if(isGreenplumDbHashable(typeOid))
-				{
-					policy->attrs[policy->nattrs++] = colindex;
-					assignedDefault = true;
-					if (!bQuiet)
-						ereport(NOTICE,
-							(errcode(ERRCODE_SUCCESSFUL_COMPLETION),
-							 errmsg("Table doesn't have 'DISTRIBUTED BY' clause -- Using column "
-									"named '%s' as the Greenplum Database data distribution key for this "
-									"table. ", column->colname),
-							 errhint("The 'DISTRIBUTED BY' clause determines the distribution of data."
-							 		 " Make sure column(s) chosen are the optimal data distribution key to minimize skew.")));
-					break;
-				}
-
-			}
-		}
-
-		if(!assignedDefault)
-		{
-			/*
-			 * There was no eligible distribution column to default to. This table
-			 * will be partitioned on an empty distribution key list. In other words
-			 * tuples coming into the system will be randomly assigned a bucket.
-			 */
-			policy->nattrs = 0;
-			if (!bQuiet)
-				elog(NOTICE, "Table doesn't have 'distributed by' clause, and no column type is suitable for a distribution key. Creating a NULL policy entry.");
-		}
-
-	}
-	else
-	{
-		/*
-		 * We have a DISTRIBUTED BY column list, either specified by the user
-		 * or defaulted to a primary key or unique column. Process it now and
-		 * set the distribution policy.
-		 */
-		if (list_length(distributedBy) > MaxPolicyAttributeNumber)
-				ereport(ERROR,
-						(errcode(ERRCODE_TOO_MANY_COLUMNS),
-						 errmsg("number of distributed by columns exceeds limit (%d)",
-								MaxPolicyAttributeNumber)));
-
-		policy = (GpPolicy *) palloc0(sizeof(GpPolicy) - sizeof(policy->attrs)
-									+ list_length(distributedBy) * sizeof(policy->attrs[0]));
-		policy->ptype = POLICYTYPE_PARTITIONED;
-		policy->nattrs = 0;
-
-		if (!(distributedBy->length == 1 && linitial(distributedBy) == NULL))
-		{
-			foreach(keys, distributedBy)
-			{
-				char	   *key = strVal(lfirst(keys));
-				bool		found = false;
-				ColumnDef  *column = NULL;
-				ListCell   *columns;
-
-				colindex = 0;
-
-				if (cxt && cxt->inhRelations)
-				{
-					/* try inherited tables */
-					ListCell   *inher;
-
-					foreach(inher, cxt->inhRelations)
-					{
-						RangeVar   *inh = (RangeVar *) lfirst(inher);
-						Relation	rel;
-						int			count;
-
-						Assert(IsA(inh, RangeVar));
-						rel = heap_openrv(inh, AccessShareLock);
-						if (rel->rd_rel->relkind != RELKIND_RELATION)
-							ereport(ERROR,
-									(errcode(ERRCODE_WRONG_OBJECT_TYPE),
-							   errmsg("inherited relation \"%s\" is not a table",
-									  inh->relname)));
-						for (count = 0; count < rel->rd_att->natts; count++)
-						{
-							Form_pg_attribute inhattr = rel->rd_att->attrs[count];
-							char	   *inhname = NameStr(inhattr->attname);
-
-							if (inhattr->attisdropped)
-								continue;
-							colindex++;
-							if (strcmp(key, inhname) == 0)
-							{
-								found = true;
-
-								break;
-							}
-						}
-						heap_close(rel, NoLock);
-						if (found)
-							elog(DEBUG1, "DISTRIBUTED BY clause refers to columns of inherited table");
-
-						if (found)
-							break;
-					}
-				}
-
-				if (!found && cxt && cxt->columns)
-				{
-					foreach(columns, cxt->columns)
-					{
-						column = (ColumnDef *) lfirst(columns);
-						Assert(IsA(column, ColumnDef));
-						colindex++;
-
-						if (strcmp(column->colname, key) == 0)
-						{
-							Oid typeOid = typenameTypeId(NULL, column->typname);
-
-							/*
-							 * To be a part of a distribution key, this type must
-							 * be supported for hashing internally in Greenplum
-							 * Database. We check if the base type is supported
-							 * for hashing or if it is an array type (we support
-							 * hashing on all array types).
-							 */
-							if (!isGreenplumDbHashable(typeOid))
-							{
-								ereport(ERROR,
-										(errcode(ERRCODE_GP_FEATURE_NOT_SUPPORTED),
-										 errmsg("type \"%s\" can't be a part of a "
-												"distribution key",
-												format_type_be(typeOid))));
-							}
-
-							found = true;
-							break;
-						}
-					}
-				}
-
-				/*
-				* In the ALTER TABLE case, don't complain about index keys
-				* not created in the command; they may well exist already.
-				* DefineIndex will complain about them if not, and will also
-				* take care of marking them NOT NULL.
-				*/
-				if (!found && cxt && !cxt->isalter)
-					ereport(ERROR,
-							(errcode(ERRCODE_UNDEFINED_COLUMN),
-							 errmsg("column \"%s\" named in 'DISTRIBUTED BY' clause does not exist",
-									key)));
-
-				policy->attrs[policy->nattrs++] = colindex;
-
-			}
-
-			/* MPP-14770: we should check for duplicate column usage */
-			foreach(keys, distributedBy)
-			{
-				char *key = strVal(lfirst(keys));
-
-				ListCell *lkeys = NULL;
-				for_each_cell (lkeys, keys->next)
-				{
-					char *lkey = strVal(lfirst(lkeys));
-					if (strcmp(key,lkey) == 0)
-						ereport(ERROR,
-								(errcode(ERRCODE_DUPLICATE_COLUMN),
-								 errmsg("duplicate column \"%s\" in DISTRIBUTED BY clause", key)));
-				}
-			}
-		}
-
-	}
-
-
-	*policyp = policy;
-
-
-	if (cxt && cxt->pkey)		/* Primary key	specified.	Make sure
-								 * distribution columns match */
-	{
-		int			i = 0;
-		IndexStmt  *index = cxt->pkey;
-		List	   *indexParams = index->indexParams;
-		ListCell   *ip;
-
-		foreach(ip, indexParams)
-		{
-			IndexElem  *iparam;
-
-			if (i >= policy->nattrs)
-				break;
-
-			iparam = lfirst(ip);
-			if (iparam->name != 0)
-			{
-				bool	found = false;
-				ColumnDef  *column = NULL;
-				ListCell   *columns;
-
-				colindex = 0;
-
-				if (cxt->inhRelations)
-				{
-					/* try inherited tables */
-					ListCell   *inher;
-
-					foreach(inher, cxt->inhRelations)
-					{
-						RangeVar   *inh = (RangeVar *) lfirst(inher);
-						Relation	rel;
-						int			count;
-
-						Assert(IsA(inh, RangeVar));
-						rel = heap_openrv(inh, AccessShareLock);
-						if (rel->rd_rel->relkind != RELKIND_RELATION)
-							ereport(ERROR,
-									(errcode(ERRCODE_WRONG_OBJECT_TYPE),
-							   errmsg("inherited relation \"%s\" is not a table",
-									  inh->relname)));
-						for (count = 0; count < rel->rd_att->natts; count++)
-						{
-							Form_pg_attribute inhattr = rel->rd_att->attrs[count];
-							char	   *inhname = NameStr(inhattr->attname);
-
-							if (inhattr->attisdropped)
-								continue;
-							colindex++;
-
-							if (strcmp(iparam->name, inhname) == 0)
-							{
-								found = true;
-								break;
-							}
-						}
-						heap_close(rel, NoLock);
-
-						if (found)
-							elog(DEBUG1, "'distributed by' clause refers to "
-								 "columns of inherited table");
-
-						if (found)
-							break;
-					}
-				}
-
-				if (!found && cxt->columns)
-				{
-					foreach(columns, cxt->columns)
-					{
-						column = (ColumnDef *) lfirst(columns);
-						Assert(IsA(column, ColumnDef));
-						colindex++;
-						if (strcmp(column->colname, iparam->name) == 0)
-						{
-							found = true;
-							break;
-						}
-					}
-				}
-				if (colindex != policy->attrs[i])
-				{
-					ereport(ERROR,
-							(errcode(ERRCODE_INVALID_TABLE_DEFINITION),
-							 errmsg("PRIMARY KEY and DISTRIBUTED BY definitions incompatible"),
-							 errhint("When there is both a PRIMARY KEY, and a "
-									"DISTRIBUTED BY clause, the DISTRIBUTED BY "
-									"clause must be equal to or a left-subset "
-									"of the PRIMARY KEY")));
-				}
-
-				i++;
-			}
-		}
-	}
-
-	if (uniqueindex)			/* UNIQUE specified.  Make sure distribution
-								 * columns match */
-	{
-		int			i = 0;
-
-		List	   *keys = uniqueindex->keys;
-		ListCell   *ip;
-
-		foreach(ip, keys)
-		{
-			IndexElem  *iparam;
-
-			if (i >= policy->nattrs)
-				break;
-
-			iparam = lfirst(ip);
-			if (iparam->name != 0)
-			{
-				bool	found = false;
-				ColumnDef  *column = NULL;
-				ListCell   *columns;
-
-				colindex = 0;
-
-				if (cxt && cxt->inhRelations)
-				{
-					/* try inherited tables */
-					ListCell   *inher;
-
-					foreach(inher, cxt->inhRelations)
-					{
-						RangeVar   *inh = (RangeVar *) lfirst(inher);
-						Relation	rel;
-						int			count;
-
-						Assert(IsA(inh, RangeVar));
-						rel = heap_openrv(inh, AccessShareLock);
-						if (rel->rd_rel->relkind != RELKIND_RELATION)
-							ereport(ERROR,
-									(errcode(ERRCODE_WRONG_OBJECT_TYPE),
-							   errmsg("inherited relation \"%s\" is not a table",
-									  inh->relname)));
-						for (count = 0; count < rel->rd_att->natts; count++)
-						{
-							Form_pg_attribute inhattr = rel->rd_att->attrs[count];
-							char	   *inhname = NameStr(inhattr->attname);
-
-							if (inhattr->attisdropped)
-								continue;
-							colindex++;
-
-							if (strcmp(iparam->name, inhname) == 0)
-							{
-								found = true;
-
-								break;
-							}
-						}
-						heap_close(rel, NoLock);
-						if (found)
-							elog(NOTICE, "'distributed by' clause refers to columns of inherited table");
-
-						if (found)
-							break;
-					}
-				}
-
-				if (!found && cxt && cxt->columns)
-				foreach(columns, cxt->columns)
-				{
-					column = (ColumnDef *) lfirst(columns);
-					Assert(IsA(column, ColumnDef));
-					colindex++;
-					if (strcmp(column->colname, iparam->name) == 0)
-					{
-						found = true;
-						break;
-					}
-				}
-
-				if (colindex != policy->attrs[i])
-				{
-					ereport(ERROR,
-							(errcode(ERRCODE_INVALID_TABLE_DEFINITION),
-							 errmsg("UNIQUE constraint and DISTRIBUTED BY "
-									"definitions incompatible"),
-							 errhint("When there is both a UNIQUE constraint, "
-									 "and a DISTRIBUTED BY clause, the "
-									 "DISTRIBUTED BY clause must be equal to "
-									 "or a left-subset of the UNIQUE columns")));
-				}
-				i++;
-			}
-		}
-	}
-}
-
-/*
- * Add any missing encoding attributes (compresstype = none,
- * blocksize=...).  The column specific encoding attributes supported
- * today are compresstype, compresslevel and blocksize.  Refer to
- * pg_compression.c for more info.
- */
-static List *
-fillin_encoding(List *list)
-{
-	bool foundCompressType = false;
-	bool foundCompressTypeNone = false;
-	char *cmplevel = NULL;
-	bool foundBlockSize = false;
-	char *arg;
-	List *retList = list_copy(list);
-	ListCell *lc;
-	DefElem *el;
-	const StdRdOptions *ao_opts = currentAOStorageOptions();
-
-	foreach(lc, list)
-	{
-		el = lfirst(lc);
-
-		if (pg_strcasecmp("compresstype", el->defname) == 0)
-		{
-			foundCompressType = true;
-			arg = defGetString(el);
-			if (pg_strcasecmp("none", arg) == 0)
-				foundCompressTypeNone = true;
-		}
-		else if (pg_strcasecmp("compresslevel", el->defname) == 0)
-		{
-			cmplevel = defGetString(el);
-		}
-		else if (pg_strcasecmp("blocksize", el->defname) == 0)
-			foundBlockSize = true;
-	}
-
-	if (foundCompressType == false && cmplevel == NULL)
-	{
-		/* No compression option specified, use current defaults. */
-		arg = ao_opts->compresstype ?
-				pstrdup(ao_opts->compresstype) : "none";
-		el = makeDefElem("compresstype", (Node *) makeString(arg));
-		retList = lappend(retList, el);
-		el = makeDefElem("compresslevel",
-						 (Node *) makeInteger(ao_opts->compresslevel));
-		retList = lappend(retList, el);
-	}
-	else if (foundCompressType == false && cmplevel)
-	{
-		if (strcmp(cmplevel, "0") == 0)
-		{
-			/*
-			 * User wants to disable compression by specifying
-			 * compresslevel=0.
-			 */
-			el = makeDefElem("compresstype", (Node *) makeString("none"));
-			retList = lappend(retList, el);
-		}
-		else
-		{
-			/*
-			 * User wants to enable compression by specifying non-zero
-			 * compresslevel.  Therefore, choose default compresstype
-			 * if configured, otherwise use zlib.
-			 */
-			if (ao_opts->compresstype &&
-				strcmp(ao_opts->compresstype, "none") != 0)
-			{
-				arg = pstrdup(ao_opts->compresstype);
-			}
-			else
-			{
-				arg = AO_DEFAULT_COMPRESSTYPE;
-			}
-			el = makeDefElem("compresstype", (Node *) makeString(arg));
-			retList = lappend(retList, el);
-		}
-	}
-	else if (foundCompressType && cmplevel == NULL)
-	{
-		if (foundCompressTypeNone)
-		{
-			/*
-			 * User wants to disable compression by specifying
-			 * compresstype=none.
-			 */
-			el = makeDefElem("compresslevel", (Node *) makeInteger(0));
-			retList = lappend(retList, el);
-		}
-		else
-		{
-			/*
-			 * Valid compresstype specified.  Use default
-			 * compresslevel if it's non-zero, otherwise use 1.
-			 */
-			el = makeDefElem("compresslevel",
-							 (Node *) makeInteger(ao_opts->compresslevel > 0 ?
-												  ao_opts->compresslevel : 1));
-			retList = lappend(retList, el);
-		}
-	}
-	if (foundBlockSize == false)
-	{
-		el = makeDefElem("blocksize", (Node *) makeInteger(ao_opts->blocksize));
-		retList = lappend(retList, el);
-	}
-	return retList;
-}
-
-static void
-transformFKConstraints(ParseState *pstate, CreateStmtContext *cxt,
-					   bool skipValidation, bool isAddConstraint)
-{
-	ListCell   *fkclist;
-
-	if (cxt->fkconstraints == NIL)
-		return;
-
-	/*
-	 * If CREATE TABLE or adding a column with NULL default, we can safely
-	 * skip validation of the constraint.
-	 */
-	if (skipValidation)
-	{
-		foreach(fkclist, cxt->fkconstraints)
-		{
-			FkConstraint *fkconstraint = (FkConstraint *) lfirst(fkclist);
-
-			fkconstraint->skip_validation = true;
-		}
-	}
-
-	/*
-	 * For CREATE TABLE or ALTER TABLE ADD COLUMN, gin up an ALTER TABLE ADD
-	 * CONSTRAINT command to execute after the basic command is complete. (If
-	 * called from ADD CONSTRAINT, that routine will add the FK constraints to
-	 * its own subcommand list.)
-	 *
-	 * Note: the ADD CONSTRAINT command must also execute after any index
-	 * creation commands.  Thus, this should run after
-	 * transformIndexConstraints, so that the CREATE INDEX commands are
-	 * already in cxt->alist.
-	 */
-	if (!isAddConstraint)
-	{
-		AlterTableStmt *alterstmt = makeNode(AlterTableStmt);
-
-		alterstmt->relation = cxt->relation;
-		alterstmt->cmds = NIL;
-		alterstmt->relkind = OBJECT_TABLE;
-
-		foreach(fkclist, cxt->fkconstraints)
-		{
-			FkConstraint *fkconstraint = (FkConstraint *) lfirst(fkclist);
-			AlterTableCmd *altercmd = makeNode(AlterTableCmd);
-
-			altercmd->subtype = AT_ProcessedConstraint;
-			altercmd->name = NULL;
-			altercmd->def = (Node *) fkconstraint;
-			alterstmt->cmds = lappend(alterstmt->cmds, altercmd);
-		}
-
-		cxt->alist = lappend(cxt->alist, alterstmt);
-	}
-}
-
-/*
- * transformIndexStmt -
- *	  transforms the qualification of the index statement
- *
- * If do_part is true, build create index statements for our children.
- */
-static Query *
-transformIndexStmt(ParseState *pstate, IndexStmt *stmt,
-				   List **extras_before, List **extras_after)
-{
-	Query	   *qry;
-	RangeTblEntry *rte = NULL;
-	ListCell   *l;
-	Oid			idxOid;
-	Oid			nspOid;
-
-	qry = makeNode(Query);
-	qry->commandType = CMD_UTILITY;
-
-	/*
-	 * If the table already exists (i.e., this isn't a create table time
-	 * expansion of primary key() or unique()) and we're the ultimate parent
-	 * of a partitioned table, cascade to all children. We don't do this
-	 * at create table time because transformPartitionBy() automatically
-	 * creates the indexes on the child tables for us.
-	 *
-	 * If this is a CREATE INDEX statement, idxname should already exist.
-	 */
-	idxOid = RangeVarGetRelid(stmt->relation, true);
-	nspOid = RangeVarGetCreationNamespace(stmt->relation);
-	if (OidIsValid(idxOid) && stmt->idxname)
-	{
-		Relation rel;
-
-		rel = heap_openrv(stmt->relation, AccessShareLock);
-
-		if (RelationBuildPartitionDesc(rel, false))
-			stmt->do_part = true;
-
-		if (stmt->do_part && Gp_role != GP_ROLE_EXECUTE)
-		{
-			List		*children;
-			struct HTAB *nameCache;
-
-			/* Lookup the parser object name cache */
-			nameCache = parser_get_namecache(pstate);
-
-			/* Loop over all partition children */
-			children = find_inheritance_children(RelationGetRelid(rel));
-
-			foreach(l, children)
-			{
-				Oid relid = lfirst_oid(l);
-				Relation crel = heap_open(relid, NoLock); /* lock on master
-															 is enough */
-				if (RelationIsExternal(crel))
-				{
-					elog(NOTICE, "skip building index for external partition \"%s\"",
-						 RelationGetRelationName(crel));
-					heap_close(crel, NoLock);
-					continue;
-				}
-				IndexStmt *chidx;
-				Relation partrel;
-				HeapTuple tuple;
-				cqContext	cqc;
-				char *parname;
-				int2 position;
-				int4 depth;
-				NameData name;
-				Oid paroid;
-				char depthstr[NAMEDATALEN];
-				char prtstr[NAMEDATALEN];
-
-				chidx = (IndexStmt *)copyObject((Node *)stmt);
-
-				/* now just update the relation and index name fields */
-				chidx->relation =
-					makeRangeVar(get_namespace_name(RelationGetNamespace(crel)),
-								 pstrdup(RelationGetRelationName(crel)), -1);
-
-				elog(NOTICE, "building index for child partition \"%s\"",
-					 RelationGetRelationName(crel));
-				/*
-				 * We want the index name to resemble our partition table name
-				 * with the master index name on the front. This means, we
-				 * append to the indexname the parname, position, and depth
-				 * as we do in transformPartitionBy().
-				 *
-				 * So, firstly we must retrieve from pg_partition_rule the
-				 * partition descriptor for the current relid. This gives us
-				 * partition name and position. With paroid, we can get the
-				 * partition level descriptor from pg_partition and therefore
-				 * our depth.
-				 */
-				partrel = heap_open(PartitionRuleRelationId, AccessShareLock);
-
-				tuple = caql_getfirst(
-						caql_addrel(cqclr(&cqc), partrel), 
-						cql("SELECT * FROM pg_partition_rule "
-							" WHERE parchildrelid = :1 ",
-							ObjectIdGetDatum(relid)));
-
-				Assert(HeapTupleIsValid(tuple));
-
-				name = ((Form_pg_partition_rule)GETSTRUCT(tuple))->parname;
-				parname = pstrdup(NameStr(name));
-				position = ((Form_pg_partition_rule)GETSTRUCT(tuple))->parruleord;
-				paroid = ((Form_pg_partition_rule)GETSTRUCT(tuple))->paroid;
-
-				heap_freetuple(tuple);
-				heap_close(partrel, NoLock);
-
-				partrel = heap_open(PartitionRelationId, AccessShareLock);
-
-				tuple = caql_getfirst(
-						caql_addrel(cqclr(&cqc), partrel), 
-						cql("SELECT parlevel FROM pg_partition "
-							" WHERE oid = :1 ",
-							ObjectIdGetDatum(paroid)));
-
-				Assert(HeapTupleIsValid(tuple));
-
-				depth = ((Form_pg_partition)GETSTRUCT(tuple))->parlevel + 1;
-
-				heap_freetuple(tuple);
-				heap_close(partrel, NoLock);
-
-				heap_close(crel, NoLock);
-
-				/* now, build the piece to append */
-				snprintf(depthstr, sizeof(depthstr), "%d", depth);
-				if (strlen(parname) == 0)
-					snprintf(prtstr, sizeof(prtstr), "prt_%d", position);
-				else
-					snprintf(prtstr, sizeof(prtstr), "prt_%s", parname);
-
-				chidx->idxname = ChooseRelationNameWithCache(stmt->idxname,
-													depthstr, /* depth */
-													prtstr,   /* part spec */
-												    nspOid,
-													nameCache);
-
-				*extras_after = lappend(*extras_after, chidx);
-			}
-		}
-
-		heap_close(rel, AccessShareLock);
-	}
-
-	/* take care of the where clause */
-	if (stmt->whereClause)
-	{
-		/*
-		 * Put the parent table into the rtable so that the WHERE clause can
-		 * refer to its fields without qualification.  Note that this only
-		 * works if the parent table already exists --- so we can't easily
-		 * support predicates on indexes created implicitly by CREATE TABLE.
-		 * Fortunately, that's not necessary.
-		 */
-		rte = addRangeTableEntry(pstate, stmt->relation, NULL, false, true);
-
-		/* no to join list, yes to namespaces */
-		addRTEtoQuery(pstate, rte, false, true, true);
-
-		stmt->whereClause = transformWhereClause(pstate, stmt->whereClause,
-												 "WHERE");
-	}
-
-	/* take care of any index expressions */
-	foreach(l, stmt->indexParams)
-	{
-		IndexElem  *ielem = (IndexElem *) lfirst(l);
-
-		if (ielem->expr)
-		{
-			/* Set up rtable as for predicate, see notes above */
-			if (rte == NULL)
-			{
-				rte = addRangeTableEntry(pstate, stmt->relation, NULL,
-										 false, true);
-				/* no to join list, yes to namespaces */
-				addRTEtoQuery(pstate, rte, false, true, true);
-			}
-			ielem->expr = transformExpr(pstate, ielem->expr);
-
-			/*
-			 * We check only that the result type is legitimate; this is for
-			 * consistency with what transformWhereClause() checks for the
-			 * predicate.  DefineIndex() will make more checks.
-			 */
-			if (expression_returns_set(ielem->expr))
-				ereport(ERROR,
-						(errcode(ERRCODE_DATATYPE_MISMATCH),
-						 errmsg("index expression cannot return a set")));
-		}
-	}
-
-	qry->hasSubLinks = pstate->p_hasSubLinks;
-	stmt->rangetable = pstate->p_rtable;
-
-	qry->utilityStmt = (Node *) stmt;
-
-	return qry;
-}
-
-/*
- * transformRuleStmt -
- *	  transform a Create Rule Statement. The actions is a list of parse
- *	  trees which is transformed into a list of query trees.
- */
-static Query *
-transformRuleStmt(ParseState *pstate, RuleStmt *stmt,
-				  List **extras_before, List **extras_after)
-{
-	Query	   *qry;
-	Relation	rel;
-	RangeTblEntry *oldrte;
-	RangeTblEntry *newrte;
-
-	qry = makeNode(Query);
-	qry->commandType = CMD_UTILITY;
-	qry->utilityStmt = (Node *) stmt;
-
-	/*
-	 * To avoid deadlock, make sure the first thing we do is grab
-	 * AccessExclusiveLock on the target relation.	This will be needed by
-	 * DefineQueryRewrite(), and we don't want to grab a lesser lock
-	 * beforehand.
-	 */
-	rel = heap_openrv(stmt->relation, AccessExclusiveLock);
-
-	/*
-	 * NOTE: 'OLD' must always have a varno equal to 1 and 'NEW' equal to 2.
-	 * Set up their RTEs in the main pstate for use in parsing the rule
-	 * qualification.
-	 */
-	Assert(pstate->p_rtable == NIL);
-	oldrte = addRangeTableEntryForRelation(pstate, rel,
-										   makeAlias("*OLD*", NIL),
-										   false, false);
-	newrte = addRangeTableEntryForRelation(pstate, rel,
-										   makeAlias("*NEW*", NIL),
-										   false, false);
-	/* Must override addRangeTableEntry's default access-check flags */
-	oldrte->requiredPerms = 0;
-	newrte->requiredPerms = 0;
-
-	/*
-	 * They must be in the namespace too for lookup purposes, but only add the
-	 * one(s) that are relevant for the current kind of rule.  In an UPDATE
-	 * rule, quals must refer to OLD.field or NEW.field to be unambiguous, but
-	 * there's no need to be so picky for INSERT & DELETE.  We do not add them
-	 * to the joinlist.
-	 */
-	switch (stmt->event)
-	{
-		case CMD_SELECT:
-			addRTEtoQuery(pstate, oldrte, false, true, true);
-			break;
-		case CMD_UPDATE:
-			addRTEtoQuery(pstate, oldrte, false, true, true);
-			addRTEtoQuery(pstate, newrte, false, true, true);
-			break;
-		case CMD_INSERT:
-			addRTEtoQuery(pstate, newrte, false, true, true);
-			break;
-		case CMD_DELETE:
-			addRTEtoQuery(pstate, oldrte, false, true, true);
-			break;
-		default:
-			elog(ERROR, "unrecognized event type: %d",
-				 (int) stmt->event);
-			break;
-	}
-
-	/* take care of the where clause */
-	stmt->whereClause = transformWhereClause(pstate, stmt->whereClause,
-											 "WHERE");
-
-	if (list_length(pstate->p_rtable) != 2)		/* naughty, naughty... */
-		ereport(ERROR,
-				(errcode(ERRCODE_INVALID_OBJECT_DEFINITION),
-				 errmsg("rule WHERE condition cannot contain references to other relations")));
-
-	/* aggregates not allowed (but subselects are okay) */
-	if (pstate->p_hasAggs)
-		ereport(ERROR,
-				(errcode(ERRCODE_GROUPING_ERROR),
-		   errmsg("cannot use aggregate function in rule WHERE condition")));
-
-	if (pstate->p_hasWindFuncs)
-		ereport(ERROR,
-				(errcode(ERRCODE_SYNTAX_ERROR),
-				 errmsg("cannot use window function in rule WHERE condition")));
-
-
-	/* save info about sublinks in where clause */
-	qry->hasSubLinks = pstate->p_hasSubLinks;
-
-	/*
-	 * 'instead nothing' rules with a qualification need a query rangetable so
-	 * the rewrite handler can add the negated rule qualification to the
-	 * original query. We create a query with the new command type CMD_NOTHING
-	 * here that is treated specially by the rewrite system.
-	 */
-	if (stmt->actions == NIL)
-	{
-		Query	   *nothing_qry = makeNode(Query);
-
-		nothing_qry->commandType = CMD_NOTHING;
-		nothing_qry->rtable = pstate->p_rtable;
-		nothing_qry->jointree = makeFromExpr(NIL, NULL);		/* no join wanted */
-
-		stmt->actions = list_make1(nothing_qry);
-	}
-	else
-	{
-		ListCell   *l;
-		List	   *newactions = NIL;
-
-		/*
-		 * transform each statement, like parse_sub_analyze()
-		 */
-		foreach(l, stmt->actions)
-		{
-			Node	   *action = (Node *) lfirst(l);
-			ParseState *sub_pstate = make_parsestate(pstate->parentParseState);
-			Query	   *sub_qry,
-					   *top_subqry;
-			bool		has_old,
-						has_new;
-
-			/*
-			 * Set up OLD/NEW in the rtable for this statement.  The entries
-			 * are added only to relnamespace, not varnamespace, because we
-			 * don't want them to be referred to by unqualified field names
-			 * nor "*" in the rule actions.  We decide later whether to put
-			 * them in the joinlist.
-			 */
-			oldrte = addRangeTableEntryForRelation(sub_pstate, rel,
-												   makeAlias("*OLD*", NIL),
-												   false, false);
-			newrte = addRangeTableEntryForRelation(sub_pstate, rel,
-												   makeAlias("*NEW*", NIL),
-												   false, false);
-			oldrte->requiredPerms = 0;
-			newrte->requiredPerms = 0;
-			addRTEtoQuery(sub_pstate, oldrte, false, true, false);
-			addRTEtoQuery(sub_pstate, newrte, false, true, false);
-
-			/* Transform the rule action statement */
-			top_subqry = transformStmt(sub_pstate, action,
-									   extras_before, extras_after);
-
-			/*
-			 * We cannot support utility-statement actions (eg NOTIFY) with
-			 * nonempty rule WHERE conditions, because there's no way to make
-			 * the utility action execute conditionally.
-			 */
-			if (top_subqry->commandType == CMD_UTILITY &&
-				stmt->whereClause != NULL)
-				ereport(ERROR,
-						(errcode(ERRCODE_INVALID_OBJECT_DEFINITION),
-						 errmsg("rules with WHERE conditions can only have SELECT, INSERT, UPDATE, or DELETE actions")));
-
-			/*
-			 * If the action is INSERT...SELECT, OLD/NEW have been pushed down
-			 * into the SELECT, and that's what we need to look at. (Ugly
-			 * kluge ... try to fix this when we redesign querytrees.)
-			 */
-			sub_qry = getInsertSelectQuery(top_subqry, NULL);
-
-			/*
-			 * If the sub_qry is a setop, we cannot attach any qualifications
-			 * to it, because the planner won't notice them.  This could
-			 * perhaps be relaxed someday, but for now, we may as well reject
-			 * such a rule immediately.
-			 */
-			if (sub_qry->setOperations != NULL && stmt->whereClause != NULL)
-				ereport(ERROR,
-						(errcode(ERRCODE_FEATURE_NOT_SUPPORTED),
-						 errmsg("conditional UNION/INTERSECT/EXCEPT statements are not implemented")));
-
-			/*
-			 * Validate action's use of OLD/NEW, qual too
-			 */
-			has_old =
-				rangeTableEntry_used((Node *) sub_qry, PRS2_OLD_VARNO, 0) ||
-				rangeTableEntry_used(stmt->whereClause, PRS2_OLD_VARNO, 0);
-			has_new =
-				rangeTableEntry_used((Node *) sub_qry, PRS2_NEW_VARNO, 0) ||
-				rangeTableEntry_used(stmt->whereClause, PRS2_NEW_VARNO, 0);
-
-			switch (stmt->event)
-			{
-				case CMD_SELECT:
-					if (has_old)
-						ereport(ERROR,
-								(errcode(ERRCODE_INVALID_OBJECT_DEFINITION),
-								 errmsg("ON SELECT rule cannot use OLD")));
-					if (has_new)
-						ereport(ERROR,
-								(errcode(ERRCODE_INVALID_OBJECT_DEFINITION),
-								 errmsg("ON SELECT rule cannot use NEW")));
-					break;
-				case CMD_UPDATE:
-					/* both are OK */
-					break;
-				case CMD_INSERT:
-					if (has_old)
-						ereport(ERROR,
-								(errcode(ERRCODE_INVALID_OBJECT_DEFINITION),
-								 errmsg("ON INSERT rule cannot use OLD")));
-					break;
-				case CMD_DELETE:
-					if (has_new)
-						ereport(ERROR,
-								(errcode(ERRCODE_INVALID_OBJECT_DEFINITION),
-								 errmsg("ON DELETE rule cannot use NEW")));
-					break;
-				default:
-					elog(ERROR, "unrecognized event type: %d",
-						 (int) stmt->event);
-					break;
-			}
-
-			/*
-			 * For efficiency's sake, add OLD to the rule action's jointree
-			 * only if it was actually referenced in the statement or qual.
-			 *
-			 * For INSERT, NEW is not really a relation (only a reference to
-			 * the to-be-inserted tuple) and should never be added to the
-			 * jointree.
-			 *
-			 * For UPDATE, we treat NEW as being another kind of reference to
-			 * OLD, because it represents references to *transformed* tuples
-			 * of the existing relation.  It would be wrong to enter NEW
-			 * separately in the jointree, since that would cause a double
-			 * join of the updated relation.  It's also wrong to fail to make
-			 * a jointree entry if only NEW and not OLD is mentioned.
-			 */
-			if (has_old || (has_new && stmt->event == CMD_UPDATE))
-			{
-				/*
-				 * If sub_qry is a setop, manipulating its jointree will do no
-				 * good at all, because the jointree is dummy. (This should be
-				 * a can't-happen case because of prior tests.)
-				 */
-				if (sub_qry->setOperations != NULL)
-					ereport(ERROR,
-							(errcode(ERRCODE_FEATURE_NOT_SUPPORTED),
-							 errmsg("conditional UNION/INTERSECT/EXCEPT statements are not implemented")));
-				/* hack so we can use addRTEtoQuery() */
-				sub_pstate->p_rtable = sub_qry->rtable;
-				sub_pstate->p_joinlist = sub_qry->jointree->fromlist;
-				addRTEtoQuery(sub_pstate, oldrte, true, false, false);
-				sub_qry->jointree->fromlist = sub_pstate->p_joinlist;
-			}
-
-			newactions = lappend(newactions, top_subqry);
-
-			release_pstate_resources(sub_pstate);
-			free_parsestate(sub_pstate);
-		}
-
-		stmt->actions = newactions;
-	}
-
-	/* Close relation, but keep the exclusive lock */
-	heap_close(rel, NoLock);
-
-	return qry;
-}
-
 
 /*
  * If an input query (Q) mixes window functions with aggregate
@@ -4380,36 +1486,6 @@
 		}
 	}
 	return alternates;
-=======
-
-	/*
-	 * Prepare columns for assignment to target table.
-	 */
-	result = NIL;
-	icols = list_head(icolumns);
-	attnos = list_head(attrnos);
-	foreach(lc, exprlist)
-	{
-		Expr	   *expr = (Expr *) lfirst(lc);
-		ResTarget  *col;
-
-		col = (ResTarget *) lfirst(icols);
-		Assert(IsA(col, ResTarget));
-
-		expr = transformAssignedExpr(pstate, expr,
-									 col->name,
-									 lfirst_int(attnos),
-									 col->indirection,
-									 col->location);
-
-		result = lappend(result, expr);
-
-		icols = lnext(icols);
-		attnos = lnext(attnos);
-	}
-
-	return result;
->>>>>>> d13f41d2
 }
 
 
@@ -4525,19 +1601,13 @@
 										   "LIMIT");
 
 	/* handle any SELECT INTO/CREATE TABLE AS spec */
-<<<<<<< HEAD
 	qry->intoClause = NULL;
-=======
->>>>>>> d13f41d2
 	if (stmt->intoClause)
 	{
 		qry->intoClause = stmt->intoClause;
 		if (stmt->intoClause->colNames)
 			applyColumnNames(qry->targetList, stmt->intoClause->colNames);
-<<<<<<< HEAD
 		/* XXX XXX:		qry->partitionBy = stmt->partitionBy; */
-=======
->>>>>>> d13f41d2
 	}
 
 	/*
@@ -4741,10 +1811,7 @@
 		setQryDistributionPolicy(stmt, qry);
 
 	/* handle any CREATE TABLE AS spec */
-<<<<<<< HEAD
 	qry->intoClause = NULL;
-=======
->>>>>>> d13f41d2
 	if (stmt->intoClause)
 	{
 		qry->intoClause = stmt->intoClause;
@@ -4855,10 +1922,7 @@
 		leftmostSelect = leftmostSelect->larg;
 	Assert(leftmostSelect && IsA(leftmostSelect, SelectStmt) &&
 		   leftmostSelect->larg == NULL);
-<<<<<<< HEAD
 	qry->intoClause = NULL;
-=======
->>>>>>> d13f41d2
 	if (leftmostSelect->intoClause)
 	{
 		qry->intoClause = leftmostSelect->intoClause;
@@ -5178,60 +2242,25 @@
 static Node *
 transformSetOperationTree(ParseState *pstate, SelectStmt *stmt)
 {
-<<<<<<< HEAD
-	Assert(stmt && IsA(stmt, SelectStmt));
-
-=======
-	bool		isLeaf;
-
 	Assert(stmt && IsA(stmt, SelectStmt));
 
 	/* Guard against stack overflow due to overly complex set-expressions */
 	check_stack_depth();
 
->>>>>>> d13f41d2
 	/*
 	 * Validity-check both leaf and internal SELECTs for disallowed ops.
 	 */
 	if (stmt->intoClause)
 		ereport(ERROR,
 				(errcode(ERRCODE_SYNTAX_ERROR),
-<<<<<<< HEAD
 				 errmsg("INTO is only allowed on first SELECT of UNION/INTERSECT/EXCEPT"),
 				 parser_errposition(pstate,
 								  exprLocation((Node *) stmt->intoClause))));
-=======
-				 errmsg("INTO is only allowed on first SELECT of UNION/INTERSECT/EXCEPT")));
->>>>>>> d13f41d2
 	/* We don't support FOR UPDATE/SHARE with set ops at the moment. */
 	if (stmt->lockingClause)
 		ereport(ERROR,
 				(errcode(ERRCODE_FEATURE_NOT_SUPPORTED),
 				 errmsg("SELECT FOR UPDATE/SHARE is not allowed with UNION/INTERSECT/EXCEPT")));
-<<<<<<< HEAD
-=======
-
-	/*
-	 * If an internal node of a set-op tree has ORDER BY, UPDATE, or LIMIT
-	 * clauses attached, we need to treat it like a leaf node to generate an
-	 * independent sub-Query tree.	Otherwise, it can be represented by a
-	 * SetOperationStmt node underneath the parent Query.
-	 */
-	if (stmt->op == SETOP_NONE)
-	{
-		Assert(stmt->larg == NULL && stmt->rarg == NULL);
-		isLeaf = true;
-	}
-	else
-	{
-		Assert(stmt->larg != NULL && stmt->rarg != NULL);
-		if (stmt->sortClause || stmt->limitOffset || stmt->limitCount ||
-			stmt->lockingClause)
-			isLeaf = true;
-		else
-			isLeaf = false;
-	}
->>>>>>> d13f41d2
 
 	if (isSetopLeaf(stmt))
 	{
@@ -5790,27 +2819,19 @@
 	if (pstate->p_hasAggs)
 		ereport(ERROR,
 				(errcode(ERRCODE_GROUPING_ERROR),
-				 errmsg("cannot use aggregate function in RETURNING"),
-				 parser_errposition(pstate,
-									locate_agg_of_level((Node *) rlist, 0))));
-	if (pstate->p_hasWindowFuncs)
+				 errmsg("cannot use aggregate function in RETURNING")));
+
+	if (pstate->p_hasWindFuncs)
 		ereport(ERROR,
-				(errcode(ERRCODE_WINDOWING_ERROR),
-				 errmsg("cannot use window function in RETURNING"),
-				 parser_errposition(pstate,
-									locate_windowfunc((Node *) rlist))));
+				(errcode(ERRCODE_SYNTAX_ERROR),
+				 errmsg("cannot use window function in RETURNING")));
 
 
 	/* no new relation references please */
 	if (list_length(pstate->p_rtable) != length_rtable)
 		ereport(ERROR,
 				(errcode(ERRCODE_FEATURE_NOT_SUPPORTED),
-<<<<<<< HEAD
-			errmsg("RETURNING cannot contain references to other relations"),
-				 parser_errposition(pstate, vlocation)));
-=======
 		  errmsg("RETURNING cannot contain references to other relations")));
->>>>>>> d13f41d2
 
 	/* mark column origins */
 	markTargetListOrigins(pstate, rlist);
@@ -5822,155 +2843,6 @@
 	return rlist;
 }
 #endif
-
-/*
- * transformAlterTable_all_PartitionStmt -
- *	transform an Alter Table Statement for some Partition operation
- */
-static AlterTableCmd *
-transformAlterTable_all_PartitionStmt(
-		ParseState *pstate,
-		AlterTableStmt *stmt,
-		CreateStmtContext *pCxt,
-		AlterTableCmd *cmd,
-		List **extras_before,
-		List **extras_after)
-{
-	AlterPartitionCmd 	*pc   	   = (AlterPartitionCmd *) cmd->def;
-	AlterPartitionCmd 	*pci  	   = pc;
-	AlterPartitionId  	*pid  	   = (AlterPartitionId *)pci->partid;
-	AlterTableCmd 		*atc1 	   = cmd;
-	RangeVar 			*rv   	   = stmt->relation;
-	PartitionNode 		*pNode 	   = NULL;
-	PartitionNode 		*prevNode  = NULL;
-	int 			 	 partDepth = 0;
-	Oid 			 	 par_oid   = InvalidOid;
-	StringInfoData   sid1, sid2;
-
-	if (atc1->subtype == AT_PartAlter)
-	{
-		PgPartRule* 	 prule = NULL;
-		char 			*lrelname;
-		Relation 		 rel   = heap_openrv(rv, AccessShareLock);
-
-		initStringInfo(&sid1);
-		initStringInfo(&sid2);
-
-		appendStringInfo(&sid1, "relation \"%s\"",
-						 RelationGetRelationName(rel));
-
-		lrelname = sid1.data;
-
-		pNode = RelationBuildPartitionDesc(rel, false);
-
-		if (!pNode)
-			ereport(ERROR,
-					(errcode(ERRCODE_UNDEFINED_OBJECT),
-					 errmsg("%s is not partitioned",
-							lrelname)));
-
-		/* Processes nested ALTER (if it exists) */
-		while (1)
-		{
-			AlterPartitionId  	*pid2 = NULL;
-
-			if (atc1->subtype != AT_PartAlter)
-			{
-				rv = makeRangeVar(
-						get_namespace_name(
-								RelationGetNamespace(rel)),
-						pstrdup(RelationGetRelationName(rel)), -1);
-				heap_close(rel, AccessShareLock);
-				rel = NULL;
-				break;
-			}
-
-			pid2 = (AlterPartitionId *)pci->partid;
-
-			if (pid2 && (pid2->idtype == AT_AP_IDValue))
-			{
-				List *vallist = (List *)pid2->partiddef;
-				pid2->partiddef =
-						(Node *)transformExpressionList(
-								pstate, vallist);
-			}
-
-			partDepth++;
-
-			if (!pNode)
-				prule = NULL;
-			else
-				prule = get_part_rule1(rel,
-									   pid2,
-									   false, true,
-									   NULL,
-									   pNode,
-									   sid1.data, NULL);
-
-			if (prule && prule->topRule &&
-				prule->topRule->children)
-			{
-				prevNode = pNode;
-				pNode = prule->topRule->children;
-				par_oid = RelationGetRelid(rel);
-
-				/*
-				 * Don't hold a long lock -- lock on the master is
-				 * sufficient
-				 */
-				heap_close(rel, AccessShareLock);
-				rel = heap_open(prule->topRule->parchildrelid,
-								AccessShareLock);
-
-				appendStringInfo(&sid2, "partition%s of %s",
-								 prule->partIdStr, sid1.data);
-				truncateStringInfo(&sid1, 0);
-				appendStringInfo(&sid1, "%s", sid2.data);
-				truncateStringInfo(&sid2, 0);
-			}
-			else
-			{
-				prevNode = pNode;
-				pNode = NULL;
-			}
-
-			atc1 = (AlterTableCmd *)pci->arg1;
-			pci = (AlterPartitionCmd *)atc1->def;
-		} /* end while */
-		if (rel)
-			/* No need to hold onto the lock -- see above */
-			heap_close(rel, AccessShareLock);
-	} /* end if alter */
-
-	switch (atc1->subtype)
-	{
-		case AT_PartAdd:				/* Add */
-		case AT_PartSetTemplate:		/* Set Subpartn Template */
-		case AT_PartCoalesce:			/* Coalesce */
-		case AT_PartDrop:				/* Drop */
-		case AT_PartExchange:			/* Exchange */
-		case AT_PartMerge:				/* Merge */
-		case AT_PartModify:				/* Modify */
-		case AT_PartRename:				/* Rename */
-		case AT_PartTruncate:			/* Truncate */
-		case AT_PartSplit:				/* Split */
-			/* MPP-4011: get right pid for FOR(value) */
-			pid  	   = (AlterPartitionId *)pci->partid;
-			if (pid && (pid->idtype == AT_AP_IDValue))
-			{
-				List *vallist = (List *)pid->partiddef;
-				pid->partiddef =
-						(Node *)transformExpressionList(
-								pstate, vallist);
-			}
-	break;
-		default:
-			break;
-	}
-	/* transform boundary specifications at execute time */
-	return cmd;
-} /* end transformAlterTable_all_PartitionStmt */
-
 
 /*
  * transformDeclareCursorStmt -
@@ -5984,240 +2856,6 @@
  * field to carry the cursor name and options.
  */
 static Query *
-<<<<<<< HEAD
-transformAlterTableStmt(ParseState *pstate, AlterTableStmt *stmt,
-						List **extras_before, List **extras_after)
-{
-	CreateStmtContext cxt;
-	Query	   *qry;
-	ListCell   *lcmd,
-			   *l;
-	List	   *newcmds = NIL;
-	bool		skipValidation = true;
-	AlterTableCmd *newcmd;
-
-	cxt.stmtType = "ALTER TABLE";
-	cxt.relation = stmt->relation;
-	cxt.inhRelations = NIL;
-	cxt.isalter = true;
-	cxt.hasoids = false;		/* need not be right */
-	cxt.columns = NIL;
-	cxt.ckconstraints = NIL;
-	cxt.fkconstraints = NIL;
-	cxt.ixconstraints = NIL;
-	cxt.inh_indexes = NIL;
-	cxt.blist = NIL;
-	cxt.alist = NIL;
-	cxt.dlist = NIL; /* used by transformCreateStmt, not here */
-	cxt.pkey = NULL;
-
-	/*
-	 * The only subtypes that currently require parse transformation handling
-	 * are ADD COLUMN and ADD CONSTRAINT.  These largely re-use code from
-	 * CREATE TABLE.
-	 * And ALTER TABLE ... <operator> PARTITION ...
-	 */
-	foreach(lcmd, stmt->cmds)
-	{
-		AlterTableCmd *cmd = (AlterTableCmd *) lfirst(lcmd);
-
-		switch (cmd->subtype)
-		{
-			case AT_AddColumn:
-				{
-					ColumnDef  *def = (ColumnDef *) cmd->def;
-
-					Assert(IsA(cmd->def, ColumnDef));
-
-					/*
-					 * Disallow adding a column with primary key constraint
-					 */
-					if (Gp_role == GP_ROLE_DISPATCH)
-					{
-						ListCell *c;
-						foreach(c, def->constraints)
-						{
-							Constraint	   *cons = (Constraint *) lfirst(c);
-							if(cons->contype == CONSTR_PRIMARY)
-								elog(ERROR, "Cannot add column with primary "
-									 "key constraint");
-							if(cons->contype == CONSTR_UNIQUE)
-								elog(ERROR, "Cannot add column with unique "
-									 "constraint");
-
-						}
-					}
-
-					transformColumnDefinition(pstate, &cxt,
-											  (ColumnDef *) cmd->def);
-
-					/*
-					 * If the column has a non-null default, we can't skip
-					 * validation of foreign keys.
-					 */
-					if (((ColumnDef *) cmd->def)->raw_default != NULL)
-						skipValidation = false;
-
-					newcmds = lappend(newcmds, cmd);
-
-					/*
-					 * Convert an ADD COLUMN ... NOT NULL constraint to a
-					 * separate command
-					 */
-					if (def->is_not_null)
-					{
-						/* Remove NOT NULL from AddColumn */
-						def->is_not_null = false;
-
-						/* Add as a separate AlterTableCmd */
-						newcmd = makeNode(AlterTableCmd);
-						newcmd->subtype = AT_SetNotNull;
-						newcmd->name = pstrdup(def->colname);
-						newcmds = lappend(newcmds, newcmd);
-					}
-
-					/*
-					 * All constraints are processed in other ways. Remove the
-					 * original list
-					 */
-					def->constraints = NIL;
-
-					break;
-				}
-			case AT_AddConstraint:
-
-				/*
-				 * The original AddConstraint cmd node doesn't go to newcmds
-				 */
-
-				if (IsA(cmd->def, Constraint))
-					transformTableConstraint(pstate, &cxt,
-											 (Constraint *) cmd->def);
-				else if (IsA(cmd->def, FkConstraint))
-				{
-					cxt.fkconstraints = lappend(cxt.fkconstraints, cmd->def);
-
-					/* GPDB: always skip validation of foreign keys */
-					skipValidation = true;
-				}
-				else
-					elog(ERROR, "unrecognized node type: %d",
-						 (int) nodeTag(cmd->def));
-				break;
-
-			case AT_ProcessedConstraint:
-
-				/*
-				 * Already-transformed ADD CONSTRAINT, so just make it look
-				 * like the standard case.
-				 */
-				cmd->subtype = AT_AddConstraint;
-				newcmds = lappend(newcmds, cmd);
-				break;
-
-			/* CDB: Partitioned Tables */
-            case AT_PartAlter:				/* Alter */
-            case AT_PartAdd:				/* Add */
-            case AT_PartCoalesce:			/* Coalesce */
-            case AT_PartDrop:				/* Drop */
-            case AT_PartExchange:			/* Exchange */
-            case AT_PartMerge:				/* Merge */
-            case AT_PartModify:				/* Modify */
-            case AT_PartRename:				/* Rename */
-            case AT_PartSetTemplate:		/* Set Subpartition Template */
-            case AT_PartSplit:				/* Split */
-            case AT_PartTruncate:			/* Truncate */
-			{
-				cmd = transformAlterTable_all_PartitionStmt(
-						pstate,
-						stmt,
-						&cxt,
-						cmd,
-						extras_before,
-						extras_after);
-
-				newcmds = lappend(newcmds, cmd);
-				break;
-			}
-			default:
-				newcmds = lappend(newcmds, cmd);
-				break;
-		}
-	}
-
-	/*
-	 * transformIndexConstraints wants cxt.alist to contain only index
-	 * statements, so transfer anything we already have into extras_after
-	 * immediately.
-	 */
-	*extras_after = list_concat(cxt.alist, *extras_after);
-	cxt.alist = NIL;
-
-	/* Postprocess index and FK constraints */
-	transformIndexConstraints(pstate, &cxt, false);
-
-	transformFKConstraints(pstate, &cxt, skipValidation, true);
-
-	/*
-	 * Push any index-creation commands into the ALTER, so that they can be
-	 * scheduled nicely by tablecmds.c.
-	 */
-	foreach(l, cxt.alist)
-	{
-		Node	   *idxstmt = (Node *) lfirst(l);
-
-		Assert(IsA(idxstmt, IndexStmt));
-		newcmd = makeNode(AlterTableCmd);
-		newcmd->subtype = AT_AddIndex;
-		newcmd->def = idxstmt;
-		newcmds = lappend(newcmds, newcmd);
-	}
-	cxt.alist = NIL;
-
-	/* Append any CHECK or FK constraints to the commands list */
-	foreach(l, cxt.ckconstraints)
-	{
-		newcmd = makeNode(AlterTableCmd);
-		newcmd->subtype = AT_AddConstraint;
-		newcmd->def = (Node *) lfirst(l);
-		newcmds = lappend(newcmds, newcmd);
-	}
-	foreach(l, cxt.fkconstraints)
-	{
-		newcmd = makeNode(AlterTableCmd);
-		newcmd->subtype = AT_AddConstraint;
-		newcmd->def = (Node *) lfirst(l);
-		newcmds = lappend(newcmds, newcmd);
-	}
-
-	/* Update statement's commands list */
-	stmt->cmds = newcmds;
-
-	qry = makeNode(Query);
-	qry->commandType = CMD_UTILITY;
-	qry->utilityStmt = (Node *) stmt;
-
-	*extras_before = list_concat(*extras_before, cxt.blist);
-	*extras_after = list_concat(cxt.alist, *extras_after);
-
-	return qry;
-}
-
-
-/*
- * transformDeclareCursorStmt -
- *	transform a DECLARE CURSOR Statement
- *
- * DECLARE CURSOR is a hybrid case: it's an optimizable statement (in fact not
- * significantly different from a SELECT) as far as parsing/rewriting/planning
- * are concerned, but it's not passed to the executor and so in that sense is
- * a utility statement.  We transform it into a Query exactly as if it were
- * a SELECT, then stick the original DeclareCursorStmt into the utilityStmt
- * field to carry the cursor name and options.
- */
-static Query *
-=======
->>>>>>> d13f41d2
 transformDeclareCursorStmt(ParseState *pstate, DeclareCursorStmt *stmt)
 {
 	Query	   *result;
@@ -6231,27 +2869,12 @@
 				(errcode(ERRCODE_INVALID_CURSOR_DEFINITION),
 				 errmsg("cannot specify both SCROLL and NO SCROLL")));
 
-<<<<<<< HEAD
-	result = transformStmt(pstate, stmt->query,
-									&extras_before, &extras_after);
-
-	/* Shouldn't get any extras, since grammar only allows SelectStmt */
-	if (extras_before || extras_after)
-		elog(ERROR, "unexpected extra stuff in cursor statement");
-
-	/* Grammar should not have allowed anything but SELECT */
-	if (!IsA(result, Query) ||
-		result->commandType != CMD_SELECT ||
-		result->utilityStmt != NULL)
-		elog(ERROR, "unexpected non-SELECT command in DECLARE CURSOR");
-=======
 	result = transformStmt(pstate, stmt->query);
 
 	if (!IsA(result, Query) ||
 		result->commandType != CMD_SELECT ||
 		result->utilityStmt != NULL)
 		elog(ERROR, "unexpected non-SELECT command in cursor statement");
->>>>>>> d13f41d2
 
 	/* But we must explicitly disallow DECLARE CURSOR ... SELECT INTO */
 	if (result->intoClause)
@@ -6261,6 +2884,27 @@
 				 parser_errposition(pstate,
 						   exprLocation((Node *) result->intoClause))));
 
+	/* FOR UPDATE and WITH HOLD are not compatible */
+	if (result->rowMarks != NIL && (stmt->options & CURSOR_OPT_HOLD))
+		ereport(ERROR,
+				(errcode(ERRCODE_FEATURE_NOT_SUPPORTED),
+				 errmsg("DECLARE CURSOR WITH HOLD ... FOR UPDATE/SHARE is not supported"),
+				 errdetail("Holdable cursors must be READ ONLY.")));
+
+	/* FOR UPDATE and SCROLL are not compatible */
+	if (result->rowMarks != NIL && (stmt->options & CURSOR_OPT_SCROLL))
+		ereport(ERROR,
+				(errcode(ERRCODE_FEATURE_NOT_SUPPORTED),
+		errmsg("DECLARE SCROLL CURSOR ... FOR UPDATE/SHARE is not supported"),
+				 errdetail("Scrollable cursors must be READ ONLY.")));
+
+	/* FOR UPDATE and INSENSITIVE are not compatible */
+	if (result->rowMarks != NIL && (stmt->options & CURSOR_OPT_INSENSITIVE))
+		ereport(ERROR,
+				(errcode(ERRCODE_FEATURE_NOT_SUPPORTED),
+				 errmsg("DECLARE INSENSITIVE CURSOR ... FOR UPDATE/SHARE is not supported"),
+				 errdetail("Insensitive cursors must be READ ONLY.")));
+
 	/* We won't need the raw querytree any more */
 	stmt->query = NULL;
 
@@ -6268,7 +2912,6 @@
 
 	result->utilityStmt = (Node *) stmt;
 
-<<<<<<< HEAD
 	return result;
 }
 
@@ -6302,92 +2945,11 @@
 		list_length(query->rtable) == 1)
 	{
 		RangeTblEntry *rte = (RangeTblEntry *)linitial(query->rtable);
-		if (isSimplyUpdatableRelation(rte->relid))
+		if (isSimplyUpdatableRelation(rte->relid, true))
 			return true;
 	}
 	return false;
 }
-
-static Query *
-transformPrepareStmt(ParseState *pstate, PrepareStmt *stmt)
-{
-	Query	   *result = makeNode(Query);
-	List	   *argtype_oids;	/* argtype OIDs in a list */
-	Oid		   *argtoids = NULL;	/* and as an array */
-	int			nargs;
-	List	   *queries;
-	int			i;
-
-	result->commandType = CMD_UTILITY;
-	result->utilityStmt = (Node *) stmt;
-
-	/* Transform list of TypeNames to list (and array) of type OIDs */
-	nargs = list_length(stmt->argtypes);
-
-	if (nargs)
-	{
-		ListCell   *l;
-
-		argtoids = (Oid *) palloc(nargs * sizeof(Oid));
-		i = 0;
-
-		foreach(l, stmt->argtypes)
-		{
-			TypeName   *tn = lfirst(l);
-			Oid			toid = typenameTypeId(pstate, tn);
-
-			/* Pseudotypes are not valid parameters to PREPARE */
-			if (get_typtype(toid) == TYPTYPE_PSEUDO)
-			{
-				ereport(ERROR,
-						(errcode(ERRCODE_INDETERMINATE_DATATYPE),
-						 errmsg("type \"%s\" is not a valid parameter for PREPARE",
-								TypeNameToString(tn))));
-			}
-
-			argtoids[i++] = toid;
-		}
-	}
-
-	/*
-	 * Analyze the statement using these parameter types (any parameters
-	 * passed in from above us will not be visible to it), allowing
-	 * information about unknown parameters to be deduced from context.
-	 */
-	queries = parse_analyze_varparams((Node *) stmt->query,
-									  pstate->p_sourcetext,
-									  &argtoids, &nargs);
-=======
-	/* FOR UPDATE and WITH HOLD are not compatible */
-	if (result->rowMarks != NIL && (stmt->options & CURSOR_OPT_HOLD))
-		ereport(ERROR,
-				(errcode(ERRCODE_FEATURE_NOT_SUPPORTED),
-				 errmsg("DECLARE CURSOR WITH HOLD ... FOR UPDATE/SHARE is not supported"),
-				 errdetail("Holdable cursors must be READ ONLY.")));
->>>>>>> d13f41d2
-
-	/* FOR UPDATE and SCROLL are not compatible */
-	if (result->rowMarks != NIL && (stmt->options & CURSOR_OPT_SCROLL))
-		ereport(ERROR,
-				(errcode(ERRCODE_FEATURE_NOT_SUPPORTED),
-		errmsg("DECLARE SCROLL CURSOR ... FOR UPDATE/SHARE is not supported"),
-				 errdetail("Scrollable cursors must be READ ONLY.")));
-
-	/* FOR UPDATE and INSENSITIVE are not compatible */
-	if (result->rowMarks != NIL && (stmt->options & CURSOR_OPT_INSENSITIVE))
-		ereport(ERROR,
-				(errcode(ERRCODE_FEATURE_NOT_SUPPORTED),
-				 errmsg("DECLARE INSENSITIVE CURSOR ... FOR UPDATE/SHARE is not supported"),
-				 errdetail("Insensitive cursors must be READ ONLY.")));
-
-	/* We won't need the raw querytree any more */
-	stmt->query = NULL;
-
-	result->utilityStmt = (Node *) stmt;
-
-	return result;
-}
-
 
 /*
  * transformExplainStmt -
@@ -6411,68 +2973,8 @@
 
 	if (pstate->p_variableparams)
 	{
-<<<<<<< HEAD
-		int			nparams = list_length(stmt->params);
-		int			nexpected = list_length(paramtypes);
-		ListCell   *l,
-				   *l2;
-		int			i = 1;
-
-		if (nparams != nexpected)
-			ereport(ERROR,
-					(errcode(ERRCODE_SYNTAX_ERROR),
-			errmsg("wrong number of parameters for prepared statement \"%s\"",
-				   stmt->name),
-					 errdetail("Expected %d parameters but got %d.",
-							   nexpected, nparams)));
-
-		forboth(l, stmt->params, l2, paramtypes)
-		{
-			Node	   *expr = lfirst(l);
-			Oid			expected_type_id = lfirst_oid(l2);
-			Oid			given_type_id;
-
-			expr = transformExpr(pstate, expr);
-
-			/* Cannot contain subselects or aggregates */
-			if (pstate->p_hasSubLinks)
-				ereport(ERROR,
-						(errcode(ERRCODE_FEATURE_NOT_SUPPORTED),
-						 errmsg("cannot use subquery in EXECUTE parameter")));
-			if (pstate->p_hasAggs)
-				ereport(ERROR,
-						(errcode(ERRCODE_GROUPING_ERROR),
-						 errmsg("cannot use aggregate function in EXECUTE parameter")));
-			if (pstate->p_hasWindFuncs)
-				ereport(ERROR,
-						(errcode(ERRCODE_SYNTAX_ERROR),
-				 		 errmsg("cannot use window function in EXECUTE parameter")));
-
-
-			given_type_id = exprType(expr);
-
-			expr = coerce_to_target_type(pstate, expr, given_type_id,
-										 expected_type_id, -1,
-										 COERCION_ASSIGNMENT,
-										 COERCE_IMPLICIT_CAST,
-										 -1);
-
-			if (expr == NULL)
-				ereport(ERROR,
-						(errcode(ERRCODE_DATATYPE_MISMATCH),
-						 errmsg("parameter $%d of type %s cannot be coerced to the expected type %s",
-								i,
-								format_type_be(given_type_id),
-								format_type_be(expected_type_id)),
-				errhint("You will need to rewrite or cast the expression.")));
-
-			lfirst(l) = expr;
-			i++;
-		}
-=======
 		/* Since parse analysis scribbles on its input, copy the tree first! */
 		(void) transformStmt(pstate, copyObject(stmt->query));
->>>>>>> d13f41d2
 	}
 
 	/* Now return the untransformed command as a utility Query */
@@ -6482,7 +2984,6 @@
 
 	return result;
 }
-
 
 /* exported so planner can check again after rewriting, query pullup, etc */
 void
@@ -6686,295 +3187,8 @@
 }
 
 
+
 /*
-<<<<<<< HEAD
- * Preprocess a list of column constraint clauses
- * to attach constraint attributes to their primary constraint nodes
- * and detect inconsistent/misplaced constraint attributes.
- *
- * NOTE: currently, attributes are only supported for FOREIGN KEY primary
- * constraints, but someday they ought to be supported for other constraints.
- */
-static void
-transformConstraintAttrs(List *constraintList)
-{
-	Node	   *lastprimarynode = NULL;
-	bool		saw_deferrability = false;
-	bool		saw_initially = false;
-	ListCell   *clist;
-
-	foreach(clist, constraintList)
-	{
-		Node	   *node = lfirst(clist);
-
-		if (!IsA(node, Constraint))
-		{
-			lastprimarynode = node;
-			/* reset flags for new primary node */
-			saw_deferrability = false;
-			saw_initially = false;
-		}
-		else
-		{
-			Constraint *con = (Constraint *) node;
-
-			switch (con->contype)
-			{
-				case CONSTR_ATTR_DEFERRABLE:
-					if (lastprimarynode == NULL ||
-						!IsA(lastprimarynode, FkConstraint))
-						ereport(ERROR,
-								(errcode(ERRCODE_SYNTAX_ERROR),
-								 errmsg("misplaced DEFERRABLE clause")));
-					if (saw_deferrability)
-						ereport(ERROR,
-								(errcode(ERRCODE_SYNTAX_ERROR),
-								 errmsg("multiple DEFERRABLE/NOT DEFERRABLE clauses not allowed")));
-					saw_deferrability = true;
-					((FkConstraint *) lastprimarynode)->deferrable = true;
-					break;
-				case CONSTR_ATTR_NOT_DEFERRABLE:
-					if (lastprimarynode == NULL ||
-						!IsA(lastprimarynode, FkConstraint))
-						ereport(ERROR,
-								(errcode(ERRCODE_SYNTAX_ERROR),
-								 errmsg("misplaced NOT DEFERRABLE clause")));
-					if (saw_deferrability)
-						ereport(ERROR,
-								(errcode(ERRCODE_SYNTAX_ERROR),
-								 errmsg("multiple DEFERRABLE/NOT DEFERRABLE clauses not allowed")));
-					saw_deferrability = true;
-					((FkConstraint *) lastprimarynode)->deferrable = false;
-					if (saw_initially &&
-						((FkConstraint *) lastprimarynode)->initdeferred)
-						ereport(ERROR,
-								(errcode(ERRCODE_SYNTAX_ERROR),
-								 errmsg("constraint declared INITIALLY DEFERRED must be DEFERRABLE")));
-					break;
-				case CONSTR_ATTR_DEFERRED:
-					if (lastprimarynode == NULL ||
-						!IsA(lastprimarynode, FkConstraint))
-						ereport(ERROR,
-								(errcode(ERRCODE_SYNTAX_ERROR),
-							 errmsg("misplaced INITIALLY DEFERRED clause")));
-					if (saw_initially)
-						ereport(ERROR,
-								(errcode(ERRCODE_SYNTAX_ERROR),
-								 errmsg("multiple INITIALLY IMMEDIATE/DEFERRED clauses not allowed")));
-					saw_initially = true;
-					((FkConstraint *) lastprimarynode)->initdeferred = true;
-
-					/*
-					 * If only INITIALLY DEFERRED appears, assume DEFERRABLE
-					 */
-					if (!saw_deferrability)
-						((FkConstraint *) lastprimarynode)->deferrable = true;
-					else if (!((FkConstraint *) lastprimarynode)->deferrable)
-						ereport(ERROR,
-								(errcode(ERRCODE_SYNTAX_ERROR),
-								 errmsg("constraint declared INITIALLY DEFERRED must be DEFERRABLE")));
-					break;
-				case CONSTR_ATTR_IMMEDIATE:
-					if (lastprimarynode == NULL ||
-						!IsA(lastprimarynode, FkConstraint))
-						ereport(ERROR,
-								(errcode(ERRCODE_SYNTAX_ERROR),
-							errmsg("misplaced INITIALLY IMMEDIATE clause")));
-					if (saw_initially)
-						ereport(ERROR,
-								(errcode(ERRCODE_SYNTAX_ERROR),
-								 errmsg("multiple INITIALLY IMMEDIATE/DEFERRED clauses not allowed")));
-					saw_initially = true;
-					((FkConstraint *) lastprimarynode)->initdeferred = false;
-					break;
-				default:
-					/* Otherwise it's not an attribute */
-					lastprimarynode = node;
-					/* reset flags for new primary node */
-					saw_deferrability = false;
-					saw_initially = false;
-					break;
-			}
-		}
-	}
-}
-
-/* Build a FromExpr node */
-static FromExpr *
-makeFromExpr(List *fromlist, Node *quals)
-{
-	FromExpr   *f = makeNode(FromExpr);
-
-	f->fromlist = fromlist;
-	f->quals = quals;
-	return f;
-}
-
-/*
- * Special handling of type definition for a column
- */
-static void
-transformColumnType(ParseState *pstate, ColumnDef *column)
-{
-	/*
-	 * All we really need to do here is verify that the type is valid.
-	 */
-	Type		ctype = typenameType(pstate, column->typname);
-
-	ReleaseType(ctype);
-}
-
-static void
-setSchemaName(char *context_schema, char **stmt_schema_name)
-{
-	if (*stmt_schema_name == NULL)
-		*stmt_schema_name = context_schema;
-	else if (strcmp(context_schema, *stmt_schema_name) != 0)
-		ereport(ERROR,
-				(errcode(ERRCODE_INVALID_SCHEMA_DEFINITION),
-				 errmsg("CREATE specifies a schema (%s) "
-						"different from the one being created (%s)",
-						*stmt_schema_name, context_schema)));
-}
-
-/*
- * analyzeCreateSchemaStmt -
- *	  analyzes the "create schema" statement
- *
- * Split the schema element list into individual commands and place
- * them in the result list in an order such that there are no forward
- * references (e.g. GRANT to a table created later in the list). Note
- * that the logic we use for determining forward references is
- * presently quite incomplete.
- *
- * SQL92 also allows constraints to make forward references, so thumb through
- * the table columns and move forward references to a posterior alter-table
- * command.
- *
- * The result is a list of parse nodes that still need to be analyzed ---
- * but we can't analyze the later commands until we've executed the earlier
- * ones, because of possible inter-object references.
- *
- * Note: Called from commands/schemacmds.c
- */
-List *
-analyzeCreateSchemaStmt(CreateSchemaStmt *stmt)
-{
-	CreateSchemaStmtContext cxt;
-	List	   *result;
-	ListCell   *elements;
-
-	cxt.stmtType = "CREATE SCHEMA";
-	cxt.schemaname = stmt->schemaname;
-	cxt.authid = stmt->authid;
-	cxt.sequences = NIL;
-	cxt.tables = NIL;
-	cxt.views = NIL;
-	cxt.indexes = NIL;
-	cxt.grants = NIL;
-	cxt.triggers = NIL;
-	cxt.fwconstraints = NIL;
-	cxt.alters = NIL;
-	cxt.blist = NIL;
-	cxt.alist = NIL;
-
-	/*
-	 * Run through each schema element in the schema element list. Separate
-	 * statements by type, and do preliminary analysis.
-	 */
-	foreach(elements, stmt->schemaElts)
-	{
-		Node	   *element = lfirst(elements);
-
-		switch (nodeTag(element))
-		{
-			case T_CreateSeqStmt:
-				{
-					CreateSeqStmt *elp = (CreateSeqStmt *) element;
-
-					setSchemaName(cxt.schemaname, &elp->sequence->schemaname);
-					cxt.sequences = lappend(cxt.sequences, element);
-				}
-				break;
-
-			case T_CreateStmt:
-				{
-					CreateStmt *elp = (CreateStmt *) element;
-
-					setSchemaName(cxt.schemaname, &elp->relation->schemaname);
-
-					/*
-					 * XXX todo: deal with constraints
-					 */
-					cxt.tables = lappend(cxt.tables, element);
-				}
-				break;
-
-			case T_CreateExternalStmt:
-				{
-					CreateExternalStmt *elp = (CreateExternalStmt *) element;
-
-					setSchemaName(cxt.schemaname, &elp->relation->schemaname);
-
-					cxt.tables = lappend(cxt.tables, element);
-				}
-				break;
-
-			case T_ViewStmt:
-				{
-					ViewStmt   *elp = (ViewStmt *) element;
-
-					setSchemaName(cxt.schemaname, &elp->view->schemaname);
-
-					/*
-					 * XXX todo: deal with references between views
-					 */
-					cxt.views = lappend(cxt.views, element);
-				}
-				break;
-
-			case T_IndexStmt:
-				{
-					IndexStmt  *elp = (IndexStmt *) element;
-
-					setSchemaName(cxt.schemaname, &elp->relation->schemaname);
-					cxt.indexes = lappend(cxt.indexes, element);
-				}
-				break;
-
-			case T_CreateTrigStmt:
-				{
-					CreateTrigStmt *elp = (CreateTrigStmt *) element;
-
-					setSchemaName(cxt.schemaname, &elp->relation->schemaname);
-					cxt.triggers = lappend(cxt.triggers, element);
-				}
-				break;
-
-			case T_GrantStmt:
-				cxt.grants = lappend(cxt.grants, element);
-				break;
-
-			default:
-				elog(ERROR, "unrecognized node type: %d",
-					 (int) nodeTag(element));
-		}
-	}
-
-	result = NIL;
-	result = list_concat(result, cxt.sequences);
-	result = list_concat(result, cxt.tables);
-	result = list_concat(result, cxt.views);
-	result = list_concat(result, cxt.indexes);
-	result = list_concat(result, cxt.triggers);
-	result = list_concat(result, cxt.grants);
-
-	return result;
-}
-
-/*
-=======
->>>>>>> d13f41d2
  * Traverse a fully-analyzed tree to verify that parameter symbols
  * match their types.  We need this because some Params might still
  * be UNKNOWN, if there wasn't anything to force their coercion,
@@ -7061,26 +3275,20 @@
 			{
 				char	   *key = strVal(lfirst(keys));
 				bool		found = false;
-	
 				AttrNumber	n;
-	
-				for(n=1;n<=list_length(qry->targetList);n++)
+
+				for (n=1; n <= list_length(qry->targetList); n++)
 				{
-	
 					TargetEntry *target = get_tle_by_resno(qry->targetList, n);
 					colindex = n;
-	
+
 					if (target->resname && strcmp(target->resname, key) == 0)
 					{
 						found = true;
-	
-					} /*if*/
-	
-					if (found)
 						break;
-	
-				} /*for*/
-	
+					}
+				}
+
 				if (!found)
 					ereport(ERROR,
 							(errcode(ERRCODE_UNDEFINED_COLUMN),
@@ -7090,51 +3298,8 @@
 	
 				policy->attrs[policy->nattrs++] = colindex;
 	
-			} /*foreach */
+			}
 			qry->intoPolicy = policy;
 		}
 	}
-}
-
-/*
- * getLikeDistributionPolicy
- *
- * For Greenplum Database distributed tables, default to
- * the same distribution as the first LIKE table, unless
- * we also have INHERITS
- */
-static List*
-getLikeDistributionPolicy(InhRelation* e)
-{
-	List*			likeDistributedBy = NIL;
-	Oid				relId;
-	GpPolicy*		oldTablePolicy;
-
-	relId = RangeVarGetRelid(e->relation, false);
-	oldTablePolicy = GpPolicyFetch(CurrentMemoryContext, relId);
-
-	if (oldTablePolicy != NULL &&
-		oldTablePolicy->ptype == POLICYTYPE_PARTITIONED)
-	{
-		int ia;
-
-		if (oldTablePolicy->nattrs > 0)
-		{
-			for (ia = 0 ; ia < oldTablePolicy->nattrs ; ia++)
-			{
-				char *attname = get_attname(relId, oldTablePolicy->attrs[ia]);
-
-				if (likeDistributedBy)
-					likeDistributedBy = lappend(likeDistributedBy, (Node *) makeString(attname));
-				else
-					likeDistributedBy = list_make1((Node *) makeString(attname));
-			}
-		}
-		else
-		{	/* old table is distributed randomly. */
-			likeDistributedBy = list_make1((Node *) NULL);
-		}
-	}
-
-	return likeDistributedBy;
 }