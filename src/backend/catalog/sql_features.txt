--- conflicted
+++ resolved
@@ -570,14 +570,8 @@
 X057	Advanced table mapping: metadata mapping			YES	
 X058	Advanced table mapping: base64 encoding of binary strings			YES	
 X059	Advanced table mapping: hex encoding of binary strings			YES	
-<<<<<<< HEAD
-X060	XMLParse: Character string input and CONTENT option			YES	
-X061	XMLParse: Character string input and DOCUMENT option			YES	
-X062	XMLParse: explicit WHITESPACE option			YES	
-=======
 X060	XMLParse: character string input and CONTENT option			YES	
 X061	XMLParse: character string input and DOCUMENT option			YES	
->>>>>>> ab93f90c
 X065	XMLParse: BLOB input and CONTENT option			NO	
 X066	XMLParse: BLOB input and DOCUMENT option			NO	
 X068	XMLSerialize: BOM			NO	
