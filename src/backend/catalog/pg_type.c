--- conflicted
+++ resolved
@@ -34,7 +34,6 @@
 #include "utils/rel.h"
 #include "utils/syscache.h"
 
-<<<<<<< HEAD
 #include "cdb/cdbvars.h"
 
 /*
@@ -69,9 +68,6 @@
 
 	heap_close(pg_type_encoding_desc, RowExclusiveLock);
 }
-=======
-Oid			binary_upgrade_next_pg_type_oid = InvalidOid;
->>>>>>> 1084f317
 
 /* ----------------------------------------------------------------
  *		TypeShellMake
@@ -158,12 +154,6 @@
 	 * create a new type tuple
 	 */
 	tup = heap_form_tuple(tupDesc, values, nulls);
-
-	if (OidIsValid(binary_upgrade_next_pg_type_oid))
-	{
-		HeapTupleSetOid(tup, binary_upgrade_next_pg_type_oid);
-		binary_upgrade_next_pg_type_oid = InvalidOid;
-	}
 
 	/*
 	 * insert the tuple in the relation and get the tuple's oid.
@@ -459,11 +449,6 @@
 		/* Force the OID if requested by caller */
 		if (OidIsValid(newTypeOid))
 			HeapTupleSetOid(tup, newTypeOid);
-		else if (OidIsValid(binary_upgrade_next_pg_type_oid))
-		{
-			HeapTupleSetOid(tup, binary_upgrade_next_pg_type_oid);
-			binary_upgrade_next_pg_type_oid = InvalidOid;
-		}
 		/* else allow system to assign oid */
 
 		typeObjectId = simple_heap_insert(pg_type_desc, tup);
