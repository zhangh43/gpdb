--- conflicted
+++ resolved
@@ -3,13 +3,9 @@
  * heap.c
  *	  code to create and destroy POSTGRES heap relations
  *
-<<<<<<< HEAD
  * Portions Copyright (c) 2005-2010, Greenplum inc
  * Portions Copyright (c) 2012-Present Pivotal Software, Inc.
- * Portions Copyright (c) 1996-2011, PostgreSQL Global Development Group
-=======
  * Portions Copyright (c) 1996-2012, PostgreSQL Global Development Group
->>>>>>> 80edfd76
  * Portions Copyright (c) 1994, Regents of the University of California
  *
  *
@@ -44,6 +40,7 @@
 #include "catalog/gp_policy.h"
 #include "catalog/heap.h"
 #include "catalog/index.h"
+#include "catalog/namespace.h"
 #include "catalog/objectaccess.h"
 #include "catalog/pg_appendonly_fn.h"
 #include "catalog/pg_attrdef.h"
@@ -82,12 +79,9 @@
 #include "utils/fmgroids.h"
 #include "utils/inval.h"
 #include "utils/lsyscache.h"
-<<<<<<< HEAD
 #include "utils/memutils.h"             /* CDB: GetMemoryChunkContext */
 #include "utils/relcache.h"
-=======
 #include "utils/rel.h"
->>>>>>> 80edfd76
 #include "utils/snapmgr.h"
 #include "utils/syscache.h"
 #include "utils/tqual.h"
@@ -136,13 +130,8 @@
 			  bool is_no_inherit);
 static void StoreConstraints(Relation rel, List *cooked_constraints);
 static bool MergeWithExistingConstraint(Relation rel, char *ccname, Node *expr,
-<<<<<<< HEAD
-							bool allow_merge, bool is_local);
-=======
 							bool allow_merge, bool is_local,
 							bool is_no_inherit);
-static void SetRelationNumChecks(Relation rel, int numchecks);
->>>>>>> 80edfd76
 static Node *cookConstraint(ParseState *pstate,
 			   Node *raw_constraint,
 			   char *relname);
@@ -1197,7 +1186,6 @@
 			/* The relation is real, but as yet empty */
 			new_rel_reltup->relpages = 0;
 			new_rel_reltup->reltuples = 0;
-<<<<<<< HEAD
 
 			/* estimated stats for external tables */
 			/* NOTE: look at cdb_estimate_rel_size() if changing these values */
@@ -1206,9 +1194,7 @@
 				new_rel_reltup->relpages = 1000;
 				new_rel_reltup->reltuples = 1000000;
 			}
-=======
 			new_rel_reltup->relallvisible = 0;
->>>>>>> 80edfd76
 			break;
 		case RELKIND_SEQUENCE:
 			/* Sequences always have a known size */
@@ -1712,13 +1698,9 @@
 		recordDependencyOn(&myself, &referenced, DEPENDENCY_NORMAL);
 
 		recordDependencyOnOwner(RelationRelationId, relid, ownerid);
-<<<<<<< HEAD
-		recordDependencyOnCurrentExtension(&myself, false);
-=======
 
 		if (relpersistence != RELPERSISTENCE_TEMP)
 			recordDependencyOnCurrentExtension(&myself, false);
->>>>>>> 80edfd76
 
 		if (reloftypeid)
 		{
@@ -1760,7 +1742,6 @@
 	if (oncommit != ONCOMMIT_NOOP)
 		register_on_commit_action(relid, oncommit);
 
-<<<<<<< HEAD
 	/*
 	 * CDB: If caller gave us a distribution policy, store the distribution
 	 * key column list in the gp_distribution_policy catalog and attach a
@@ -1838,8 +1819,6 @@
 	 * no guarantee that this will hit the disk before the next checkpoint
 	 * moves the redo pointer.
 	 */
-=======
->>>>>>> 80edfd76
 	if (relpersistence == RELPERSISTENCE_UNLOGGED)
 	{
 		Assert(relkind == RELKIND_RELATION || relkind == RELKIND_TOASTVALUE);
