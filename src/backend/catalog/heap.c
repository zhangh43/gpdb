--- conflicted
+++ resolved
@@ -347,10 +347,11 @@
 	 */
 	if (create_storage)
 	{
-<<<<<<< HEAD
 		bool isAppendOnly;
 		bool skipCreatingSharedTable = false;
 
+		/* GPDB_84_MERGE_FIXME: ensure RelationCreateStorage is eventually
+		 * called by our custom helpers here. */
 		/*
 		 * We save the persistent TID and serial number in pg_class so we
 		 * can supply them to the Storage Manager if the object is subsequently
@@ -386,7 +387,7 @@
 				RelationOpenSmgr(rel);
 
 				MirroredFileSysObj_TransactionCreateBufferPoolFile(
-													rel->rd_smgr,
+													&rel->rd_node,
 													relBufpoolKind,
 													rel->rd_isLocalBuf,
 													rel->rd_rel->relname.data,
@@ -425,14 +426,10 @@
 		if (Debug_persistent_print)
 			elog(Persistent_DebugPrintLevel(), 
 			     "heap_create: '%s', Append-Only '%s', persistent TID %s and serial number " INT64_FORMAT " for CREATE",
-				 relpath(rel->rd_node),
+				 relpath(rel->rd_node, MAIN_FORKNUM),
 				 (isAppendOnly ? "true" : "false"),
 				 ItemPointerToString(&rel->rd_segfile0_relationnodeinfo.persistentTid),
 				 rel->rd_segfile0_relationnodeinfo.persistentSerialNum);
-=======
-		RelationOpenSmgr(rel);
-		RelationCreateStorage(rel->rd_node, rel->rd_istemp);
->>>>>>> 38e93482
 	}
 
 	return rel;
@@ -644,7 +641,6 @@
 	}
 }
 
-<<<<<<< HEAD
 /* MPP-6929: metadata tracking */
 /* --------------------------------
  *		MetaTrackAddObject
@@ -911,9 +907,6 @@
 
 } /* end MetaTrackDropObject */
 
-
-
-=======
 /*
  * InsertPgAttributeTuple
  *		Construct and insert a new tuple in pg_attribute.
@@ -968,7 +961,6 @@
 
 	heap_freetuple(tup);
 }
->>>>>>> 38e93482
 /* --------------------------------
  *		AddNewAttributeTuples
  *
@@ -2347,13 +2339,15 @@
 remove_gp_relation_node_and_schedule_drop(Relation rel)
 {
 	PersistentFileSysRelStorageMgr relStorageMgr;
+
+	/* GPDB_84_MERGE_FIXME: do we want to debug-log other forks besides main? */
 	
 	if (Debug_persistent_print)
 		elog(Persistent_DebugPrintLevel(), 
 			 "remove_gp_relation_node_and_schedule_drop: dropping relation '%s', relation id %u '%s', relfilenode %u",
 			 rel->rd_rel->relname.data,
 			 rel->rd_id,
-			 relpath(rel->rd_node),
+			 relpath(rel->rd_node, MAIN_FORKNUM),
 			 rel->rd_rel->relfilenode);
 
 	relStorageMgr = ((RelationIsAoRows(rel) || RelationIsAoCols(rel)) ?
@@ -2371,7 +2365,7 @@
 		if (Debug_persistent_print)
 			elog(Persistent_DebugPrintLevel(), 
 				 "remove_gp_relation_node_and_schedule_drop: For Buffer Pool managed relation '%s' persistent TID %s and serial number " INT64_FORMAT " for DROP",
-				 relpath(rel->rd_node),
+				 relpath(rel->rd_node, MAIN_FORKNUM),
 				 ItemPointerToString(&rel->rd_segfile0_relationnodeinfo.persistentTid),
 				 rel->rd_segfile0_relationnodeinfo.persistentSerialNum);
 	}
@@ -2482,11 +2476,9 @@
 		relkind != RELKIND_COMPOSITE_TYPE &&
 		!RelationIsExternal(rel))
 	{
-<<<<<<< HEAD
+		/* GPDB_84_MERGE_FIXME: ensure RelationDropStorage() eventually gets
+		   called by our helper here. */
 		remove_gp_relation_node_and_schedule_drop(rel);
-=======
-		RelationDropStorage(rel);
->>>>>>> 38e93482
 	}
 
 	/*
@@ -2617,15 +2609,10 @@
 
 	adrel = heap_open(AttrDefaultRelationId, RowExclusiveLock);
 
-<<<<<<< HEAD
 	// Fetch gp_persistent_relation_node information that will be added to XLOG record.
 	RelationFetchGpRelationNodeForXLog(adrel);
 
 	tuple = heap_form_tuple(adrel->rd_att, values, nulls);
-
-=======
-	tuple = heap_form_tuple(adrel->rd_att, values, nulls);
->>>>>>> 38e93482
 	attrdefOid = simple_heap_insert(adrel, tuple);
 
 	CatalogUpdateIndexes(adrel, tuple);
@@ -3405,18 +3392,11 @@
 		/* Fetch info needed for index_build */
 		indexInfo = BuildIndexInfo(currentIndex);
 
-<<<<<<< HEAD
 		/* Now truncate the actual file (and discard buffers) */
 		RelationTruncate(
 					currentIndex, 
 					0,
 					/* markPersistentAsPhysicallyTruncated */ true);
-=======
-		/*
-		 * Now truncate the actual file (and discard buffers).
-		 */
-		RelationTruncate(currentIndex, 0);
->>>>>>> 38e93482
 
 		/* Initialize the index and rebuild */
 		/* Note: we do not need to re-establish pkey setting */
