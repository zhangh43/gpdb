--- conflicted
+++ resolved
@@ -38,11 +38,7 @@
 Oid			binary_upgrade_next_pg_type_toast_oid = InvalidOid;
 
 static bool create_toast_table(Relation rel, Oid toastOid, Oid toastIndexOid,
-<<<<<<< HEAD
-				   Datum reloptions, bool force, bool is_part_child);
-=======
-				   Datum reloptions);
->>>>>>> 1084f317
+				   Datum reloptions, bool is_part_child);
 static bool needs_toast_table(Relation rel);
 
 
@@ -59,12 +55,7 @@
  * to end with CommandCounterIncrement if it makes any changes.
  */
 void
-<<<<<<< HEAD
-AlterTableCreateToastTable(Oid relOid, Oid toastOid,
-						   Datum reloptions, bool force, bool is_part_child)
-=======
-AlterTableCreateToastTable(Oid relOid, Datum reloptions)
->>>>>>> 1084f317
+AlterTableCreateToastTable(Oid relOid, Datum reloptions, bool is_part_child)
 {
 	Relation	rel;
 
@@ -79,11 +70,7 @@
 		rel = heap_open(relOid, AccessExclusiveLock);
 
 	/* create_toast_table does all the work */
-<<<<<<< HEAD
-	(void) create_toast_table(rel, InvalidOid, InvalidOid, reloptions, force, is_part_child);
-=======
-	(void) create_toast_table(rel, InvalidOid, InvalidOid, reloptions);
->>>>>>> 1084f317
+	(void) create_toast_table(rel, InvalidOid, InvalidOid, reloptions, is_part_child);
 
 	heap_close(rel, NoLock);
 }
@@ -109,11 +96,7 @@
 						relName)));
 
 	/* create_toast_table does all the work */
-<<<<<<< HEAD
-	if (!create_toast_table(rel, toastOid, toastIndexOid, (Datum) 0, false, false))
-=======
-	if (!create_toast_table(rel, toastOid, toastIndexOid, (Datum) 0))
->>>>>>> 1084f317
+	if (!create_toast_table(rel, toastOid, toastIndexOid, (Datum) 0, false))
 		elog(ERROR, "\"%s\" does not require a toast table",
 			 relName);
 
@@ -129,12 +112,8 @@
  * bootstrap they can be nonzero to specify hand-assigned OIDs
  */
 static bool
-<<<<<<< HEAD
-create_toast_table(Relation rel, Oid toastOid, Oid toastIndexOid,
-				   Datum reloptions, bool force, bool is_part_child)
-=======
-create_toast_table(Relation rel, Oid toastOid, Oid toastIndexOid, Datum reloptions)
->>>>>>> 1084f317
+create_toast_table(Relation rel, Oid toastOid, Oid toastIndexOid, Datum reloptions,
+				   bool is_part_child)
 {
 	Oid			relOid = RelationGetRelid(rel);
 	HeapTuple	reltup;
