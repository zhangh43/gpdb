--- conflicted
+++ resolved
@@ -499,11 +499,7 @@
 }
 
 void
-<<<<<<< HEAD
-smgr_redo(XLogRecPtr beginLoc, XLogRecPtr lsn, XLogRecord *record)
-=======
 smgr_redo(XLogReaderState *record)
->>>>>>> ab93f90c
 {
 	XLogRecPtr	lsn = record->EndRecPtr;
 	uint8		info = XLogRecGetInfo(record) & ~XLR_INFO_MASK;
