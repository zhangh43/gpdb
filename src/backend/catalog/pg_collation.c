/*-------------------------------------------------------------------------
 *
 * pg_collation.c
 *	  routines to support manipulation of the pg_collation relation
 *
 * Portions Copyright (c) 1996-2019, PostgreSQL Global Development Group
 * Portions Copyright (c) 1994, Regents of the University of California
 *
 *
 * IDENTIFICATION
 *	  src/backend/catalog/pg_collation.c
 *
 *-------------------------------------------------------------------------
 */
#include "postgres.h"

#include "access/genam.h"
#include "access/htup_details.h"
#include "access/sysattr.h"
#include "access/table.h"
#include "catalog/catalog.h"
#include "catalog/dependency.h"
#include "catalog/indexing.h"
#include "catalog/objectaccess.h"
#include "catalog/pg_collation.h"
#include "catalog/pg_namespace.h"
#include "mb/pg_wchar.h"
#include "utils/builtins.h"
#include "utils/fmgroids.h"
#include "utils/pg_locale.h"
#include "utils/rel.h"
#include "utils/syscache.h"


/*
 * CollationCreate
 *
 * Add a new tuple to pg_collation.
 *
 * if_not_exists: if true, don't fail on duplicate name, just print a notice
 * and return InvalidOid.
 * quiet: if true, don't fail on duplicate name, just silently return
 * InvalidOid (overrides if_not_exists).
 */
Oid
CollationCreate(const char *collname, Oid collnamespace,
				Oid collowner,
				char collprovider,
				bool collisdeterministic,
				int32 collencoding,
				const char *collcollate, const char *collctype,
<<<<<<< HEAD
=======
				const char *collversion,
>>>>>>> 9e1c9f95
				bool if_not_exists,
				bool quiet)
{
	Relation	rel;
	TupleDesc	tupDesc;
	HeapTuple	tup;
	Datum		values[Natts_pg_collation];
	bool		nulls[Natts_pg_collation];
	NameData	name_name,
				name_collate,
				name_ctype;
	Oid			oid;
	ObjectAddress myself,
				referenced;

	AssertArg(collname);
	AssertArg(collnamespace);
	AssertArg(collowner);
	AssertArg(collcollate);
	AssertArg(collctype);

	/*
	 * Make sure there is no existing collation of same name & encoding.
	 *
	 * This would be caught by the unique index anyway; we're just giving a
	 * friendlier error message.  The unique index provides a backstop against
	 * race conditions.
	 */
	if (SearchSysCacheExists3(COLLNAMEENCNSP,
							  PointerGetDatum(collname),
							  Int32GetDatum(collencoding),
							  ObjectIdGetDatum(collnamespace)))
	{
		if (quiet)
			return InvalidOid;
		else if (if_not_exists)
		{
			ereport(NOTICE,
					(errcode(ERRCODE_DUPLICATE_OBJECT),
					 collencoding == -1
					 ? errmsg("collation \"%s\" already exists, skipping",
							  collname)
					 : errmsg("collation \"%s\" for encoding \"%s\" already exists, skipping",
							  collname, pg_encoding_to_char(collencoding))));
			return InvalidOid;
		}
		else
			ereport(ERROR,
					(errcode(ERRCODE_DUPLICATE_OBJECT),
					 collencoding == -1
					 ? errmsg("collation \"%s\" already exists",
							  collname)
					 : errmsg("collation \"%s\" for encoding \"%s\" already exists",
							  collname, pg_encoding_to_char(collencoding))));
	}

	/* open pg_collation; see below about the lock level */
<<<<<<< HEAD
	rel = heap_open(CollationRelationId, ShareRowExclusiveLock);
=======
	rel = table_open(CollationRelationId, ShareRowExclusiveLock);
>>>>>>> 9e1c9f95

	/*
	 * Also forbid a specific-encoding collation shadowing an any-encoding
	 * collation, or an any-encoding collation being shadowed (see
	 * get_collation_name()).  This test is not backed up by the unique index,
	 * so we take a ShareRowExclusiveLock earlier, to protect against
	 * concurrent changes fooling this check.
	 */
	if ((collencoding == -1 &&
		 SearchSysCacheExists3(COLLNAMEENCNSP,
							   PointerGetDatum(collname),
							   Int32GetDatum(GetDatabaseEncoding()),
							   ObjectIdGetDatum(collnamespace))) ||
		(collencoding != -1 &&
		 SearchSysCacheExists3(COLLNAMEENCNSP,
							   PointerGetDatum(collname),
							   Int32GetDatum(-1),
							   ObjectIdGetDatum(collnamespace))))
	{
		if (quiet)
		{
<<<<<<< HEAD
			heap_close(rel, NoLock);
=======
			table_close(rel, NoLock);
>>>>>>> 9e1c9f95
			return InvalidOid;
		}
		else if (if_not_exists)
		{
<<<<<<< HEAD
			heap_close(rel, NoLock);
=======
			table_close(rel, NoLock);
>>>>>>> 9e1c9f95
			ereport(NOTICE,
					(errcode(ERRCODE_DUPLICATE_OBJECT),
					 errmsg("collation \"%s\" already exists, skipping",
							collname)));
			return InvalidOid;
		}
		else
			ereport(ERROR,
					(errcode(ERRCODE_DUPLICATE_OBJECT),
					 errmsg("collation \"%s\" already exists",
							collname)));
	}

	tupDesc = RelationGetDescr(rel);

	/* form a tuple */
	memset(nulls, 0, sizeof(nulls));

	namestrcpy(&name_name, collname);
	oid = GetNewOidWithIndex(rel, CollationOidIndexId,
							 Anum_pg_collation_oid);
	values[Anum_pg_collation_oid - 1] = ObjectIdGetDatum(oid);
	values[Anum_pg_collation_collname - 1] = NameGetDatum(&name_name);
	values[Anum_pg_collation_collnamespace - 1] = ObjectIdGetDatum(collnamespace);
	values[Anum_pg_collation_collowner - 1] = ObjectIdGetDatum(collowner);
	values[Anum_pg_collation_collprovider - 1] = CharGetDatum(collprovider);
	values[Anum_pg_collation_collisdeterministic - 1] = BoolGetDatum(collisdeterministic);
	values[Anum_pg_collation_collencoding - 1] = Int32GetDatum(collencoding);
	namestrcpy(&name_collate, collcollate);
	values[Anum_pg_collation_collcollate - 1] = NameGetDatum(&name_collate);
	namestrcpy(&name_ctype, collctype);
	values[Anum_pg_collation_collctype - 1] = NameGetDatum(&name_ctype);
	if (collversion)
		values[Anum_pg_collation_collversion - 1] = CStringGetTextDatum(collversion);
	else
		nulls[Anum_pg_collation_collversion - 1] = true;

	tup = heap_form_tuple(tupDesc, values, nulls);

	/* insert a new tuple */
	CatalogTupleInsert(rel, tup);
	Assert(OidIsValid(oid));

	/* set up dependencies for the new collation */
	myself.classId = CollationRelationId;
	myself.objectId = oid;
	myself.objectSubId = 0;

	/* create dependency on namespace */
	referenced.classId = NamespaceRelationId;
	referenced.objectId = collnamespace;
	referenced.objectSubId = 0;
	recordDependencyOn(&myself, &referenced, DEPENDENCY_NORMAL);

	/* create dependency on owner */
	recordDependencyOnOwner(CollationRelationId, oid, collowner);

	/* dependency on extension */
	recordDependencyOnCurrentExtension(&myself, false);

	/* Post creation hook for new collation */
	InvokeObjectPostCreateHook(CollationRelationId, oid, 0);

	heap_freetuple(tup);
<<<<<<< HEAD
	heap_close(rel, NoLock);
=======
	table_close(rel, NoLock);
>>>>>>> 9e1c9f95

	return oid;
}

/*
 * RemoveCollationById
 *
 * Remove a tuple from pg_collation by Oid. This function is solely
 * called inside catalog/dependency.c
 */
void
RemoveCollationById(Oid collationOid)
{
	Relation	rel;
	ScanKeyData scanKeyData;
	SysScanDesc scandesc;
	HeapTuple	tuple;

	rel = table_open(CollationRelationId, RowExclusiveLock);

	ScanKeyInit(&scanKeyData,
				Anum_pg_collation_oid,
				BTEqualStrategyNumber, F_OIDEQ,
				ObjectIdGetDatum(collationOid));

	scandesc = systable_beginscan(rel, CollationOidIndexId, true,
								  NULL, 1, &scanKeyData);

	tuple = systable_getnext(scandesc);

	if (HeapTupleIsValid(tuple))
		CatalogTupleDelete(rel, &tuple->t_self);
	else
		elog(ERROR, "could not find tuple for collation %u", collationOid);

	systable_endscan(scandesc);

	table_close(rel, RowExclusiveLock);
}<|MERGE_RESOLUTION|>--- conflicted
+++ resolved
@@ -31,6 +31,8 @@
 #include "utils/rel.h"
 #include "utils/syscache.h"
 
+#include "catalog/oid_dispatch.h"
+
 
 /*
  * CollationCreate
@@ -49,10 +51,7 @@
 				bool collisdeterministic,
 				int32 collencoding,
 				const char *collcollate, const char *collctype,
-<<<<<<< HEAD
-=======
 				const char *collversion,
->>>>>>> 9e1c9f95
 				bool if_not_exists,
 				bool quiet)
 {
@@ -110,11 +109,7 @@
 	}
 
 	/* open pg_collation; see below about the lock level */
-<<<<<<< HEAD
-	rel = heap_open(CollationRelationId, ShareRowExclusiveLock);
-=======
 	rel = table_open(CollationRelationId, ShareRowExclusiveLock);
->>>>>>> 9e1c9f95
 
 	/*
 	 * Also forbid a specific-encoding collation shadowing an any-encoding
@@ -136,20 +131,12 @@
 	{
 		if (quiet)
 		{
-<<<<<<< HEAD
-			heap_close(rel, NoLock);
-=======
 			table_close(rel, NoLock);
->>>>>>> 9e1c9f95
 			return InvalidOid;
 		}
 		else if (if_not_exists)
 		{
-<<<<<<< HEAD
-			heap_close(rel, NoLock);
-=======
 			table_close(rel, NoLock);
->>>>>>> 9e1c9f95
 			ereport(NOTICE,
 					(errcode(ERRCODE_DUPLICATE_OBJECT),
 					 errmsg("collation \"%s\" already exists, skipping",
@@ -169,8 +156,8 @@
 	memset(nulls, 0, sizeof(nulls));
 
 	namestrcpy(&name_name, collname);
-	oid = GetNewOidWithIndex(rel, CollationOidIndexId,
-							 Anum_pg_collation_oid);
+	oid = GetNewOidForCollation(rel, CollationOidIndexId, Anum_pg_collation_oid,
+								collnamespace, NameStr(name_name));
 	values[Anum_pg_collation_oid - 1] = ObjectIdGetDatum(oid);
 	values[Anum_pg_collation_collname - 1] = NameGetDatum(&name_name);
 	values[Anum_pg_collation_collnamespace - 1] = ObjectIdGetDatum(collnamespace);
@@ -214,11 +201,7 @@
 	InvokeObjectPostCreateHook(CollationRelationId, oid, 0);
 
 	heap_freetuple(tup);
-<<<<<<< HEAD
-	heap_close(rel, NoLock);
-=======
 	table_close(rel, NoLock);
->>>>>>> 9e1c9f95
 
 	return oid;
 }
