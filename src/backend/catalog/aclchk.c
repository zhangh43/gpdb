--- conflicted
+++ resolved
@@ -3,11 +3,7 @@
  * aclchk.c
  *	  Routines to check access control permissions.
  *
-<<<<<<< HEAD
  * Portions Copyright (c) 1996-2009, PostgreSQL Global Development Group
-=======
- * Portions Copyright (c) 1996-2008, PostgreSQL Global Development Group
->>>>>>> d13f41d2
  * Portions Copyright (c) 1994, Regents of the University of California
  *
  *
@@ -44,12 +40,9 @@
 #include "catalog/pg_tablespace.h"
 #include "catalog/pg_filespace.h"
 #include "catalog/pg_type.h"
-<<<<<<< HEAD
-#include "cdb/cdbpartition.h"
-=======
 #include "catalog/pg_ts_config.h"
 #include "catalog/pg_ts_dict.h"
->>>>>>> d13f41d2
+#include "cdb/cdbpartition.h"
 #include "commands/dbcommands.h"
 #include "commands/tablecmds.h"
 #include "miscadmin.h"
@@ -337,7 +330,6 @@
 	/* If we're dispatching, put the objects back in into the parse tree */
 	if (Gp_role == GP_ROLE_DISPATCH && added_objs)
 	{
-<<<<<<< HEAD
 		List *n = NIL;
 
 		foreach(cell, istmt.objects)
@@ -352,47 +344,6 @@
 		}
 
 		stmt->objects = n;
-=======
-			/*
-			 * Because this might be a sequence, we test both relation and
-			 * sequence bits, and later do a more limited test when we know
-			 * the object type.
-			 */
-		case ACL_OBJECT_RELATION:
-			all_privileges = ACL_ALL_RIGHTS_RELATION | ACL_ALL_RIGHTS_SEQUENCE;
-			errormsg = gettext_noop("invalid privilege type %s for relation");
-			break;
-		case ACL_OBJECT_SEQUENCE:
-			all_privileges = ACL_ALL_RIGHTS_SEQUENCE;
-			errormsg = gettext_noop("invalid privilege type %s for sequence");
-			break;
-		case ACL_OBJECT_DATABASE:
-			all_privileges = ACL_ALL_RIGHTS_DATABASE;
-			errormsg = gettext_noop("invalid privilege type %s for database");
-			break;
-		case ACL_OBJECT_FUNCTION:
-			all_privileges = ACL_ALL_RIGHTS_FUNCTION;
-			errormsg = gettext_noop("invalid privilege type %s for function");
-			break;
-		case ACL_OBJECT_LANGUAGE:
-			all_privileges = ACL_ALL_RIGHTS_LANGUAGE;
-			errormsg = gettext_noop("invalid privilege type %s for language");
-			break;
-		case ACL_OBJECT_NAMESPACE:
-			all_privileges = ACL_ALL_RIGHTS_NAMESPACE;
-			errormsg = gettext_noop("invalid privilege type %s for schema");
-			break;
-		case ACL_OBJECT_TABLESPACE:
-			all_privileges = ACL_ALL_RIGHTS_TABLESPACE;
-			errormsg = gettext_noop("invalid privilege type %s for tablespace");
-			break;
-		default:
-			/* keep compiler quiet */
-			all_privileges = ACL_NO_RIGHTS;
-			errormsg = NULL;
-			elog(ERROR, "unrecognized GrantStmt.objtype: %d",
-				 (int) stmt->objtype);
->>>>>>> d13f41d2
 	}
 
 	if (stmt->cooked_privs)
@@ -423,7 +374,6 @@
 		 */
 		foreach(cell, stmt->grantees)
 		{
-<<<<<<< HEAD
 			PrivGrantee *grantee = (PrivGrantee *) lfirst(cell);
 	
 			if (grantee->rolname == NULL)
@@ -432,17 +382,6 @@
 				istmt.grantees =
 					lappend_oid(istmt.grantees,
 								get_roleid_checked(grantee->rolname));
-=======
-			char	   *privname = strVal(lfirst(cell));
-			AclMode		priv = string_to_privilege(privname);
-
-			if (priv & ~((AclMode) all_privileges))
-				ereport(ERROR,
-						(errcode(ERRCODE_INVALID_GRANT_OPERATION),
-						 errmsg(errormsg, privilege_to_string(priv))));
-
-			istmt.privileges |= priv;
->>>>>>> d13f41d2
 		}
 	
 		/*
@@ -457,35 +396,35 @@
 				 */
 			case ACL_OBJECT_RELATION:
 				all_privileges = ACL_ALL_RIGHTS_RELATION | ACL_ALL_RIGHTS_SEQUENCE;
-				errormsg = _("invalid privilege type %s for relation");
+				errormsg = gettext_noop("invalid privilege type %s for relation");
 				break;
 			case ACL_OBJECT_SEQUENCE:
 				all_privileges = ACL_ALL_RIGHTS_SEQUENCE;
-				errormsg = _("invalid privilege type %s for sequence");
+				errormsg = gettext_noop("invalid privilege type %s for sequence");
 				break;
 			case ACL_OBJECT_DATABASE:
 				all_privileges = ACL_ALL_RIGHTS_DATABASE;
-				errormsg = _("invalid privilege type %s for database");
+				errormsg = gettext_noop("invalid privilege type %s for database");
 				break;
 			case ACL_OBJECT_FUNCTION:
 				all_privileges = ACL_ALL_RIGHTS_FUNCTION;
-				errormsg = _("invalid privilege type %s for function");
+				errormsg = gettext_noop("invalid privilege type %s for function");
 				break;
 			case ACL_OBJECT_LANGUAGE:
 				all_privileges = ACL_ALL_RIGHTS_LANGUAGE;
-				errormsg = _("invalid privilege type %s for language");
+				errormsg = gettext_noop("invalid privilege type %s for language");
 				break;
 			case ACL_OBJECT_NAMESPACE:
 				all_privileges = ACL_ALL_RIGHTS_NAMESPACE;
-				errormsg = _("invalid privilege type %s for schema");
+				errormsg = gettext_noop("invalid privilege type %s for schema");
 				break;
 			case ACL_OBJECT_TABLESPACE:
 				all_privileges = ACL_ALL_RIGHTS_TABLESPACE;
-				errormsg = _("invalid privilege type %s for tablespace");
+				errormsg = gettext_noop("invalid privilege type %s for tablespace");
 				break;
 			case ACL_OBJECT_EXTPROTOCOL:
 				all_privileges = ACL_ALL_RIGHTS_EXTPROTOCOL;
-				errormsg = _("invalid privilege type %s for external protocol");
+				errormsg = gettext_noop("invalid privilege type %s for external protocol");
 				break;
 			default:
 				/* keep compiler quiet */
@@ -518,8 +457,7 @@
 				if (priv & ~((AclMode) all_privileges))
 					ereport(ERROR,
 							(errcode(ERRCODE_INVALID_GRANT_OPERATION),
-							 errmsg(errormsg,
-									privilege_to_string(priv))));
+							 errmsg(errormsg, privilege_to_string(priv))));
 	
 				istmt.privileges |= priv;
 			}
@@ -1267,18 +1205,10 @@
 		int			nnewmembers;
 		Oid		   *oldmembers;
 		Oid		   *newmembers;
-		cqContext	cqc;
-		cqContext  *pcqCtx;
-
-		pcqCtx = caql_beginscan(
-				caql_addrel(cqclr(&cqc), relation),
-				cql("SELECT * FROM pg_language "
-					" WHERE oid = :1 "
-					" FOR UPDATE ",
-					ObjectIdGetDatum(langId)));
-
-		tuple = caql_getnext(pcqCtx);
-
+
+		tuple = SearchSysCache(LANGOID,
+							   ObjectIdGetDatum(langId),
+							   0, 0, 0);
 		if (!HeapTupleIsValid(tuple))
 			elog(ERROR, "cache lookup failed for language %u", langId);
 
@@ -1295,15 +1225,9 @@
 		 * Get owner ID and working copy of existing ACL. If there's no ACL,
 		 * substitute the proper default.
 		 */
-<<<<<<< HEAD
-		ownerId = BOOTSTRAP_SUPERUSERID;
-		aclDatum = caql_getattr(pcqCtx, Anum_pg_language_lanacl,
-								&isNull);
-=======
 		ownerId = pg_language_tuple->lanowner;
 		aclDatum = SysCacheGetAttr(LANGNAME, tuple, Anum_pg_language_lanacl,
 								   &isNull);
->>>>>>> d13f41d2
 		if (isNull)
 			old_acl = acldefault(ACL_OBJECT_LANGUAGE, ownerId);
 		else
@@ -1347,10 +1271,13 @@
 		replaces[Anum_pg_language_lanacl - 1] = true;
 		values[Anum_pg_language_lanacl - 1] = PointerGetDatum(new_acl);
 
-		newtuple = caql_modify_current(pcqCtx, values, nulls, replaces);
-
-		caql_update_current(pcqCtx, newtuple);
-		/* and Update indexes (implicit) */
+		newtuple = heap_modify_tuple(tuple, RelationGetDescr(relation), values,
+									 nulls, replaces);
+
+		simple_heap_update(relation, &newtuple->t_self, newtuple);
+
+		/* keep the catalog indexes up to date */
+		CatalogUpdateIndexes(relation, newtuple);
 
 		/* Update the shared dependency ACL info */
 		updateAclDependencies(LanguageRelationId, HeapTupleGetOid(tuple),
@@ -1358,7 +1285,7 @@
 							  noldmembers, oldmembers,
 							  nnewmembers, newmembers);
 
-		caql_endscan(pcqCtx);
+		ReleaseSysCache(tuple);
 
 		pfree(new_acl);
 
@@ -1902,17 +1829,14 @@
 	gettext_noop("permission denied for conversion %s"),
 	/* ACL_KIND_TABLESPACE */
 	gettext_noop("permission denied for tablespace %s"),
-<<<<<<< HEAD
+	/* ACL_KIND_TSDICTIONARY */
+	gettext_noop("permission denied for text search dictionary %s"),
+	/* ACL_KIND_TSCONFIGURATION */
+	gettext_noop("permission denied for text search configuration %s"),
 	/* ACL_KIND_FILESPACE */
 	gettext_noop("permission denied for filespace %s"),	
 	/* ACL_KIND_EXTPROTOCOL */
 	gettext_noop("permission denied for external protocol %s")	
-=======
-	/* ACL_KIND_TSDICTIONARY */
-	gettext_noop("permission denied for text search dictionary %s"),
-	/* ACL_KIND_TSCONFIGURATION */
-	gettext_noop("permission denied for text search configuration %s")
->>>>>>> d13f41d2
 };
 
 static const char *const not_owner_msg[MAX_ACL_KIND] =
@@ -1941,17 +1865,14 @@
 	gettext_noop("must be owner of conversion %s"),
 	/* ACL_KIND_TABLESPACE */
 	gettext_noop("must be owner of tablespace %s"),
-<<<<<<< HEAD
+	/* ACL_KIND_TSDICTIONARY */
+	gettext_noop("must be owner of text search dictionary %s"),
+	/* ACL_KIND_TSCONFIGURATION */
+	gettext_noop("must be owner of text search configuration %s"),
 	/* ACL_KIND_FILESPACE */
 	gettext_noop("must be owner of filespace %s"),
 	/* ACL_KIND_EXTPROTOCOL */
 	gettext_noop("must be owner of external protocol %s")
-=======
-	/* ACL_KIND_TSDICTIONARY */
-	gettext_noop("must be owner of text search dictionary %s"),
-	/* ACL_KIND_TSCONFIGURATION */
-	gettext_noop("must be owner of text search configuration %s")
->>>>>>> d13f41d2
 };
 
 
@@ -2488,18 +2409,7 @@
 	cqContext	cqc;
 	cqContext  *pcqCtx;
 
-<<<<<<< HEAD
-	/*
-	 * Only shared relations can be stored in global space; don't let even
-	 * superusers override this, except during bootstrap and upgrade.
-	 */
-	if (spc_oid == GLOBALTABLESPACE_OID && !IsBootstrapProcessingMode())
-		return 0;
-
-	/* Otherwise, superusers bypass all permission checking. */
-=======
 	/* Superusers bypass all permission checking. */
->>>>>>> d13f41d2
 	if (superuser_arg(roleid))
 		return mask;
 
