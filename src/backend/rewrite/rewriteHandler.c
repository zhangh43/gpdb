/*-------------------------------------------------------------------------
 *
 * rewriteHandler.c
 *		Primary module of query rewriter.
 *
<<<<<<< HEAD
 * Portions Copyright (c) 2006-2008, Greenplum inc
 * Portions Copyright (c) 2012-Present Pivotal Software, Inc.
 * Portions Copyright (c) 1996-2010, PostgreSQL Global Development Group
=======
 * Portions Copyright (c) 1996-2011, PostgreSQL Global Development Group
>>>>>>> a4bebdd9
 * Portions Copyright (c) 1994, Regents of the University of California
 *
 * IDENTIFICATION
 *	  src/backend/rewrite/rewriteHandler.c
 *
 *-------------------------------------------------------------------------
 */
#include "postgres.h"

#include "access/heapam.h"
#include "access/sysattr.h"
#include "catalog/pg_type.h"
#include "nodes/makefuncs.h"
#include "nodes/nodeFuncs.h"
#include "parser/analyze.h"
#include "parser/parse_coerce.h"
#include "parser/parsetree.h"
#include "rewrite/rewriteDefine.h"
#include "rewrite/rewriteHandler.h"
#include "rewrite/rewriteManip.h"
#include "utils/builtins.h"
#include "utils/lsyscache.h"
#include "commands/trigger.h"


/* We use a list of these to detect recursion in RewriteQuery */
typedef struct rewrite_event
{
	Oid			relation;		/* OID of relation having rules */
	CmdType		event;			/* type of rule being fired */
} rewrite_event;

static bool acquireLocksOnSubLinks(Node *node, void *context);
static Query *rewriteRuleAction(Query *parsetree,
				  Query *rule_action,
				  Node *rule_qual,
				  int rt_index,
				  CmdType event,
				  bool *returning_flag);
static List *adjustJoinTreeList(Query *parsetree, bool removert, int rt_index);
static void rewriteTargetListIU(Query *parsetree, Relation target_relation,
					List **attrno_list);
static TargetEntry *process_matched_tle(TargetEntry *src_tle,
					TargetEntry *prior_tle,
					const char *attrName);
static Node *get_assignment_input(Node *node);
static void rewriteValuesRTE(RangeTblEntry *rte, Relation target_relation,
				 List *attrnos);
static void rewriteTargetListUD(Query *parsetree, RangeTblEntry *target_rte,
					Relation target_relation);
static void markQueryForLocking(Query *qry, Node *jtnode,
					bool forUpdate, bool noWait, bool pushedDown);
static List *matchLocks(CmdType event, RuleLock *rulelocks,
		   int varno, Query *parsetree);
static Query *fireRIRrules(Query *parsetree, List *activeRIRs,
			 bool forUpdatePushedDown);


/*
 * AcquireRewriteLocks -
 *	  Acquire suitable locks on all the relations mentioned in the Query.
 *	  These locks will ensure that the relation schemas don't change under us
 *	  while we are rewriting and planning the query.
 *
 * forUpdatePushedDown indicates that a pushed-down FOR UPDATE/SHARE applies
 * to the current subquery, requiring all rels to be opened with RowShareLock.
 * This should always be false at the start of the recursion.
 *
 * A secondary purpose of this routine is to fix up JOIN RTE references to
 * dropped columns (see details below).  Because the RTEs are modified in
 * place, it is generally appropriate for the caller of this routine to have
 * first done a copyObject() to make a writable copy of the querytree in the
 * current memory context.
 *
 * This processing can, and for efficiency's sake should, be skipped when the
 * querytree has just been built by the parser: parse analysis already got
 * all the same locks we'd get here, and the parser will have omitted dropped
 * columns from JOINs to begin with.  But we must do this whenever we are
 * dealing with a querytree produced earlier than the current command.
 *
 * About JOINs and dropped columns: although the parser never includes an
 * already-dropped column in a JOIN RTE's alias var list, it is possible for
 * such a list in a stored rule to include references to dropped columns.
 * (If the column is not explicitly referenced anywhere else in the query,
 * the dependency mechanism won't consider it used by the rule and so won't
 * prevent the column drop.)  To support get_rte_attribute_is_dropped(),
 * we replace join alias vars that reference dropped columns with NULL Const
 * nodes.
 *
 * (In PostgreSQL 8.0, we did not do this processing but instead had
 * get_rte_attribute_is_dropped() recurse to detect dropped columns in joins.
 * That approach had horrible performance unfortunately; in particular
 * construction of a nested join was O(N^2) in the nesting depth.)
 */
void
AcquireRewriteLocks(Query *parsetree, bool forUpdatePushedDown)
{
	ListCell   *l;
	int			rt_index;

	/*
	 * First, process RTEs of the current query level.
	 */
	rt_index = 0;
	foreach(l, parsetree->rtable)
	{
		RangeTblEntry *rte = (RangeTblEntry *) lfirst(l);
		Relation	rel;
		LOCKMODE	lockmode;
		bool        needLockUpgrade;
		List	   *newaliasvars;
		Index		curinputvarno;
		RangeTblEntry *curinputrte;
		ListCell   *ll;

		++rt_index;
		switch (rte->rtekind)
		{
			case RTE_RELATION:

				/*
				 * Grab the appropriate lock type for the relation, and do not
				 * release it until end of transaction. This protects the
				 * rewriter and planner against schema changes mid-query.
				 *
				 * If the relation is the query's result relation, then we
				 * need RowExclusiveLock.  Otherwise, check to see if the
				 * relation is accessed FOR UPDATE/SHARE or not.  We can't
				 * just grab AccessShareLock because then the executor would
				 * be trying to upgrade the lock, leading to possible
				 * deadlocks.
				 *
				 * CDB: The proper lock mode depends on whether the relation is
				 * local or distributed, which is discovered by heap_open().
				 * To handle this we make use of CdbOpenRelation().
				 */
				needLockUpgrade = false;
				if (rt_index == parsetree->resultRelation)
					lockmode = RowExclusiveLock;
				else if (forUpdatePushedDown ||
						 get_parse_rowmark(parsetree, rt_index) != NULL)
					lockmode = RowShareLock;
				else
					lockmode = AccessShareLock;

<<<<<<< HEAD
				/* Target of INSERT/UPDATE/DELETE? */
				if (rt_index == parsetree->resultRelation)
				{
					lockmode = RowExclusiveLock;
					if (parsetree->commandType != CMD_INSERT)
						needLockUpgrade = true;
				}

				/* FOR UPDATE/SHARE? */
				else if (get_parse_rowmark(parsetree, rt_index) != NULL)
				{
					needLockUpgrade = true;
				}

				/* Take a lock either using CDB lock promotion or not */
				if (needLockUpgrade)
				{
					rel = CdbOpenRelation(rte->relid, lockmode, false, NULL);
				}
				else
				{
					rel = heap_open(rte->relid, lockmode);
				}

				/* Close the relcache entry without releasing the lock. */
=======
				rel = heap_open(rte->relid, lockmode);

				/*
				 * While we have the relation open, update the RTE's relkind,
				 * just in case it changed since this rule was made.
				 */
				rte->relkind = rel->rd_rel->relkind;

>>>>>>> a4bebdd9
				heap_close(rel, NoLock);
				break;

			case RTE_JOIN:

				/*
				 * Scan the join's alias var list to see if any columns have
				 * been dropped, and if so replace those Vars with NULL
				 * Consts.
				 *
				 * Since a join has only two inputs, we can expect to see
				 * multiple references to the same input RTE; optimize away
				 * multiple fetches.
				 */
				newaliasvars = NIL;
				curinputvarno = 0;
				curinputrte = NULL;
				foreach(ll, rte->joinaliasvars)
				{
					Var		   *aliasvar = (Var *) lfirst(ll);

					/*
					 * If the list item isn't a simple Var, then it must
					 * represent a merged column, ie a USING column, and so it
					 * couldn't possibly be dropped, since it's referenced in
					 * the join clause.  (Conceivably it could also be a NULL
					 * constant already?  But that's OK too.)
					 */
					if (IsA(aliasvar, Var))
					{
						/*
						 * The elements of an alias list have to refer to
						 * earlier RTEs of the same rtable, because that's the
						 * order the planner builds things in.	So we already
						 * processed the referenced RTE, and so it's safe to
						 * use get_rte_attribute_is_dropped on it. (This might
						 * not hold after rewriting or planning, but it's OK
						 * to assume here.)
						 */
						Assert(aliasvar->varlevelsup == 0);
						if (aliasvar->varno != curinputvarno)
						{
							curinputvarno = aliasvar->varno;
							if (curinputvarno >= rt_index)
								elog(ERROR, "unexpected varno %d in JOIN RTE %d",
									 curinputvarno, rt_index);
							curinputrte = rt_fetch(curinputvarno,
												   parsetree->rtable);
						}
						if (get_rte_attribute_is_dropped(curinputrte,
														 aliasvar->varattno))
						{
							/*
							 * can't use vartype here, since that might be a
							 * now-dropped type OID, but it doesn't really
							 * matter what type the Const claims to be.
							 */
							aliasvar = (Var *) makeNullConst(INT4OID, -1, InvalidOid);
						}
					}
					newaliasvars = lappend(newaliasvars, aliasvar);
				}
				rte->joinaliasvars = newaliasvars;
				break;

			case RTE_SUBQUERY:

				/*
				 * The subquery RTE itself is all right, but we have to
				 * recurse to process the represented subquery.
				 */
				AcquireRewriteLocks(rte->subquery,
									(forUpdatePushedDown ||
							get_parse_rowmark(parsetree, rt_index) != NULL));
				break;

			default:
				/* ignore other types of RTEs */
				break;
		}
	}

	/* Recurse into subqueries in WITH */
	foreach(l, parsetree->cteList)
	{
		CommonTableExpr *cte = (CommonTableExpr *) lfirst(l);

		AcquireRewriteLocks((Query *) cte->ctequery, false);
	}

	/*
	 * Recurse into sublink subqueries, too.  But we already did the ones in
	 * the rtable and cteList.
	 */
	if (parsetree->hasSubLinks)
		query_tree_walker(parsetree, acquireLocksOnSubLinks, NULL,
						  QTW_IGNORE_RC_SUBQUERIES);
}

/*
 * Walker to find sublink subqueries for AcquireRewriteLocks
 */
static bool
acquireLocksOnSubLinks(Node *node, void *context)
{
	if (node == NULL)
		return false;
	if (IsA(node, SubLink))
	{
		SubLink    *sub = (SubLink *) node;

		/* Do what we came for */
		AcquireRewriteLocks((Query *) sub->subselect, false);
		/* Fall through to process lefthand args of SubLink */
	}

	/*
	 * Do NOT recurse into Query nodes, because AcquireRewriteLocks already
	 * processed subselects of subselects for us.
	 */
	return expression_tree_walker(node, acquireLocksOnSubLinks, context);
}


/*
 * rewriteRuleAction -
 *	  Rewrite the rule action with appropriate qualifiers (taken from
 *	  the triggering query).
 *
 * Input arguments:
 *	parsetree - original query
 *	rule_action - one action (query) of a rule
 *	rule_qual - WHERE condition of rule, or NULL if unconditional
 *	rt_index - RT index of result relation in original query
 *	event - type of rule event
 * Output arguments:
 *	*returning_flag - set TRUE if we rewrite RETURNING clause in rule_action
 *					(must be initialized to FALSE)
 * Return value:
 *	rewritten form of rule_action
 */
static Query *
rewriteRuleAction(Query *parsetree,
				  Query *rule_action,
				  Node *rule_qual,
				  int rt_index,
				  CmdType event,
				  bool *returning_flag)
{
	int			current_varno,
				new_varno;
	int			rt_length;
	Query	   *sub_action;
	Query	  **sub_action_ptr;

	/*
	 * Make modifiable copies of rule action and qual (what we're passed are
	 * the stored versions in the relcache; don't touch 'em!).
	 */
	rule_action = (Query *) copyObject(rule_action);
	rule_qual = (Node *) copyObject(rule_qual);

	/*
	 * Acquire necessary locks and fix any deleted JOIN RTE entries.
	 */
	AcquireRewriteLocks(rule_action, false);
	(void) acquireLocksOnSubLinks(rule_qual, NULL);

	current_varno = rt_index;
	rt_length = list_length(parsetree->rtable);
	new_varno = PRS2_NEW_VARNO + rt_length;

	/*
	 * Adjust rule action and qual to offset its varnos, so that we can merge
	 * its rtable with the main parsetree's rtable.
	 *
	 * If the rule action is an INSERT...SELECT, the OLD/NEW rtable entries
	 * will be in the SELECT part, and we have to modify that rather than the
	 * top-level INSERT (kluge!).
	 */
	sub_action = getInsertSelectQuery(rule_action, &sub_action_ptr);

	OffsetVarNodes((Node *) sub_action, rt_length, 0);
	OffsetVarNodes(rule_qual, rt_length, 0);
	/* but references to OLD should point at original rt_index */
	ChangeVarNodes((Node *) sub_action,
				   PRS2_OLD_VARNO + rt_length, rt_index, 0);
	ChangeVarNodes(rule_qual,
				   PRS2_OLD_VARNO + rt_length, rt_index, 0);

	/*
	 * Generate expanded rtable consisting of main parsetree's rtable plus
	 * rule action's rtable; this becomes the complete rtable for the rule
	 * action.	Some of the entries may be unused after we finish rewriting,
	 * but we leave them all in place for two reasons:
	 *
	 * We'd have a much harder job to adjust the query's varnos if we
	 * selectively removed RT entries.
	 *
	 * If the rule is INSTEAD, then the original query won't be executed at
	 * all, and so its rtable must be preserved so that the executor will do
	 * the correct permissions checks on it.
	 *
	 * RT entries that are not referenced in the completed jointree will be
	 * ignored by the planner, so they do not affect query semantics.  But any
	 * permissions checks specified in them will be applied during executor
	 * startup (see ExecCheckRTEPerms()).  This allows us to check that the
	 * caller has, say, insert-permission on a view, when the view is not
	 * semantically referenced at all in the resulting query.
	 *
	 * When a rule is not INSTEAD, the permissions checks done on its copied
	 * RT entries will be redundant with those done during execution of the
	 * original query, but we don't bother to treat that case differently.
	 *
	 * NOTE: because planner will destructively alter rtable, we must ensure
	 * that rule action's rtable is separate and shares no substructure with
	 * the main rtable.  Hence do a deep copy here.
	 */
	sub_action->rtable = list_concat((List *) copyObject(parsetree->rtable),
									 sub_action->rtable);

	/*
	 * There could have been some SubLinks in parsetree's rtable, in which
	 * case we'd better mark the sub_action correctly.
	 */
	if (parsetree->hasSubLinks && !sub_action->hasSubLinks)
	{
		ListCell   *lc;

		foreach(lc, parsetree->rtable)
		{
			RangeTblEntry *rte = (RangeTblEntry *) lfirst(lc);

			switch (rte->rtekind)
			{
				case RTE_TABLEFUNCTION:
					sub_action->hasSubLinks =
						checkExprHasSubLink(rte->funcexpr);
					break;
				case RTE_FUNCTION:
					sub_action->hasSubLinks =
						checkExprHasSubLink(rte->funcexpr);
					break;
				case RTE_VALUES:
					sub_action->hasSubLinks =
						checkExprHasSubLink((Node *) rte->values_lists);
					break;
				default:
					/* other RTE types don't contain bare expressions */
					break;
			}
			if (sub_action->hasSubLinks)
				break;			/* no need to keep scanning rtable */
		}
	}

	/*
	 * Each rule action's jointree should be the main parsetree's jointree
	 * plus that rule's jointree, but usually *without* the original rtindex
	 * that we're replacing (if present, which it won't be for INSERT). Note
	 * that if the rule action refers to OLD, its jointree will add a
	 * reference to rt_index.  If the rule action doesn't refer to OLD, but
	 * either the rule_qual or the user query quals do, then we need to keep
	 * the original rtindex in the jointree to provide data for the quals.	We
	 * don't want the original rtindex to be joined twice, however, so avoid
	 * keeping it if the rule action mentions it.
	 *
	 * As above, the action's jointree must not share substructure with the
	 * main parsetree's.
	 */
	if (sub_action->commandType != CMD_UTILITY)
	{
		bool		keeporig;
		List	   *newjointree;

		Assert(sub_action->jointree != NULL);
		keeporig = (!rangeTableEntry_used((Node *) sub_action->jointree,
										  rt_index, 0)) &&
			(rangeTableEntry_used(rule_qual, rt_index, 0) ||
			 rangeTableEntry_used(parsetree->jointree->quals, rt_index, 0));
		newjointree = adjustJoinTreeList(parsetree, !keeporig, rt_index);
		if (newjointree != NIL)
		{
			/*
			 * If sub_action is a setop, manipulating its jointree will do no
			 * good at all, because the jointree is dummy.	(Perhaps someday
			 * we could push the joining and quals down to the member
			 * statements of the setop?)
			 */
			if (sub_action->setOperations != NULL)
				ereport(ERROR,
						(errcode(ERRCODE_FEATURE_NOT_SUPPORTED),
						 errmsg("conditional UNION/INTERSECT/EXCEPT statements are not implemented")));

			sub_action->jointree->fromlist =
				list_concat(newjointree, sub_action->jointree->fromlist);

			/*
			 * There could have been some SubLinks in newjointree, in which
			 * case we'd better mark the sub_action correctly.
			 */
			if (parsetree->hasSubLinks && !sub_action->hasSubLinks)
				sub_action->hasSubLinks =
					checkExprHasSubLink((Node *) newjointree);
		}
	}

	/*
	 * If the original query has any CTEs, copy them into the rule action. But
	 * we don't need them for a utility action.
	 */
	if (parsetree->cteList != NIL && sub_action->commandType != CMD_UTILITY)
	{
		ListCell   *lc;

		/*
		 * Annoying implementation restriction: because CTEs are identified by
		 * name within a cteList, we can't merge a CTE from the original query
		 * if it has the same name as any CTE in the rule action.
		 *
		 * This could possibly be fixed by using some sort of internally
		 * generated ID, instead of names, to link CTE RTEs to their CTEs.
		 */
		foreach(lc, parsetree->cteList)
		{
			CommonTableExpr *cte = (CommonTableExpr *) lfirst(lc);
			ListCell   *lc2;

			foreach(lc2, sub_action->cteList)
			{
				CommonTableExpr *cte2 = (CommonTableExpr *) lfirst(lc2);

				if (strcmp(cte->ctename, cte2->ctename) == 0)
					ereport(ERROR,
							(errcode(ERRCODE_FEATURE_NOT_SUPPORTED),
							 errmsg("WITH query name \"%s\" appears in both a rule action and the query being rewritten",
									cte->ctename)));
			}
		}

		/* OK, it's safe to combine the CTE lists */
		sub_action->cteList = list_concat(sub_action->cteList,
										  copyObject(parsetree->cteList));
	}

	/*
	 * Event Qualification forces copying of parsetree and splitting into two
	 * queries one w/rule_qual, one w/NOT rule_qual. Also add user query qual
	 * onto rule action
	 */
	AddQual(sub_action, rule_qual);

	AddQual(sub_action, parsetree->jointree->quals);

	/*
	 * Rewrite new.attribute w/ right hand side of target-list entry for
	 * appropriate field name in insert/update.
	 *
	 * KLUGE ALERT: since ResolveNew returns a mutated copy, we can't just
	 * apply it to sub_action; we have to remember to update the sublink
	 * inside rule_action, too.
	 */
	if ((event == CMD_INSERT || event == CMD_UPDATE) &&
		sub_action->commandType != CMD_UTILITY)
	{
		sub_action = (Query *) ResolveNew((Node *) sub_action,
										  new_varno,
										  0,
										  rt_fetch(new_varno,
												   sub_action->rtable),
										  parsetree->targetList,
										  event,
										  current_varno,
										  NULL);
		if (sub_action_ptr)
			*sub_action_ptr = sub_action;
		else
			rule_action = sub_action;
	}

	/*
	 * If rule_action has a RETURNING clause, then either throw it away if the
	 * triggering query has no RETURNING clause, or rewrite it to emit what
	 * the triggering query's RETURNING clause asks for.  Throw an error if
	 * more than one rule has a RETURNING clause.
	 */
	if (!parsetree->returningList)
		rule_action->returningList = NIL;
	else if (rule_action->returningList)
	{
		if (*returning_flag)
			ereport(ERROR,
					(errcode(ERRCODE_FEATURE_NOT_SUPPORTED),
				   errmsg("cannot have RETURNING lists in multiple rules")));
		*returning_flag = true;
		rule_action->returningList = (List *)
			ResolveNew((Node *) parsetree->returningList,
					   parsetree->resultRelation,
					   0,
					   rt_fetch(parsetree->resultRelation,
								parsetree->rtable),
					   rule_action->returningList,
					   CMD_SELECT,
					   0,
					   &rule_action->hasSubLinks);

		/*
		 * There could have been some SubLinks in parsetree's returningList,
		 * in which case we'd better mark the rule_action correctly.
		 */
		if (parsetree->hasSubLinks && !rule_action->hasSubLinks)
			rule_action->hasSubLinks =
				checkExprHasSubLink((Node *) rule_action->returningList);
	}

	return rule_action;
}

/*
 * Copy the query's jointree list, and optionally attempt to remove any
 * occurrence of the given rt_index as a top-level join item (we do not look
 * for it within join items; this is OK because we are only expecting to find
 * it as an UPDATE or DELETE target relation, which will be at the top level
 * of the join).  Returns modified jointree list --- this is a separate copy
 * sharing no nodes with the original.
 */
static List *
adjustJoinTreeList(Query *parsetree, bool removert, int rt_index)
{
	List	   *newjointree = copyObject(parsetree->jointree->fromlist);
	ListCell   *l;

	if (removert)
	{
		foreach(l, newjointree)
		{
			RangeTblRef *rtr = lfirst(l);

			if (IsA(rtr, RangeTblRef) &&
				rtr->rtindex == rt_index)
			{
				newjointree = list_delete_ptr(newjointree, rtr);

				/*
				 * foreach is safe because we exit loop after list_delete...
				 */
				break;
			}
		}
	}
	return newjointree;
}


/*
 * rewriteTargetListIU - rewrite INSERT/UPDATE targetlist into standard form
 *
 * This has the following responsibilities:
 *
 * 1. For an INSERT, add tlist entries to compute default values for any
 * attributes that have defaults and are not assigned to in the given tlist.
 * (We do not insert anything for default-less attributes, however.  The
 * planner will later insert NULLs for them, but there's no reason to slow
 * down rewriter processing with extra tlist nodes.)  Also, for both INSERT
 * and UPDATE, replace explicit DEFAULT specifications with column default
 * expressions.
 *
 * 2. For an UPDATE on a view, add tlist entries for any unassigned-to
 * attributes, assigning them their old values.  These will later get
 * expanded to the output values of the view.  (This is equivalent to what
 * the planner's expand_targetlist() will do for UPDATE on a regular table,
 * but it's more convenient to do it here while we still have easy access
 * to the view's original RT index.)
 *
 * 3. Merge multiple entries for the same target attribute, or declare error
 * if we can't.  Multiple entries are only allowed for INSERT/UPDATE of
 * portions of an array or record field, for example
 *			UPDATE table SET foo[2] = 42, foo[4] = 43;
 * We can merge such operations into a single assignment op.  Essentially,
 * the expression we want to produce in this case is like
 *		foo = array_set(array_set(foo, 2, 42), 4, 43)
 *
 * 4. Sort the tlist into standard order: non-junk fields in order by resno,
 * then junk fields (these in no particular order).
 *
 * We must do items 1,2,3 before firing rewrite rules, else rewritten
 * references to NEW.foo will produce wrong or incomplete results.	Item 4
 * is not needed for rewriting, but will be needed by the planner, and we
 * can do it essentially for free while handling the other items.
 *
 * If attrno_list isn't NULL, we return an additional output besides the
 * rewritten targetlist: an integer list of the assigned-to attnums, in
 * order of the original tlist's non-junk entries.  This is needed for
 * processing VALUES RTEs.
 */
static void
rewriteTargetListIU(Query *parsetree, Relation target_relation,
					List **attrno_list)
{
	CmdType		commandType = parsetree->commandType;
	TargetEntry **new_tles;
	List	   *new_tlist = NIL;
	List	   *junk_tlist = NIL;
	Form_pg_attribute att_tup;
	int			attrno,
				next_junk_attrno,
				numattrs;
	ListCell   *temp;

	if (attrno_list)			/* initialize optional result list */
		*attrno_list = NIL;

	/*
	 * We process the normal (non-junk) attributes by scanning the input tlist
	 * once and transferring TLEs into an array, then scanning the array to
	 * build an output tlist.  This avoids O(N^2) behavior for large numbers
	 * of attributes.
	 *
	 * Junk attributes are tossed into a separate list during the same tlist
	 * scan, then appended to the reconstructed tlist.
	 */
	numattrs = RelationGetNumberOfAttributes(target_relation);
	new_tles = (TargetEntry **) palloc0(numattrs * sizeof(TargetEntry *));
	next_junk_attrno = numattrs + 1;

	foreach(temp, parsetree->targetList)
	{
		TargetEntry *old_tle = (TargetEntry *) lfirst(temp);

		if (!old_tle->resjunk)
		{
			/* Normal attr: stash it into new_tles[] */
			attrno = old_tle->resno;
			if (attrno < 1 || attrno > numattrs)
				elog(ERROR, "bogus resno %d in targetlist", attrno);
			att_tup = target_relation->rd_att->attrs[attrno - 1];

			/* put attrno into attrno_list even if it's dropped */
			if (attrno_list)
				*attrno_list = lappend_int(*attrno_list, attrno);

			/* We can (and must) ignore deleted attributes */
			if (att_tup->attisdropped)
				continue;

			/* Merge with any prior assignment to same attribute */
			new_tles[attrno - 1] =
				process_matched_tle(old_tle,
									new_tles[attrno - 1],
									NameStr(att_tup->attname));
		}
		else
		{
			/*
			 * Copy all resjunk tlist entries to junk_tlist, and assign them
			 * resnos above the last real resno.
			 *
			 * Typical junk entries include ORDER BY or GROUP BY expressions
			 * (are these actually possible in an INSERT or UPDATE?), system
			 * attribute references, etc.
			 */

			/* Get the resno right, but don't copy unnecessarily */
			if (old_tle->resno != next_junk_attrno)
			{
				old_tle = flatCopyTargetEntry(old_tle);
				old_tle->resno = next_junk_attrno;
			}
			junk_tlist = lappend(junk_tlist, old_tle);
			next_junk_attrno++;
		}
	}

	for (attrno = 1; attrno <= numattrs; attrno++)
	{
		TargetEntry *new_tle = new_tles[attrno - 1];

		att_tup = target_relation->rd_att->attrs[attrno - 1];

		/* We can (and must) ignore deleted attributes */
		if (att_tup->attisdropped)
			continue;

		/*
		 * Handle the two cases where we need to insert a default expression:
		 * it's an INSERT and there's no tlist entry for the column, or the
		 * tlist entry is a DEFAULT placeholder node.
		 */
		if ((new_tle == NULL && commandType == CMD_INSERT) ||
			(new_tle && new_tle->expr && IsA(new_tle->expr, SetToDefault)))
		{
			Node	   *new_expr;

			new_expr = build_column_default(target_relation, attrno);

			/*
			 * If there is no default (ie, default is effectively NULL), we
			 * can omit the tlist entry in the INSERT case, since the planner
			 * can insert a NULL for itself, and there's no point in spending
			 * any more rewriter cycles on the entry.  But in the UPDATE case
			 * we've got to explicitly set the column to NULL.
			 */
			if (!new_expr)
			{
				if (commandType == CMD_INSERT)
					new_tle = NULL;
				else
				{
					new_expr = (Node *) makeConst(att_tup->atttypid,
												  -1,
												  att_tup->attcollation,
												  att_tup->attlen,
												  (Datum) 0,
												  true, /* isnull */
												  att_tup->attbyval);
					/* this is to catch a NOT NULL domain constraint */
					new_expr = coerce_to_domain(new_expr,
												InvalidOid, -1,
												att_tup->atttypid,
												COERCE_IMPLICIT_CAST,
												-1,
												false,
												false);
				}
			}

			if (new_expr)
				new_tle = makeTargetEntry((Expr *) new_expr,
										  attrno,
										  pstrdup(NameStr(att_tup->attname)),
										  false);
		}

		/*
		 * For an UPDATE on a view, provide a dummy entry whenever there is no
		 * explicit assignment.
		 */
		if (new_tle == NULL && commandType == CMD_UPDATE &&
			target_relation->rd_rel->relkind == RELKIND_VIEW)
		{
			Node	   *new_expr;

			new_expr = (Node *) makeVar(parsetree->resultRelation,
										attrno,
										att_tup->atttypid,
										att_tup->atttypmod,
										att_tup->attcollation,
										0);

			new_tle = makeTargetEntry((Expr *) new_expr,
									  attrno,
									  pstrdup(NameStr(att_tup->attname)),
									  false);
		}

		if (new_tle)
			new_tlist = lappend(new_tlist, new_tle);
	}

	pfree(new_tles);

	parsetree->targetList = list_concat(new_tlist, junk_tlist);
}


/*
 * Convert a matched TLE from the original tlist into a correct new TLE.
 *
 * This routine detects and handles multiple assignments to the same target
 * attribute.  (The attribute name is needed only for error messages.)
 */
static TargetEntry *
process_matched_tle(TargetEntry *src_tle,
					TargetEntry *prior_tle,
					const char *attrName)
{
	TargetEntry *result;
	Node	   *src_expr;
	Node	   *prior_expr;
	Node	   *src_input;
	Node	   *prior_input;
	Node	   *priorbottom;
	Node	   *newexpr;

	if (prior_tle == NULL)
	{
		/*
		 * Normal case where this is the first assignment to the attribute.
		 */
		return src_tle;
	}

	/*----------
	 * Multiple assignments to same attribute.	Allow only if all are
	 * FieldStore or ArrayRef assignment operations.  This is a bit
	 * tricky because what we may actually be looking at is a nest of
	 * such nodes; consider
	 *		UPDATE tab SET col.fld1.subfld1 = x, col.fld2.subfld2 = y
	 * The two expressions produced by the parser will look like
	 *		FieldStore(col, fld1, FieldStore(placeholder, subfld1, x))
	 *		FieldStore(col, fld2, FieldStore(placeholder, subfld2, x))
	 * However, we can ignore the substructure and just consider the top
	 * FieldStore or ArrayRef from each assignment, because it works to
	 * combine these as
	 *		FieldStore(FieldStore(col, fld1,
	 *							  FieldStore(placeholder, subfld1, x)),
	 *				   fld2, FieldStore(placeholder, subfld2, x))
	 * Note the leftmost expression goes on the inside so that the
	 * assignments appear to occur left-to-right.
	 *
	 * For FieldStore, instead of nesting we can generate a single
	 * FieldStore with multiple target fields.	We must nest when
	 * ArrayRefs are involved though.
	 *----------
	 */
	src_expr = (Node *) src_tle->expr;
	prior_expr = (Node *) prior_tle->expr;
	src_input = get_assignment_input(src_expr);
	prior_input = get_assignment_input(prior_expr);
	if (src_input == NULL ||
		prior_input == NULL ||
		exprType(src_expr) != exprType(prior_expr))
		ereport(ERROR,
				(errcode(ERRCODE_SYNTAX_ERROR),
				 errmsg("multiple assignments to same column \"%s\"",
						attrName)));

	/*
	 * Prior TLE could be a nest of assignments if we do this more than once.
	 */
	priorbottom = prior_input;
	for (;;)
	{
		Node	   *newbottom = get_assignment_input(priorbottom);

		if (newbottom == NULL)
			break;				/* found the original Var reference */
		priorbottom = newbottom;
	}
	if (!equal(priorbottom, src_input))
		ereport(ERROR,
				(errcode(ERRCODE_SYNTAX_ERROR),
				 errmsg("multiple assignments to same column \"%s\"",
						attrName)));

	/*
	 * Looks OK to nest 'em.
	 */
	if (IsA(src_expr, FieldStore))
	{
		FieldStore *fstore = makeNode(FieldStore);

		if (IsA(prior_expr, FieldStore))
		{
			/* combine the two */
			memcpy(fstore, prior_expr, sizeof(FieldStore));
			fstore->newvals =
				list_concat(list_copy(((FieldStore *) prior_expr)->newvals),
							list_copy(((FieldStore *) src_expr)->newvals));
			fstore->fieldnums =
				list_concat(list_copy(((FieldStore *) prior_expr)->fieldnums),
							list_copy(((FieldStore *) src_expr)->fieldnums));
		}
		else
		{
			/* general case, just nest 'em */
			memcpy(fstore, src_expr, sizeof(FieldStore));
			fstore->arg = (Expr *) prior_expr;
		}
		newexpr = (Node *) fstore;
	}
	else if (IsA(src_expr, ArrayRef))
	{
		ArrayRef   *aref = makeNode(ArrayRef);

		memcpy(aref, src_expr, sizeof(ArrayRef));
		aref->refexpr = (Expr *) prior_expr;
		newexpr = (Node *) aref;
	}
	else
	{
		elog(ERROR, "cannot happen");
		newexpr = NULL;
	}

	result = flatCopyTargetEntry(src_tle);
	result->expr = (Expr *) newexpr;
	return result;
}

/*
 * If node is an assignment node, return its input; else return NULL
 */
static Node *
get_assignment_input(Node *node)
{
	if (node == NULL)
		return NULL;
	if (IsA(node, FieldStore))
	{
		FieldStore *fstore = (FieldStore *) node;

		return (Node *) fstore->arg;
	}
	else if (IsA(node, ArrayRef))
	{
		ArrayRef   *aref = (ArrayRef *) node;

		if (aref->refassgnexpr == NULL)
			return NULL;
		return (Node *) aref->refexpr;
	}
	return NULL;
}

/*
 * Make an expression tree for the default value for a column.
 *
 * If there is no default, return a NULL instead.
 */
Node *
build_column_default(Relation rel, int attrno)
{
	TupleDesc	rd_att = rel->rd_att;
	Form_pg_attribute att_tup = rd_att->attrs[attrno - 1];
	Oid			atttype = att_tup->atttypid;
	int32		atttypmod = att_tup->atttypmod;
	Node	   *expr = NULL;
	Oid			exprtype;

	/*
	 * Scan to see if relation has a default for this column.
	 */
	if (rd_att->constr && rd_att->constr->num_defval > 0)
	{
		AttrDefault *defval = rd_att->constr->defval;
		int			ndef = rd_att->constr->num_defval;

		while (--ndef >= 0)
		{
			if (attrno == defval[ndef].adnum)
			{
				/*
				 * Found it, convert string representation to node tree.
				 */
				expr = stringToNode(defval[ndef].adbin);
				break;
			}
		}
	}

	if (expr == NULL)
	{
		/*
		 * No per-column default, so look for a default for the type itself.
		 */
		expr = get_typdefault(atttype);
	}

	if (expr == NULL)
		return NULL;			/* No default anywhere */

	/*
	 * Make sure the value is coerced to the target column type; this will
	 * generally be true already, but there seem to be some corner cases
	 * involving domain defaults where it might not be true. This should match
	 * the parser's processing of non-defaulted expressions --- see
	 * transformAssignedExpr().
	 */
	exprtype = exprType(expr);

	expr = coerce_to_target_type(NULL,	/* no UNKNOWN params here */
								 expr, exprtype,
								 atttype, atttypmod,
								 COERCION_ASSIGNMENT,
								 COERCE_IMPLICIT_CAST,
								 -1);
	if (expr == NULL)
		ereport(ERROR,
				(errcode(ERRCODE_DATATYPE_MISMATCH),
				 errmsg("column \"%s\" is of type %s"
						" but default expression is of type %s",
						NameStr(att_tup->attname),
						format_type_be(atttype),
						format_type_be(exprtype)),
			   errhint("You will need to rewrite or cast the expression.")));

	return expr;
}


/* Does VALUES RTE contain any SetToDefault items? */
static bool
searchForDefault(RangeTblEntry *rte)
{
	ListCell   *lc;

	foreach(lc, rte->values_lists)
	{
		List	   *sublist = (List *) lfirst(lc);
		ListCell   *lc2;

		foreach(lc2, sublist)
		{
			Node	   *col = (Node *) lfirst(lc2);

			if (IsA(col, SetToDefault))
				return true;
		}
	}
	return false;
}

/*
 * When processing INSERT ... VALUES with a VALUES RTE (ie, multiple VALUES
 * lists), we have to replace any DEFAULT items in the VALUES lists with
 * the appropriate default expressions.  The other aspects of targetlist
 * rewriting need be applied only to the query's targetlist proper.
 *
 * Note that we currently can't support subscripted or field assignment
 * in the multi-VALUES case.  The targetlist will contain simple Vars
 * referencing the VALUES RTE, and therefore process_matched_tle() will
 * reject any such attempt with "multiple assignments to same column".
 */
static void
rewriteValuesRTE(RangeTblEntry *rte, Relation target_relation, List *attrnos)
{
	List	   *newValues;
	ListCell   *lc;

	/*
	 * Rebuilding all the lists is a pretty expensive proposition in a big
	 * VALUES list, and it's a waste of time if there aren't any DEFAULT
	 * placeholders.  So first scan to see if there are any.
	 */
	if (!searchForDefault(rte))
		return;					/* nothing to do */

	/* Check list lengths (we can assume all the VALUES sublists are alike) */
	Assert(list_length(attrnos) == list_length(linitial(rte->values_lists)));

	newValues = NIL;
	foreach(lc, rte->values_lists)
	{
		List	   *sublist = (List *) lfirst(lc);
		List	   *newList = NIL;
		ListCell   *lc2;
		ListCell   *lc3;

		forboth(lc2, sublist, lc3, attrnos)
		{
			Node	   *col = (Node *) lfirst(lc2);
			int			attrno = lfirst_int(lc3);

			if (IsA(col, SetToDefault))
			{
				Form_pg_attribute att_tup;
				Node	   *new_expr;

				att_tup = target_relation->rd_att->attrs[attrno - 1];

				if (!att_tup->attisdropped)
					new_expr = build_column_default(target_relation, attrno);
				else
					new_expr = NULL;	/* force a NULL if dropped */

				/*
				 * If there is no default (ie, default is effectively NULL),
				 * we've got to explicitly set the column to NULL.
				 */
				if (!new_expr)
				{
					new_expr = (Node *) makeConst(att_tup->atttypid,
												  -1,
												  att_tup->attcollation,
												  att_tup->attlen,
												  (Datum) 0,
												  true, /* isnull */
												  att_tup->attbyval);
					/* this is to catch a NOT NULL domain constraint */
					new_expr = coerce_to_domain(new_expr,
												InvalidOid, -1,
												att_tup->atttypid,
												COERCE_IMPLICIT_CAST,
												-1,
												false,
												false);
				}
				newList = lappend(newList, new_expr);
			}
			else
				newList = lappend(newList, col);
		}
		newValues = lappend(newValues, newList);
	}
	rte->values_lists = newValues;
}


/*
 * rewriteTargetListUD - rewrite UPDATE/DELETE targetlist as needed
 *
 * This function adds a "junk" TLE that is needed to allow the executor to
 * find the original row for the update or delete.	When the target relation
 * is a regular table, the junk TLE emits the ctid attribute of the original
 * row.  When the target relation is a view, there is no ctid, so we instead
 * emit a whole-row Var that will contain the "old" values of the view row.
 *
 * For UPDATE queries, this is applied after rewriteTargetListIU.  The
 * ordering isn't actually critical at the moment.
 */
static void
rewriteTargetListUD(Query *parsetree, RangeTblEntry *target_rte,
					Relation target_relation)
{
	Var		   *var;
	const char *attrname;
	TargetEntry *tle;

	if (target_relation->rd_rel->relkind == RELKIND_RELATION)
	{
		/*
		 * Emit CTID so that executor can find the row to update or delete.
		 */
		var = makeVar(parsetree->resultRelation,
					  SelfItemPointerAttributeNumber,
					  TIDOID,
					  -1,
					  InvalidOid,
					  0);

		attrname = "ctid";
	}
	else
	{
		/*
		 * Emit whole-row Var so that executor will have the "old" view row to
		 * pass to the INSTEAD OF trigger.
		 */
		var = makeWholeRowVar(target_rte,
							  parsetree->resultRelation,
							  0);

		attrname = "wholerow";
	}

	tle = makeTargetEntry((Expr *) var,
						  list_length(parsetree->targetList) + 1,
						  pstrdup(attrname),
						  true);

	parsetree->targetList = lappend(parsetree->targetList, tle);
}


/*
 * matchLocks -
 *	  match the list of locks and returns the matching rules
 */
static List *
matchLocks(CmdType event,
		   RuleLock *rulelocks,
		   int varno,
		   Query *parsetree)
{
	List	   *matching_locks = NIL;
	int			nlocks;
	int			i;

	if (rulelocks == NULL)
		return NIL;

	if (parsetree->commandType != CMD_SELECT)
	{
		if (parsetree->resultRelation != varno)
			return NIL;
	}

	nlocks = rulelocks->numLocks;

	for (i = 0; i < nlocks; i++)
	{
		RewriteRule *oneLock = rulelocks->rules[i];

		/*
		 * Suppress ON INSERT/UPDATE/DELETE rules that are disabled or
		 * configured to not fire during the current sessions replication
		 * role. ON SELECT rules will always be applied in order to keep views
		 * working even in LOCAL or REPLICA role.
		 */
		if (oneLock->event != CMD_SELECT)
		{
			if (SessionReplicationRole == SESSION_REPLICATION_ROLE_REPLICA)
			{
				if (oneLock->enabled == RULE_FIRES_ON_ORIGIN ||
					oneLock->enabled == RULE_DISABLED)
					continue;
			}
			else	/* ORIGIN or LOCAL ROLE */
			{
				if (oneLock->enabled == RULE_FIRES_ON_REPLICA ||
					oneLock->enabled == RULE_DISABLED)
					continue;
			}
		}

		if (oneLock->event == event)
		{
			if (parsetree->commandType != CMD_SELECT ||
				(oneLock->attrno == -1 ?
				 rangeTableEntry_used((Node *) parsetree, varno, 0) :
				 attribute_used((Node *) parsetree,
								varno, oneLock->attrno, 0)))
				matching_locks = lappend(matching_locks, oneLock);
		}
	}

	return matching_locks;
}


/*
 * ApplyRetrieveRule - expand an ON SELECT rule
 */
static Query *
ApplyRetrieveRule(Query *parsetree,
				  RewriteRule *rule,
				  int rt_index,
				  bool relation_level,
				  Relation relation,
				  List *activeRIRs,
				  bool forUpdatePushedDown)
{
	Query	   *rule_action;
	RangeTblEntry *rte,
			   *subrte;
	RowMarkClause *rc;

	if (list_length(rule->actions) != 1)
		elog(ERROR, "expected just one rule action");
	if (rule->qual != NULL)
		elog(ERROR, "cannot handle qualified ON SELECT rule");
	if (!relation_level)
		elog(ERROR, "cannot handle per-attribute ON SELECT rule");

	if (rt_index == parsetree->resultRelation)
	{
		/*
		 * We have a view as the result relation of the query, and it wasn't
		 * rewritten by any rule.  This case is supported if there is an
		 * INSTEAD OF trigger that will trap attempts to insert/update/delete
		 * view rows.  The executor will check that; for the moment just plow
		 * ahead.  We have two cases:
		 *
		 * For INSERT, we needn't do anything.  The unmodified RTE will serve
		 * fine as the result relation.
		 *
		 * For UPDATE/DELETE, we need to expand the view so as to have source
		 * data for the operation.	But we also need an unmodified RTE to
		 * serve as the target.  So, copy the RTE and add the copy to the
		 * rangetable.	Note that the copy does not get added to the jointree.
		 * Also note that there's a hack in fireRIRrules to avoid calling this
		 * function again when it arrives at the copied RTE.
		 */
		if (parsetree->commandType == CMD_INSERT)
			return parsetree;
		else if (parsetree->commandType == CMD_UPDATE ||
				 parsetree->commandType == CMD_DELETE)
		{
			RangeTblEntry *newrte;

			rte = rt_fetch(rt_index, parsetree->rtable);
			newrte = copyObject(rte);
			parsetree->rtable = lappend(parsetree->rtable, newrte);
			parsetree->resultRelation = list_length(parsetree->rtable);

			/*
			 * There's no need to do permissions checks twice, so wipe out the
			 * permissions info for the original RTE (we prefer to keep the
			 * bits set on the result RTE).
			 */
			rte->requiredPerms = 0;
			rte->checkAsUser = InvalidOid;
			rte->selectedCols = NULL;
			rte->modifiedCols = NULL;

			/*
			 * For the most part, Vars referencing the view should remain as
			 * they are, meaning that they implicitly represent OLD values.
			 * But in the RETURNING list if any, we want such Vars to
			 * represent NEW values, so change them to reference the new RTE.
			 *
			 * Since ChangeVarNodes scribbles on the tree in-place, copy the
			 * RETURNING list first for safety.
			 */
			parsetree->returningList = copyObject(parsetree->returningList);
			ChangeVarNodes((Node *) parsetree->returningList, rt_index,
						   parsetree->resultRelation, 0);

			/* Now, continue with expanding the original view RTE */
		}
		else
			elog(ERROR, "unrecognized commandType: %d",
				 (int) parsetree->commandType);
	}

	/*
	 * If FOR UPDATE/SHARE of view, be sure we get right initial lock on the
	 * relations it references.
	 */
	rc = get_parse_rowmark(parsetree, rt_index);
	forUpdatePushedDown |= (rc != NULL);

	/*
	 * Make a modifiable copy of the view query, and acquire needed locks on
	 * the relations it mentions.
	 */
	rule_action = copyObject(linitial(rule->actions));

	AcquireRewriteLocks(rule_action, forUpdatePushedDown);

	/*
	 * Recursively expand any view references inside the view.
	 */
	rule_action = fireRIRrules(rule_action, activeRIRs, forUpdatePushedDown);

	/*
	 * Now, plug the view query in as a subselect, replacing the relation's
	 * original RTE.
	 */
	rte = rt_fetch(rt_index, parsetree->rtable);

	rte->rtekind = RTE_SUBQUERY;
	rte->relid = InvalidOid;
	rte->subquery = rule_action;
	rte->inh = false;			/* must not be set for a subquery */

	/*
	 * We move the view's permission check data down to its rangetable. The
	 * checks will actually be done against the OLD entry therein.
	 */
	subrte = rt_fetch(PRS2_OLD_VARNO, rule_action->rtable);
	Assert(subrte->relid == relation->rd_id);
	subrte->requiredPerms = rte->requiredPerms;
	subrte->checkAsUser = rte->checkAsUser;
	subrte->selectedCols = rte->selectedCols;
	subrte->modifiedCols = rte->modifiedCols;

	rte->requiredPerms = 0;		/* no permission check on subquery itself */
	rte->checkAsUser = InvalidOid;
	rte->selectedCols = NULL;
	rte->modifiedCols = NULL;

	/*
	 * If FOR UPDATE/SHARE of view, mark all the contained tables as implicit
	 * FOR UPDATE/SHARE, the same as the parser would have done if the view's
	 * subquery had been written out explicitly.
	 *
	 * Note: we don't consider forUpdatePushedDown here; such marks will be
	 * made by recursing from the upper level in markQueryForLocking.
	 */
	if (rc != NULL)
		markQueryForLocking(rule_action, (Node *) rule_action->jointree,
							rc->forUpdate, rc->noWait, true);

	return parsetree;
}

/*
 * Recursively mark all relations used by a view as FOR UPDATE/SHARE.
 *
 * This may generate an invalid query, eg if some sub-query uses an
 * aggregate.  We leave it to the planner to detect that.
 *
 * NB: this must agree with the parser's transformLockingClause() routine.
 * However, unlike the parser we have to be careful not to mark a view's
 * OLD and NEW rels for updating.  The best way to handle that seems to be
 * to scan the jointree to determine which rels are used.
 */
static void
markQueryForLocking(Query *qry, Node *jtnode,
					bool forUpdate, bool noWait, bool pushedDown)
{
	if (jtnode == NULL)
		return;
	if (IsA(jtnode, RangeTblRef))
	{
		int			rti = ((RangeTblRef *) jtnode)->rtindex;
		RangeTblEntry *rte = rt_fetch(rti, qry->rtable);

		if (rte->rtekind == RTE_RELATION)
		{
			/* ignore foreign tables */
			if (rte->relkind != RELKIND_FOREIGN_TABLE)
			{
				applyLockingClause(qry, rti, forUpdate, noWait, pushedDown);
				rte->requiredPerms |= ACL_SELECT_FOR_UPDATE;
			}
		}
		else if (rte->rtekind == RTE_SUBQUERY)
		{
			applyLockingClause(qry, rti, forUpdate, noWait, pushedDown);
			/* FOR UPDATE/SHARE of subquery is propagated to subquery's rels */
			markQueryForLocking(rte->subquery, (Node *) rte->subquery->jointree,
								forUpdate, noWait, true);
		}
		/* other RTE types are unaffected by FOR UPDATE */
	}
	else if (IsA(jtnode, FromExpr))
	{
		FromExpr   *f = (FromExpr *) jtnode;
		ListCell   *l;

		foreach(l, f->fromlist)
			markQueryForLocking(qry, lfirst(l), forUpdate, noWait, pushedDown);
	}
	else if (IsA(jtnode, JoinExpr))
	{
		JoinExpr   *j = (JoinExpr *) jtnode;

		markQueryForLocking(qry, j->larg, forUpdate, noWait, pushedDown);
		markQueryForLocking(qry, j->rarg, forUpdate, noWait, pushedDown);
	}
	else
		elog(ERROR, "unrecognized node type: %d",
			 (int) nodeTag(jtnode));
}


/*
 * fireRIRonSubLink -
 *	Apply fireRIRrules() to each SubLink (subselect in expression) found
 *	in the given tree.
 *
 * NOTE: although this has the form of a walker, we cheat and modify the
 * SubLink nodes in-place.	It is caller's responsibility to ensure that
 * no unwanted side-effects occur!
 *
 * This is unlike most of the other routines that recurse into subselects,
 * because we must take control at the SubLink node in order to replace
 * the SubLink's subselect link with the possibly-rewritten subquery.
 */
static bool
fireRIRonSubLink(Node *node, List *activeRIRs)
{
	if (node == NULL)
		return false;
	if (IsA(node, SubLink))
	{
		SubLink    *sub = (SubLink *) node;

		/* Do what we came for */
		sub->subselect = (Node *) fireRIRrules((Query *) sub->subselect,
											   activeRIRs, false);
		/* Fall through to process lefthand args of SubLink */
	}

	/*
	 * Do NOT recurse into Query nodes, because fireRIRrules already processed
	 * subselects of subselects for us.
	 */
	return expression_tree_walker(node, fireRIRonSubLink,
								  (void *) activeRIRs);
}


/*
 * fireRIRrules -
 *	Apply all RIR rules on each rangetable entry in a query
 */
static Query *
fireRIRrules(Query *parsetree, List *activeRIRs, bool forUpdatePushedDown)
{
	int			origResultRelation = parsetree->resultRelation;
	int			rt_index;
	ListCell   *lc;

	/*
	 * don't try to convert this into a foreach loop, because rtable list can
	 * get changed each time through...
	 */
	rt_index = 0;
	while (rt_index < list_length(parsetree->rtable))
	{
		RangeTblEntry *rte;
		Relation	rel;
		List	   *locks;
		RuleLock   *rules;
		RewriteRule *rule;
		int			i;

		++rt_index;

		rte = rt_fetch(rt_index, parsetree->rtable);

		/*
		 * A subquery RTE can't have associated rules, so there's nothing to
		 * do to this level of the query, but we must recurse into the
		 * subquery to expand any rule references in it.
		 */
		if (rte->rtekind == RTE_SUBQUERY || rte->rtekind == RTE_TABLEFUNCTION)
		{
			rte->subquery = fireRIRrules(rte->subquery, activeRIRs,
										 (forUpdatePushedDown ||
							get_parse_rowmark(parsetree, rt_index) != NULL));
			continue;
		}

		/*
		 * Joins and other non-relation RTEs can be ignored completely.
		 */
		if (rte->rtekind != RTE_RELATION)
			continue;

		/*
		 * If the table is not referenced in the query, then we ignore it.
		 * This prevents infinite expansion loop due to new rtable entries
		 * inserted by expansion of a rule. A table is referenced if it is
		 * part of the join set (a source table), or is referenced by any Var
		 * nodes, or is the result table.
		 */
		if (rt_index != parsetree->resultRelation &&
			!rangeTableEntry_used((Node *) parsetree, rt_index, 0))
			continue;

		/*
		 * Also, if this is a new result relation introduced by
		 * ApplyRetrieveRule, we don't want to do anything more with it.
		 */
		if (rt_index == parsetree->resultRelation &&
			rt_index != origResultRelation)
			continue;

		/*
		 * We can use NoLock here since either the parser or
		 * AcquireRewriteLocks should have locked the rel already.
		 */
		rel = heap_open(rte->relid, NoLock);

		/*
		 * Collect the RIR rules that we must apply
		 */
		rules = rel->rd_rules;
		if (rules == NULL)
		{
			heap_close(rel, NoLock);
			continue;
		}
		locks = NIL;
		for (i = 0; i < rules->numLocks; i++)
		{
			rule = rules->rules[i];
			if (rule->event != CMD_SELECT)
				continue;

			if (rule->attrno > 0)
			{
				/* per-attr rule; do we need it? */
				if (!attribute_used((Node *) parsetree, rt_index,
									rule->attrno, 0))
					continue;
			}

			locks = lappend(locks, rule);
		}

		/*
		 * If we found any, apply them --- but first check for recursion!
		 */
		if (locks != NIL)
		{
			ListCell   *l;

			if (list_member_oid(activeRIRs, RelationGetRelid(rel)))
				ereport(ERROR,
						(errcode(ERRCODE_INVALID_OBJECT_DEFINITION),
						 errmsg("infinite recursion detected in rules for relation \"%s\"",
								RelationGetRelationName(rel))));
			activeRIRs = lcons_oid(RelationGetRelid(rel), activeRIRs);

			foreach(l, locks)
			{
				rule = lfirst(l);

				parsetree = ApplyRetrieveRule(parsetree,
											  rule,
											  rt_index,
											  rule->attrno == -1,
											  rel,
											  activeRIRs,
											  forUpdatePushedDown);
			}

			activeRIRs = list_delete_first(activeRIRs);
		}

		heap_close(rel, NoLock);
	}

	/* Recurse into subqueries in WITH */
	foreach(lc, parsetree->cteList)
	{
		CommonTableExpr *cte = (CommonTableExpr *) lfirst(lc);

		cte->ctequery = (Node *)
			fireRIRrules((Query *) cte->ctequery, activeRIRs, false);
	}

	/*
	 * Recurse into sublink subqueries, too.  But we already did the ones in
	 * the rtable and cteList.
	 */
	if (parsetree->hasSubLinks)
		query_tree_walker(parsetree, fireRIRonSubLink, (void *) activeRIRs,
						  QTW_IGNORE_RC_SUBQUERIES);

	return parsetree;
}


/*
 * Modify the given query by adding 'AND rule_qual IS NOT TRUE' to its
 * qualification.  This is used to generate suitable "else clauses" for
 * conditional INSTEAD rules.  (Unfortunately we must use "x IS NOT TRUE",
 * not just "NOT x" which the planner is much smarter about, else we will
 * do the wrong thing when the qual evaluates to NULL.)
 *
 * The rule_qual may contain references to OLD or NEW.	OLD references are
 * replaced by references to the specified rt_index (the relation that the
 * rule applies to).  NEW references are only possible for INSERT and UPDATE
 * queries on the relation itself, and so they should be replaced by copies
 * of the related entries in the query's own targetlist.
 */
static Query *
CopyAndAddInvertedQual(Query *parsetree,
					   Node *rule_qual,
					   int rt_index,
					   CmdType event)
{
	/* Don't scribble on the passed qual (it's in the relcache!) */
	Node	   *new_qual = (Node *) copyObject(rule_qual);

	/*
	 * In case there are subqueries in the qual, acquire necessary locks and
	 * fix any deleted JOIN RTE entries.  (This is somewhat redundant with
	 * rewriteRuleAction, but not entirely ... consider restructuring so that
	 * we only need to process the qual this way once.)
	 */
	(void) acquireLocksOnSubLinks(new_qual, NULL);

	/* Fix references to OLD */
	ChangeVarNodes(new_qual, PRS2_OLD_VARNO, rt_index, 0);
	/* Fix references to NEW */
	if (event == CMD_INSERT || event == CMD_UPDATE)
		new_qual = ResolveNew(new_qual,
							  PRS2_NEW_VARNO,
							  0,
							  rt_fetch(rt_index, parsetree->rtable),
							  parsetree->targetList,
							  event,
							  rt_index,
							  &parsetree->hasSubLinks);
	/* And attach the fixed qual */
	AddInvertedQual(parsetree, new_qual);

	return parsetree;
}


/*
 *	fireRules -
 *	   Iterate through rule locks applying rules.
 *
 * Input arguments:
 *	parsetree - original query
 *	rt_index - RT index of result relation in original query
 *	event - type of rule event
 *	locks - list of rules to fire
 * Output arguments:
 *	*instead_flag - set TRUE if any unqualified INSTEAD rule is found
 *					(must be initialized to FALSE)
 *	*returning_flag - set TRUE if we rewrite RETURNING clause in any rule
 *					(must be initialized to FALSE)
 *	*qual_product - filled with modified original query if any qualified
 *					INSTEAD rule is found (must be initialized to NULL)
 * Return value:
 *	list of rule actions adjusted for use with this query
 *
 * Qualified INSTEAD rules generate their action with the qualification
 * condition added.  They also generate a modified version of the original
 * query with the negated qualification added, so that it will run only for
 * rows that the qualified action doesn't act on.  (If there are multiple
 * qualified INSTEAD rules, we AND all the negated quals onto a single
 * modified original query.)  We won't execute the original, unmodified
 * query if we find either qualified or unqualified INSTEAD rules.	If
 * we find both, the modified original query is discarded too.
 */
static List *
fireRules(Query *parsetree,
		  int rt_index,
		  CmdType event,
		  List *locks,
		  bool *instead_flag,
		  bool *returning_flag,
		  Query **qual_product)
{
	List	   *results = NIL;
	ListCell   *l;

	foreach(l, locks)
	{
		RewriteRule *rule_lock = (RewriteRule *) lfirst(l);
		Node	   *event_qual = rule_lock->qual;
		List	   *actions = rule_lock->actions;
		QuerySource qsrc;
		ListCell   *r;

		/* Determine correct QuerySource value for actions */
		if (rule_lock->isInstead)
		{
			if (event_qual != NULL)
				qsrc = QSRC_QUAL_INSTEAD_RULE;
			else
			{
				qsrc = QSRC_INSTEAD_RULE;
				*instead_flag = true;	/* report unqualified INSTEAD */
			}
		}
		else
			qsrc = QSRC_NON_INSTEAD_RULE;

		if (qsrc == QSRC_QUAL_INSTEAD_RULE)
		{
			/*
			 * If there are INSTEAD rules with qualifications, the original
			 * query is still performed. But all the negated rule
			 * qualifications of the INSTEAD rules are added so it does its
			 * actions only in cases where the rule quals of all INSTEAD rules
			 * are false. Think of it as the default action in a case. We save
			 * this in *qual_product so RewriteQuery() can add it to the query
			 * list after we mangled it up enough.
			 *
			 * If we have already found an unqualified INSTEAD rule, then
			 * *qual_product won't be used, so don't bother building it.
			 */
			if (!*instead_flag)
			{
				if (*qual_product == NULL)
					*qual_product = copyObject(parsetree);
				*qual_product = CopyAndAddInvertedQual(*qual_product,
													   event_qual,
													   rt_index,
													   event);
			}
		}

		/* Now process the rule's actions and add them to the result list */
		foreach(r, actions)
		{
			Query	   *rule_action = lfirst(r);

			if (rule_action->commandType == CMD_NOTHING)
				continue;

			rule_action = rewriteRuleAction(parsetree, rule_action,
											event_qual, rt_index, event,
											returning_flag);

			rule_action->querySource = qsrc;
			rule_action->canSetTag = false;		/* might change later */

			results = lappend(results, rule_action);
		}
	}

	return results;
}


/*
 * RewriteQuery -
 *	  rewrites the query and apply the rules again on the queries rewritten
 *
 * rewrite_events is a list of open query-rewrite actions, so we can detect
 * infinite recursion.
 */
static List *
RewriteQuery(Query *parsetree, List *rewrite_events)
{
	CmdType		event = parsetree->commandType;
	bool		instead = false;
	bool		returning = false;
	Query	   *qual_product = NULL;
	List	   *rewritten = NIL;
	ListCell   *lc1;

	/*
	 * First, recursively process any insert/update/delete statements in WITH
	 * clauses.  (We have to do this first because the WITH clauses may get
	 * copied into rule actions below.)
	 */
	foreach(lc1, parsetree->cteList)
	{
		CommonTableExpr *cte = (CommonTableExpr *) lfirst(lc1);
		Query	   *ctequery = (Query *) cte->ctequery;
		List	   *newstuff;

		Assert(IsA(ctequery, Query));

		if (ctequery->commandType == CMD_SELECT)
			continue;

		newstuff = RewriteQuery(ctequery, rewrite_events);

		/*
		 * Currently we can only handle unconditional, single-statement DO
		 * INSTEAD rules correctly; we have to get exactly one Query out of
		 * the rewrite operation to stuff back into the CTE node.
		 */
		if (list_length(newstuff) == 1)
		{
			/* Push the single Query back into the CTE node */
			ctequery = (Query *) linitial(newstuff);
			Assert(IsA(ctequery, Query));
			/* WITH queries should never be canSetTag */
			Assert(!ctequery->canSetTag);
			cte->ctequery = (Node *) ctequery;
		}
		else if (newstuff == NIL)
		{
			ereport(ERROR,
					(errcode(ERRCODE_FEATURE_NOT_SUPPORTED),
					 errmsg("DO INSTEAD NOTHING rules are not supported for data-modifying statements in WITH")));
		}
		else
		{
			ListCell   *lc2;

			/* examine queries to determine which error message to issue */
			foreach(lc2, newstuff)
			{
				Query	   *q = (Query *) lfirst(lc2);

				if (q->querySource == QSRC_QUAL_INSTEAD_RULE)
					ereport(ERROR,
							(errcode(ERRCODE_FEATURE_NOT_SUPPORTED),
							 errmsg("conditional DO INSTEAD rules are not supported for data-modifying statements in WITH")));
				if (q->querySource == QSRC_NON_INSTEAD_RULE)
					ereport(ERROR,
							(errcode(ERRCODE_FEATURE_NOT_SUPPORTED),
							 errmsg("DO ALSO rules are not supported for data-modifying statements in WITH")));
			}

			ereport(ERROR,
					(errcode(ERRCODE_FEATURE_NOT_SUPPORTED),
					 errmsg("multi-statement DO INSTEAD rules are not supported for data-modifying statements in WITH")));
		}
	}

	/*
	 * If the statement is an insert, update, or delete, adjust its targetlist
	 * as needed, and then fire INSERT/UPDATE/DELETE rules on it.
	 *
	 * SELECT rules are handled later when we have all the queries that should
	 * get executed.  Also, utilities aren't rewritten at all (do we still
	 * need that check?)
	 */
	if (event != CMD_SELECT && event != CMD_UTILITY)
	{
		int			result_relation;
		RangeTblEntry *rt_entry;
		Relation	rt_entry_relation;
		List	   *locks;

		result_relation = parsetree->resultRelation;
		Assert(result_relation != 0);
		rt_entry = rt_fetch(result_relation, parsetree->rtable);
		Assert(rt_entry->rtekind == RTE_RELATION);

		/*
		 * We can use NoLock here since either the parser or
		 * AcquireRewriteLocks should have locked the rel already.
		 */
		rt_entry_relation = heap_open(rt_entry->relid, NoLock);

		/*
		 * Rewrite the targetlist as needed for the command type.
		 */
		if (event == CMD_INSERT)
		{
			RangeTblEntry *values_rte = NULL;

			/*
			 * If it's an INSERT ... VALUES (...), (...), ... there will be a
			 * single RTE for the VALUES targetlists.
			 */
			if (list_length(parsetree->jointree->fromlist) == 1)
			{
				RangeTblRef *rtr = (RangeTblRef *) linitial(parsetree->jointree->fromlist);

				if (IsA(rtr, RangeTblRef))
				{
					RangeTblEntry *rte = rt_fetch(rtr->rtindex,
												  parsetree->rtable);

					if (rte->rtekind == RTE_VALUES)
						values_rte = rte;
				}
			}

			if (values_rte)
			{
				List	   *attrnos;

				/* Process the main targetlist ... */
				rewriteTargetListIU(parsetree, rt_entry_relation, &attrnos);
				/* ... and the VALUES expression lists */
				rewriteValuesRTE(values_rte, rt_entry_relation, attrnos);
			}
			else
			{
				/* Process just the main targetlist */
				rewriteTargetListIU(parsetree, rt_entry_relation, NULL);
			}
		}
		else if (event == CMD_UPDATE)
		{
			rewriteTargetListIU(parsetree, rt_entry_relation, NULL);
			rewriteTargetListUD(parsetree, rt_entry, rt_entry_relation);
		}
		else if (event == CMD_DELETE)
		{
			rewriteTargetListUD(parsetree, rt_entry, rt_entry_relation);
		}
		else
			elog(ERROR, "unrecognized commandType: %d", (int) event);

		/*
		 * Collect and apply the appropriate rules.
		 */
		locks = matchLocks(event, rt_entry_relation->rd_rules,
						   result_relation, parsetree);

		if (locks != NIL)
		{
			List	   *product_queries;

			product_queries = fireRules(parsetree,
										result_relation,
										event,
										locks,
										&instead,
										&returning,
										&qual_product);

			/*
			 * If we got any product queries, recursively rewrite them --- but
			 * first check for recursion!
			 */
			if (product_queries != NIL)
			{
				ListCell   *n;
				rewrite_event *rev;

				foreach(n, rewrite_events)
				{
					rev = (rewrite_event *) lfirst(n);
					if (rev->relation == RelationGetRelid(rt_entry_relation) &&
						rev->event == event)
						ereport(ERROR,
								(errcode(ERRCODE_INVALID_OBJECT_DEFINITION),
								 errmsg("infinite recursion detected in rules for relation \"%s\"",
							   RelationGetRelationName(rt_entry_relation))));
				}

				rev = (rewrite_event *) palloc(sizeof(rewrite_event));
				rev->relation = RelationGetRelid(rt_entry_relation);
				rev->event = event;
				rewrite_events = lcons(rev, rewrite_events);

				foreach(n, product_queries)
				{
					Query	   *pt = (Query *) lfirst(n);
					List	   *newstuff;

					newstuff = RewriteQuery(pt, rewrite_events);
					rewritten = list_concat(rewritten, newstuff);
				}

				rewrite_events = list_delete_first(rewrite_events);
			}
		}

		/*
		 * If there is an INSTEAD, and the original query has a RETURNING, we
		 * have to have found a RETURNING in the rule(s), else fail. (Because
		 * DefineQueryRewrite only allows RETURNING in unconditional INSTEAD
		 * rules, there's no need to worry whether the substituted RETURNING
		 * will actually be executed --- it must be.)
		 */
		if ((instead || qual_product != NULL) &&
			parsetree->returningList &&
			!returning)
		{
			switch (event)
			{
				case CMD_INSERT:
					ereport(ERROR,
							(errcode(ERRCODE_FEATURE_NOT_SUPPORTED),
							 errmsg("cannot perform INSERT RETURNING on relation \"%s\"",
								 RelationGetRelationName(rt_entry_relation)),
							 errhint("You need an unconditional ON INSERT DO INSTEAD rule with a RETURNING clause.")));
					break;
				case CMD_UPDATE:
					ereport(ERROR,
							(errcode(ERRCODE_FEATURE_NOT_SUPPORTED),
							 errmsg("cannot perform UPDATE RETURNING on relation \"%s\"",
								 RelationGetRelationName(rt_entry_relation)),
							 errhint("You need an unconditional ON UPDATE DO INSTEAD rule with a RETURNING clause.")));
					break;
				case CMD_DELETE:
					ereport(ERROR,
							(errcode(ERRCODE_FEATURE_NOT_SUPPORTED),
							 errmsg("cannot perform DELETE RETURNING on relation \"%s\"",
								 RelationGetRelationName(rt_entry_relation)),
							 errhint("You need an unconditional ON DELETE DO INSTEAD rule with a RETURNING clause.")));
					break;
				default:
					elog(ERROR, "unrecognized commandType: %d",
						 (int) event);
					break;
			}
		}

		heap_close(rt_entry_relation, NoLock);
	}

	/*
	 * For INSERTs, the original query is done first; for UPDATE/DELETE, it is
	 * done last.  This is needed because update and delete rule actions might
	 * not do anything if they are invoked after the update or delete is
	 * performed. The command counter increment between the query executions
	 * makes the deleted (and maybe the updated) tuples disappear so the scans
	 * for them in the rule actions cannot find them.
	 *
	 * If we found any unqualified INSTEAD, the original query is not done at
	 * all, in any form.  Otherwise, we add the modified form if qualified
	 * INSTEADs were found, else the unmodified form.
	 */
	if (!instead)
	{
		if (parsetree->commandType == CMD_INSERT)
		{
			if (qual_product != NULL)
				rewritten = lcons(qual_product, rewritten);
			else
				rewritten = lcons(parsetree, rewritten);
		}
		else
		{
			if (qual_product != NULL)
				rewritten = lappend(rewritten, qual_product);
			else
				rewritten = lappend(rewritten, parsetree);
		}
	}

	/*
	 * If the original query has a CTE list, and we generated more than one
	 * non-utility result query, we have to fail because we'll have copied the
	 * CTE list into each result query.  That would break the expectation of
	 * single evaluation of CTEs.  This could possibly be fixed by
	 * restructuring so that a CTE list can be shared across multiple Query
	 * and PlannableStatement nodes.
	 */
	if (parsetree->cteList != NIL)
	{
		int			qcount = 0;

		foreach(lc1, rewritten)
		{
			Query	   *q = (Query *) lfirst(lc1);

			if (q->commandType != CMD_UTILITY)
				qcount++;
		}
		if (qcount > 1)
			ereport(ERROR,
					(errcode(ERRCODE_FEATURE_NOT_SUPPORTED),
					 errmsg("WITH cannot be used in a query that is rewritten by rules into multiple queries")));
	}

	return rewritten;
}


/*
 * QueryRewrite -
 *	  Primary entry point to the query rewriter.
 *	  Rewrite one query via query rewrite system, possibly returning 0
 *	  or many queries.
 *
 * NOTE: the parsetree must either have come straight from the parser,
 * or have been scanned by AcquireRewriteLocks to acquire suitable locks.
 */
List *
QueryRewrite(Query *parsetree)
{
	List	   *querylist;
	List	   *results;
	ListCell   *l;
	CmdType		origCmdType;
	bool		foundOriginalQuery;
	Query	   *lastInstead;

	/*
	 * This function is only applied to top-level original queries
	 */
	Assert(parsetree->querySource == QSRC_ORIGINAL);
	Assert(parsetree->canSetTag);

	/*
	 * Step 1
	 *
	 * Apply all non-SELECT rules possibly getting 0 or many queries
	 */
	querylist = RewriteQuery(parsetree, NIL);

	/*
	 * Step 2
	 *
	 * Apply all the RIR rules on each query
	 */
	results = NIL;
	foreach(l, querylist)
	{
		Query	   *query = (Query *) lfirst(l);

		query = fireRIRrules(query, NIL, false);
		results = lappend(results, query);
	}

	/*
	 * Step 3
	 *
	 * Determine which, if any, of the resulting queries is supposed to set
	 * the command-result tag; and update the canSetTag fields accordingly.
	 *
	 * If the original query is still in the list, it sets the command tag.
	 * Otherwise, the last INSTEAD query of the same kind as the original is
	 * allowed to set the tag.	(Note these rules can leave us with no query
	 * setting the tag.  The tcop code has to cope with this by setting up a
	 * default tag based on the original un-rewritten query.)
	 *
	 * The Asserts verify that at most one query in the result list is marked
	 * canSetTag.  If we aren't checking asserts, we can fall out of the loop
	 * as soon as we find the original query.
	 */
	origCmdType = parsetree->commandType;
	foundOriginalQuery = false;
	lastInstead = NULL;

	foreach(l, results)
	{
		Query	   *query = (Query *) lfirst(l);

		if (query->querySource == QSRC_ORIGINAL)
		{
			Assert(query->canSetTag);
			Assert(!foundOriginalQuery);
			foundOriginalQuery = true;
#ifndef USE_ASSERT_CHECKING
			break;
#endif
		}
		else
		{
			Assert(!query->canSetTag);
			if (query->commandType == origCmdType &&
				(query->querySource == QSRC_INSTEAD_RULE ||
				 query->querySource == QSRC_QUAL_INSTEAD_RULE))
				lastInstead = query;
		}
	}

	if (!foundOriginalQuery && lastInstead != NULL)
		lastInstead->canSetTag = true;

	return results;
}<|MERGE_RESOLUTION|>--- conflicted
+++ resolved
@@ -3,13 +3,9 @@
  * rewriteHandler.c
  *		Primary module of query rewriter.
  *
-<<<<<<< HEAD
  * Portions Copyright (c) 2006-2008, Greenplum inc
  * Portions Copyright (c) 2012-Present Pivotal Software, Inc.
- * Portions Copyright (c) 1996-2010, PostgreSQL Global Development Group
-=======
  * Portions Copyright (c) 1996-2011, PostgreSQL Global Development Group
->>>>>>> a4bebdd9
  * Portions Copyright (c) 1994, Regents of the University of California
  *
  * IDENTIFICATION
@@ -155,7 +151,6 @@
 				else
 					lockmode = AccessShareLock;
 
-<<<<<<< HEAD
 				/* Target of INSERT/UPDATE/DELETE? */
 				if (rt_index == parsetree->resultRelation)
 				{
@@ -180,17 +175,13 @@
 					rel = heap_open(rte->relid, lockmode);
 				}
 
-				/* Close the relcache entry without releasing the lock. */
-=======
-				rel = heap_open(rte->relid, lockmode);
-
 				/*
 				 * While we have the relation open, update the RTE's relkind,
 				 * just in case it changed since this rule was made.
 				 */
 				rte->relkind = rel->rd_rel->relkind;
 
->>>>>>> a4bebdd9
+				/* Close the relcache entry without releasing the lock. */
 				heap_close(rel, NoLock);
 				break;
 
