%{
/*-------------------------------------------------------------------------
 *
 * bootparse.y
 *	  yacc grammar for the "bootstrap" mode (BKI file format)
 *
<<<<<<< HEAD
 * Portions Copyright (c) 2006-2009, Greenplum inc
 * Portions Copyright (c) 2012-Present Pivotal Software, Inc.
 * Portions Copyright (c) 1996-2012, PostgreSQL Global Development Group
=======
 * Portions Copyright (c) 1996-2013, PostgreSQL Global Development Group
>>>>>>> e472b921
 * Portions Copyright (c) 1994, Regents of the University of California
 *
 *
 * IDENTIFICATION
 *	  src/backend/bootstrap/bootparse.y
 *
 *-------------------------------------------------------------------------
 */

#include "postgres.h"

#include <unistd.h>

#include "access/attnum.h"
#include "access/htup.h"
#include "access/itup.h"
#include "access/skey.h"
#include "access/tupdesc.h"
#include "access/xact.h"
#include "bootstrap/bootstrap.h"
#include "catalog/catalog.h"
#include "catalog/heap.h"
#include "catalog/pg_am.h"
#include "catalog/pg_attribute.h"
#include "catalog/pg_authid.h"
#include "catalog/pg_auth_members.h"
#include "catalog/pg_class.h"
#include "catalog/pg_database.h"
#include "catalog/pg_namespace.h"
#include "catalog/pg_tablespace.h"
#include "catalog/toasting.h"
#include "commands/defrem.h"
#include "miscadmin.h"
#include "nodes/makefuncs.h"
#include "nodes/nodes.h"
#include "nodes/parsenodes.h"
#include "nodes/pg_list.h"
#include "nodes/primnodes.h"
#include "rewrite/prs2lock.h"
#include "storage/block.h"
#include "storage/fd.h"
#include "storage/ipc.h"
#include "storage/itemptr.h"
#include "storage/off.h"
#include "storage/smgr.h"
#include "tcop/dest.h"
#include "utils/rel.h"

#define atooid(x)	((Oid) strtoul((x), NULL, 10))

/*
 * Bison doesn't allocate anything that needs to live across parser calls,
 * so we can easily have it use palloc instead of malloc.  This prevents
 * memory leaks if we error out during parsing.  Note this only works with
 * bison >= 2.0.  However, in bison 1.875 the default is to use alloca()
 * if possible, so there's not really much problem anyhow, at least if
 * you're building with gcc.
 */
#define YYMALLOC palloc
#define YYFREE   pfree

/*
 * Bison doesn't allocate anything that needs to live across parser calls,
 * so we can easily have it use palloc instead of malloc.  This prevents
 * memory leaks if we error out during parsing.  Note this only works with
 * bison >= 2.0.  However, in bison 1.875 the default is to use alloca()
 * if possible, so there's not really much problem anyhow, at least if
 * you're building with gcc.
 */
#define YYMALLOC palloc
#define YYFREE   pfree

static void
do_start(void)
{
	StartTransactionCommand();
	elog(DEBUG4, "start transaction");
}


static void
do_end(void)
{
	CommitTransactionCommand();
	elog(DEBUG4, "commit transaction");
	CHECK_FOR_INTERRUPTS();		/* allow SIGINT to kill bootstrap run */
	if (isatty(0))
	{
		printf("bootstrap> ");
		fflush(stdout);
	}
}


static int num_columns_read = 0;

%}

%expect 0
%name-prefix="boot_yy"

%union
{
	List		*list;
	IndexElem	*ielem;
	char		*str;
	int			ival;
	Oid			oidval;
}

%type <list>  boot_index_params
%type <ielem> boot_index_param
%type <str>   boot_const boot_ident
%type <ival>  optbootstrap optsharedrelation optwithoutoids
%type <oidval> oidspec optoideq optrowtypeoid

%token <str> CONST_P ID
%token OPEN XCLOSE XCREATE INSERT_TUPLE
%token XDECLARE INDEX ON USING XBUILD INDICES UNIQUE XTOAST
%token COMMA EQUALS LPAREN RPAREN
%token OBJ_ID XBOOTSTRAP XSHARED_RELATION XWITHOUT_OIDS XROWTYPE_OID NULLVAL

%start TopLevel

%nonassoc low
%nonassoc high

%%

TopLevel:
		  Boot_Queries
		|
		;

Boot_Queries:
		  Boot_Query
		| Boot_Queries Boot_Query
		;

Boot_Query :
		  Boot_OpenStmt
		| Boot_CloseStmt
		| Boot_CreateStmt
		| Boot_InsertStmt
		| Boot_DeclareIndexStmt
		| Boot_DeclareUniqueIndexStmt
		| Boot_DeclareToastStmt
		| Boot_BuildIndsStmt
		;

Boot_OpenStmt:
		  OPEN boot_ident
				{
					do_start();
					boot_openrel($2);
					do_end();
				}
		;

Boot_CloseStmt:
		  XCLOSE boot_ident %prec low
				{
					do_start();
					closerel($2);
					do_end();
				}
		| XCLOSE %prec high
				{
					do_start();
					closerel(NULL);
					do_end();
				}
		;

Boot_CreateStmt:
		  XCREATE boot_ident oidspec optbootstrap optsharedrelation optwithoutoids optrowtypeoid LPAREN
				{
					do_start();
					numattr = 0;
					elog(DEBUG4, "creating%s%s relation %s %u",
						 $4 ? " bootstrap" : "",
						 $5 ? " shared" : "",
						 $2,
						 $3);
				}
		  boot_column_list
				{
					do_end();
				}
		  RPAREN
				{
					TupleDesc tupdesc;
					bool	shared_relation;
					bool	mapped_relation;

					do_start();

					tupdesc = CreateTupleDesc(numattr, !($6), attrtypes);

					shared_relation = $5;

					/*
					 * The catalogs that use the relation mapper are the
					 * bootstrap catalogs plus the shared catalogs.  If this
					 * ever gets more complicated, we should invent a BKI
					 * keyword to mark the mapped catalogs, but for now a
					 * quick hack seems the most appropriate thing.  Note in
					 * particular that all "nailed" heap rels (see formrdesc
					 * in relcache.c) must be mapped.
					 */
					mapped_relation = ($4 || shared_relation);

					if ($4)
					{
						if (boot_reldesc)
						{
							elog(DEBUG4, "create bootstrap: warning, open relation exists, closing first");
							closerel(NULL);
						}

						boot_reldesc = heap_create($2,
												   PG_CATALOG_NAMESPACE,
												   shared_relation ? GLOBALTABLESPACE_OID : 0,
												   $3,
												   InvalidOid,
												   tupdesc,
												   /* relam */ InvalidOid,
												   RELKIND_RELATION,
												   RELPERSISTENCE_PERMANENT,
												   RELSTORAGE_HEAP,
												   shared_relation,
												   mapped_relation,
												   true);
						elog(DEBUG4, "bootstrap relation created");
					}
					else
					{
						Oid id;

						id = heap_create_with_catalog($2,
													  PG_CATALOG_NAMESPACE,
													  shared_relation ? GLOBALTABLESPACE_OID : 0,
													  $3,
													  $7,
													  InvalidOid,
													  BOOTSTRAP_SUPERUSERID,
													  tupdesc,
													  NIL,
													  /* relam */ InvalidOid,
													  RELKIND_RELATION,
													  RELPERSISTENCE_PERMANENT,
													  RELSTORAGE_HEAP,
													  shared_relation,
													  mapped_relation,
													  true,
													  0,
													  ONCOMMIT_NOOP,
													  NULL,			/*CDB*/
													  (Datum) 0,
													  false,
													  true,
<<<<<<< HEAD
													  /* valid_opts */ false,
													  /* is_part_child */ false,
													  /* is_part_parent */ false);
						elog(DEBUG4, "relation created with oid %u", id);
=======
													  false);
						elog(DEBUG4, "relation created with OID %u", id);
>>>>>>> e472b921
					}
					do_end();
				}
		;

Boot_InsertStmt:
		  INSERT_TUPLE optoideq
				{
					do_start();
					if ($2)
						elog(DEBUG4, "inserting row with oid %u", $2);
					else
						elog(DEBUG4, "inserting row");
					num_columns_read = 0;
				}
		  LPAREN boot_column_val_list RPAREN
				{
					if (num_columns_read != numattr)
						elog(ERROR, "incorrect number of columns in row (expected %d, got %d)",
							 numattr, num_columns_read);
					if (boot_reldesc == NULL)
						elog(FATAL, "relation not open");
					InsertOneTuple($2);
					do_end();
				}
		;

Boot_DeclareIndexStmt:
		  XDECLARE INDEX boot_ident oidspec ON boot_ident USING boot_ident LPAREN boot_index_params RPAREN
				{
					IndexStmt *stmt = makeNode(IndexStmt);

					do_start();

					stmt->idxname = $3;
					stmt->relation = makeRangeVar(NULL, $6, -1);
					stmt->accessMethod = $8;
					stmt->tableSpace = NULL;
					stmt->indexParams = $10;
					stmt->options = NIL;
					stmt->whereClause = NULL;
					stmt->excludeOpNames = NIL;
					stmt->idxcomment = NULL;
					stmt->indexOid = InvalidOid;
					stmt->oldNode = InvalidOid;
					stmt->unique = false;
					stmt->primary = false;
					stmt->isconstraint = false;
					stmt->deferrable = false;
					stmt->initdeferred = false;
					stmt->concurrent = false;

					DefineIndex(stmt,
								$4,
<<<<<<< HEAD
								InvalidOid,
								$8,
								NULL,
								$10,
								NULL, NIL, NIL,
								false, false, false, false, false,
								false, false, true, false, false,
								NULL);
=======
								false,
								false,
								true, /* skip_build */
								false);
>>>>>>> e472b921
					do_end();
				}
		;

Boot_DeclareUniqueIndexStmt:
		  XDECLARE UNIQUE INDEX boot_ident oidspec ON boot_ident USING boot_ident LPAREN boot_index_params RPAREN
				{
					IndexStmt *stmt = makeNode(IndexStmt);

					do_start();

					stmt->idxname = $4;
					stmt->relation = makeRangeVar(NULL, $7, -1);
					stmt->accessMethod = $9;
					stmt->tableSpace = NULL;
					stmt->indexParams = $11;
					stmt->options = NIL;
					stmt->whereClause = NULL;
					stmt->excludeOpNames = NIL;
					stmt->idxcomment = NULL;
					stmt->indexOid = InvalidOid;
					stmt->oldNode = InvalidOid;
					stmt->unique = true;
					stmt->primary = false;
					stmt->isconstraint = false;
					stmt->deferrable = false;
					stmt->initdeferred = false;
					stmt->concurrent = false;

					DefineIndex(stmt,
								$5,
<<<<<<< HEAD
								InvalidOid,
								$9,
								NULL,
								$11,
								NULL, NIL, NIL,
								true, false, false, false, false,
								false, false, true, false, false,
								NULL);
=======
								false,
								false,
								true, /* skip_build */
								false);
>>>>>>> e472b921
					do_end();
				}
		;

Boot_DeclareToastStmt:
		  XDECLARE XTOAST oidspec oidspec ON boot_ident
				{
					do_start();

					BootstrapToastTable($6, $3, $4);
					do_end();
				}
		;

Boot_BuildIndsStmt:
		  XBUILD INDICES
				{
					do_start();
					build_indices();
					do_end();
				}
		;


boot_index_params:
		boot_index_params COMMA boot_index_param	{ $$ = lappend($1, $3); }
		| boot_index_param							{ $$ = list_make1($1); }
		;

boot_index_param:
		boot_ident boot_ident
				{
					IndexElem *n = makeNode(IndexElem);
					n->name = $1;
					n->expr = NULL;
					n->indexcolname = NULL;
					n->collation = NIL;
					n->opclass = list_make1(makeString($2));
					n->ordering = SORTBY_DEFAULT;
					n->nulls_ordering = SORTBY_NULLS_DEFAULT;
					$$ = n;
				}
		;

optbootstrap:
			XBOOTSTRAP	{ $$ = 1; }
		|				{ $$ = 0; }
		;

optsharedrelation:
			XSHARED_RELATION	{ $$ = 1; }
		|						{ $$ = 0; }
		;

optwithoutoids:
			XWITHOUT_OIDS	{ $$ = 1; }
		|					{ $$ = 0; }
		;

optrowtypeoid:
			XROWTYPE_OID oidspec	{ $$ = $2; }
		|							{ $$ = InvalidOid; }
		;

boot_column_list:
		  boot_column_def
		| boot_column_list COMMA boot_column_def
		;

boot_column_def:
		  boot_ident EQUALS boot_ident
				{
				   if (++numattr > MAXATTR)
						elog(FATAL, "too many columns");
				   DefineAttr($1, $3, numattr-1);
				}
		;

oidspec:
			boot_ident							{ $$ = atooid($1); }
		;

optoideq:
			OBJ_ID EQUALS oidspec				{ $$ = $3; }
		|										{ $$ = InvalidOid; }
		;

boot_column_val_list:
		   boot_column_val
		|  boot_column_val_list boot_column_val
		|  boot_column_val_list COMMA boot_column_val
		;

boot_column_val:
		  boot_ident
			{ InsertOneValue($1, num_columns_read++); }
		| boot_const
			{ InsertOneValue($1, num_columns_read++); }
		| NULLVAL
			{ InsertOneNull(num_columns_read++); }
		;

boot_const :
		  CONST_P { $$ = yylval.str; }
		;

boot_ident :
		  ID	{ $$ = yylval.str; }
		;
%%

#include "bootscanner.c"<|MERGE_RESOLUTION|>--- conflicted
+++ resolved
@@ -4,13 +4,9 @@
  * bootparse.y
  *	  yacc grammar for the "bootstrap" mode (BKI file format)
  *
-<<<<<<< HEAD
  * Portions Copyright (c) 2006-2009, Greenplum inc
  * Portions Copyright (c) 2012-Present Pivotal Software, Inc.
  * Portions Copyright (c) 1996-2012, PostgreSQL Global Development Group
-=======
- * Portions Copyright (c) 1996-2013, PostgreSQL Global Development Group
->>>>>>> e472b921
  * Portions Copyright (c) 1994, Regents of the University of California
  *
  *
@@ -272,15 +268,11 @@
 													  (Datum) 0,
 													  false,
 													  true,
-<<<<<<< HEAD
+													  false,
 													  /* valid_opts */ false,
 													  /* is_part_child */ false,
 													  /* is_part_parent */ false);
 						elog(DEBUG4, "relation created with oid %u", id);
-=======
-													  false);
-						elog(DEBUG4, "relation created with OID %u", id);
->>>>>>> e472b921
 					}
 					do_end();
 				}
@@ -335,21 +327,10 @@
 
 					DefineIndex(stmt,
 								$4,
-<<<<<<< HEAD
-								InvalidOid,
-								$8,
-								NULL,
-								$10,
-								NULL, NIL, NIL,
-								false, false, false, false, false,
-								false, false, true, false, false,
-								NULL);
-=======
 								false,
 								false,
 								true, /* skip_build */
 								false);
->>>>>>> e472b921
 					do_end();
 				}
 		;
@@ -381,21 +362,10 @@
 
 					DefineIndex(stmt,
 								$5,
-<<<<<<< HEAD
-								InvalidOid,
-								$9,
-								NULL,
-								$11,
-								NULL, NIL, NIL,
-								true, false, false, false, false,
-								false, false, true, false, false,
-								NULL);
-=======
 								false,
 								false,
 								true, /* skip_build */
 								false);
->>>>>>> e472b921
 					do_end();
 				}
 		;
