/*-------------------------------------------------------------------------
 *
 * bufmgr.c
 *	  buffer manager interface routines
 *
<<<<<<< HEAD
 * Portions Copyright (c) 2006-2009, Greenplum inc
 * Portions Copyright (c) 2012-Present Pivotal Software, Inc.
 * Portions Copyright (c) 1996-2010, PostgreSQL Global Development Group
=======
 * Portions Copyright (c) 1996-2011, PostgreSQL Global Development Group
>>>>>>> a4bebdd9
 * Portions Copyright (c) 1994, Regents of the University of California
 *
 *
 * IDENTIFICATION
 *	  src/backend/storage/buffer/bufmgr.c
 *
 *-------------------------------------------------------------------------
 */
/*
 * Principal entry points:
 *
 * ReadBuffer() -- find or create a buffer holding the requested page,
 *		and pin it so that no one can destroy it while this process
 *		is using it.
 *
 * ReleaseBuffer() -- unpin a buffer
 *
 * MarkBufferDirty() -- mark a pinned buffer's contents as "dirty".
 *		The disk write is delayed until buffer replacement or checkpoint.
 *
 * See also these files:
 *		freelist.c -- chooses victim for buffer replacement
 *		buf_table.c -- manages the buffer lookup table
 */
#include "postgres.h"

#include <sys/file.h>
#include <sys/mman.h>
#include <unistd.h>

#include "catalog/catalog.h"
#include "executor/instrument.h"
#include "miscadmin.h"
#include "pg_trace.h"
#include "pgstat.h"
#include "postmaster/bgwriter.h"
#include "storage/buf_internals.h"
#include "storage/bufmgr.h"
#include "storage/ipc.h"
#include "storage/proc.h"
#include "storage/smgr.h"
#include "storage/standby.h"
#include "utils/rel.h"
#include "utils/resowner.h"
#include "utils/faultinjector.h"
#include "pgstat.h"
#include "access/heapam.h"

#include "access/aosegfiles.h"
#include "access/aocssegfiles.h"
#include "cdb/cdbappendonlyam.h"


/* Note: these two macros only work on shared buffers, not local ones! */
#define BufHdrGetBlock(bufHdr)	((Block) (BufferBlocks + ((Size) (bufHdr)->buf_id) * BLCKSZ))
#define BufferGetLSN(bufHdr)	(PageGetLSN(BufHdrGetBlock(bufHdr)))

/* Note: this macro only works on local buffers, not shared ones! */
#define LocalBufHdrGetBlock(bufHdr) \
	LocalBufferBlockPointers[-((bufHdr)->buf_id + 2)]

/* Bits in SyncOneBuffer's return value */
#define BUF_WRITTEN				0x01
#define BUF_REUSABLE			0x02


/* GUC variables */
bool        memory_protect_buffer_pool = true;
bool		zero_damaged_pages = false;
int			bgwriter_lru_maxpages = 100;
double		bgwriter_lru_multiplier = 2.0;

/*
 * How many buffers PrefetchBuffer callers should try to stay ahead of their
 * ReadBuffer calls by.  This is maintained by the assign hook for
 * effective_io_concurrency.  Zero means "never prefetch".
 */
int			target_prefetch_pages = 0;

/* local state for StartBufferIO and related functions */
static volatile BufferDesc *InProgressBuf = NULL;
static bool IsForInput;

/* local state for LockBufferForCleanup */
static volatile BufferDesc *PinCountWaitBuf = NULL;

static XLogRecPtr InvalidXLogRecPtr = {0, 0};

static Buffer ReadBuffer_common(SMgrRelation reln, char relpersistence,
				  ForkNumber forkNum, BlockNumber blockNum,
				  ReadBufferMode mode, BufferAccessStrategy strategy,
				  bool *hit);
static bool PinBuffer(volatile BufferDesc *buf, BufferAccessStrategy strategy);
static void PinBuffer_Locked(volatile BufferDesc *buf);
static void UnpinBuffer(volatile BufferDesc *buf, bool fixOwner);
static void BufferSync(int flags);
static int	SyncOneBuffer(int buf_id, bool skip_recently_used);
static void WaitIO(volatile BufferDesc *buf);
static bool StartBufferIO(volatile BufferDesc *buf, bool forInput);
static void TerminateBufferIO(volatile BufferDesc *buf, bool clear_dirty,
				  int set_flag_bits);
static void shared_buffer_write_error_callback(void *arg);
static void local_buffer_write_error_callback(void *arg);
static volatile BufferDesc *BufferAlloc(SMgrRelation smgr,
			char relpersistence,
			ForkNumber forkNum,
			BlockNumber blockNum,
			BufferAccessStrategy strategy,
			bool *foundPtr);
static void FlushBuffer(volatile BufferDesc *buf, SMgrRelation reln);
static void AtProcExit_Buffers(int code, Datum arg);


#define ShouldMemoryProtect(buf) (ShouldMemoryProtectBufferPool() && ! BufferIsLocal(buf->buf_id+1) && ! BufferIsInvalid(buf->buf_id+1))

static inline void BufferMProtect(volatile BufferDesc *bufHdr, int protectionLevel)
{
    if ( ShouldMemoryProtect(bufHdr))
    {
        if ( mprotect(BufHdrGetBlock(bufHdr), BLCKSZ, protectionLevel))
        {
            ereport(ERROR,
                    (errmsg("Unable to set memory level to %d, error %d, block size %d, ptr %ld", protectionLevel,
                    errno, BLCKSZ, (long int) BufHdrGetBlock(bufHdr))));
        }
    }
}

static inline void ReleaseContentLock( volatile BufferDesc *buf )
{
    LWLockRelease(buf->content_lock);

    /**
     * if last content lock released then reduce memory access level
     */
    if ( ShouldMemoryProtect(buf))
    {
        if ( ! LWLockHeldByMe(buf->content_lock))
        {
            BufferMProtect( buf, PROT_READ );
        }
    }
}

static inline void AcquireContentLock( volatile BufferDesc *buf, LWLockMode mode)
{
    const bool shouldChangeMemoryProtection = ShouldMemoryProtect(buf) && ! LWLockHeldByMe( buf->content_lock );

    LWLockAcquire(buf->content_lock, mode);

    if ( shouldChangeMemoryProtection )
    {
        /*
         * first acquisition of lock...allow read/write memory access
         */
        BufferMProtect( buf, PROT_READ | PROT_WRITE );
    }
}

static inline bool ConditionalAcquireContentLock( volatile BufferDesc *buf, LWLockMode mode)
{
    const bool shouldChangeMemoryProtection = ShouldMemoryProtect(buf) && ! LWLockHeldByMe( buf->content_lock );

    if ( LWLockConditionalAcquire(buf->content_lock, mode))
    {
        if ( shouldChangeMemoryProtection )
        {
            /*
             * first acquisition of lock...allow read/write memory access
             */
            BufferMProtect( buf, PROT_READ | PROT_WRITE );
        }
        return true;
    }
    else return false;
}

/*
 * PrefetchBuffer -- initiate asynchronous read of a block of a relation
 *
 * This is named by analogy to ReadBuffer but doesn't actually allocate a
 * buffer.	Instead it tries to ensure that a future ReadBuffer for the given
 * block will not be delayed by the I/O.  Prefetching is optional.
 * No-op if prefetching isn't compiled in.
 */
void
PrefetchBuffer(Relation reln, ForkNumber forkNum, BlockNumber blockNum)
{
#ifdef USE_PREFETCH
	Assert(RelationIsValid(reln));
	Assert(BlockNumberIsValid(blockNum));

	/* Open it at the smgr level if not already done */
	RelationOpenSmgr(reln);

	if (RelationUsesLocalBuffers(reln))
	{
		/* see comments in ReadBufferExtended */
		if (reln->rd_isLocalBuf && RELATION_IS_OTHER_TEMP(reln))
			ereport(ERROR,
					(errcode(ERRCODE_FEATURE_NOT_SUPPORTED),
				errmsg("cannot access temporary tables of other sessions")));

		/* pass it off to localbuf.c */
		LocalPrefetchBuffer(reln->rd_smgr, forkNum, blockNum);
	}
	else
	{
		BufferTag	newTag;		/* identity of requested block */
		uint32		newHash;	/* hash value for newTag */
		LWLockId	newPartitionLock;	/* buffer partition lock for it */
		int			buf_id;

		/* create a tag so we can lookup the buffer */
		INIT_BUFFERTAG(newTag, reln->rd_smgr->smgr_rnode.node,
					   forkNum, blockNum);

		/* determine its hash code and partition lock ID */
		newHash = BufTableHashCode(&newTag);
		newPartitionLock = BufMappingPartitionLock(newHash);

		/* see if the block is in the buffer pool already */
		LWLockAcquire(newPartitionLock, LW_SHARED);
		buf_id = BufTableLookup(&newTag, newHash);
		LWLockRelease(newPartitionLock);

		/* If not in buffers, initiate prefetch */
		if (buf_id < 0)
			smgrprefetch(reln->rd_smgr, forkNum, blockNum);

		/*
		 * If the block *is* in buffers, we do nothing.  This is not really
		 * ideal: the block might be just about to be evicted, which would be
		 * stupid since we know we are going to need it soon.  But the only
		 * easy answer is to bump the usage_count, which does not seem like a
		 * great solution: when the caller does ultimately touch the block,
		 * usage_count would get bumped again, resulting in too much
		 * favoritism for blocks that are involved in a prefetch sequence. A
		 * real fix would involve some additional per-buffer state, and it's
		 * not clear that there's enough of a problem to justify that.
		 */
	}
#endif   /* USE_PREFETCH */
}


/*
 * ReadBuffer -- a shorthand for ReadBufferExtended, for reading from main
 *		fork with RBM_NORMAL mode and default strategy.
 */
Buffer
ReadBuffer(Relation reln, BlockNumber blockNum)
{
	return ReadBufferExtended(reln, MAIN_FORKNUM, blockNum, RBM_NORMAL, NULL);
}

/*
 * ReadBufferExtended -- returns a buffer containing the requested
 *		block of the requested relation.  If the blknum
 *		requested is P_NEW, extend the relation file and
 *		allocate a new block.  (Caller is responsible for
 *		ensuring that only one backend tries to extend a
 *		relation at the same time!)
 *
 * Returns: the buffer number for the buffer containing
 *		the block read.  The returned buffer has been pinned.
 *		Does not return on error --- elog's instead.
 *
 * Assume when this function is called, that reln has been opened already.
 *
 * In RBM_NORMAL mode, the page is read from disk, and the page header is
 * validated. An error is thrown if the page header is not valid.
 *
 * RBM_ZERO_ON_ERROR is like the normal mode, but if the page header is not
 * valid, the page is zeroed instead of throwing an error. This is intended
 * for non-critical data, where the caller is prepared to repair errors.
 *
 * In RBM_ZERO mode, if the page isn't in buffer cache already, it's filled
 * with zeros instead of reading it from disk.	Useful when the caller is
 * going to fill the page from scratch, since this saves I/O and avoids
 * unnecessary failure if the page-on-disk has corrupt page headers.
 * Caution: do not use this mode to read a page that is beyond the relation's
 * current physical EOF; that is likely to cause problems in md.c when
 * the page is modified and written out. P_NEW is OK, though.
 *
 * If strategy is not NULL, a nondefault buffer access strategy is used.
 * See buffer/README for details.
 */
Buffer
ReadBufferExtended(Relation reln, ForkNumber forkNum, BlockNumber blockNum,
				   ReadBufferMode mode, BufferAccessStrategy strategy)
{
	bool		hit;
	Buffer		buf;

	/* Open it at the smgr level if not already done */
	RelationOpenSmgr(reln);
	Assert(RelFileNodeEquals(reln->rd_node, reln->rd_smgr->smgr_rnode));

	/*
	 * Reject attempts to read non-local temporary relations; we would be
	 * likely to get wrong data since we have no visibility into the owning
	 * session's local buffers.
	 */
	if (reln->rd_isLocalBuf && RELATION_IS_OTHER_TEMP(reln))
		ereport(ERROR,
				(errcode(ERRCODE_FEATURE_NOT_SUPPORTED),
				 errmsg("cannot access temporary tables of other sessions")));

	/*
	 * Read the buffer, and update pgstat counters to reflect a cache hit or
	 * miss.
	 */
	pgstat_count_buffer_read(reln);
<<<<<<< HEAD
	buf = ReadBuffer_common(reln->rd_smgr, reln->rd_isLocalBuf, forkNum, blockNum,
							mode, strategy, &hit);
=======
	buf = ReadBuffer_common(reln->rd_smgr, reln->rd_rel->relpersistence,
							forkNum, blockNum, mode, strategy, &hit);
>>>>>>> a4bebdd9
	if (hit)
		pgstat_count_buffer_hit(reln);
	return buf;
}


/*
 * ReadBufferWithoutRelcache -- like ReadBufferExtended, but doesn't require
 *		a relcache entry for the relation.
 *
 * NB: At present, this function may only be used on permanent relations, which
 * is OK, because we only use it during XLOG replay.  If in the future we
 * want to use it on temporary or unlogged relations, we could pass additional
 * parameters.
 */
Buffer
ReadBufferWithoutRelcache(RelFileNode rnode, ForkNumber forkNum,
						  BlockNumber blockNum, ReadBufferMode mode,
						  BufferAccessStrategy strategy)
{
	bool		hit;

	SMgrRelation smgr = smgropen(rnode, InvalidBackendId);

	return ReadBuffer_common(smgr, RELPERSISTENCE_PERMANENT, forkNum, blockNum,
							 mode, strategy, &hit);
}


/*
 * ReadBuffer_common -- common logic for all ReadBuffer variants
 *
 * *hit is set to true if the request was satisfied from shared buffer cache.
 */
static Buffer
ReadBuffer_common(SMgrRelation smgr, char relpersistence, ForkNumber forkNum,
				  BlockNumber blockNum, ReadBufferMode mode,
				  BufferAccessStrategy strategy, bool *hit)
{
	volatile BufferDesc *bufHdr;
	Block		bufBlock;
	bool		found;
	bool		isExtend;
	bool		isLocalBuf = SmgrIsTemp(smgr);

	*hit = false;

	Assert(smgr != NULL);

	/* Make sure we will have room to remember the buffer pin */
	ResourceOwnerEnlargeBuffers(CurrentResourceOwner);

	isExtend = (blockNum == P_NEW);

	TRACE_POSTGRESQL_BUFFER_READ_START(forkNum, blockNum,
									   smgr->smgr_rnode.node.spcNode,
									   smgr->smgr_rnode.node.dbNode,
									   smgr->smgr_rnode.node.relNode,
									   smgr->smgr_rnode.backend,
									   isExtend);

	/* Substitute proper block number if caller asked for P_NEW */
	if (isExtend)
		blockNum = smgrnblocks(smgr, forkNum);

//	pgstat_count_buffer_read(smgr);

	if (isLocalBuf)
	{
		bufHdr = LocalBufferAlloc(smgr, forkNum, blockNum, &found);
		if (found)
			pgBufferUsage.local_blks_hit++;
		else
			pgBufferUsage.local_blks_read++;
	}
	else
	{
		/*
		 * lookup the buffer.  IO_IN_PROGRESS is set if the requested block is
		 * not currently in memory.
		 */
		bufHdr = BufferAlloc(smgr, relpersistence, forkNum, blockNum,
							 strategy, &found);
		if (found)
			pgBufferUsage.shared_blks_hit++;
		else
			pgBufferUsage.shared_blks_read++;
	}

	/* At this point we do NOT hold any locks. */

	/* if it was already in the buffer pool, we're done */
	if (found)
	{
		if (!isExtend)
		{
			/* Just need to update stats before we exit */
//			pgstat_count_buffer_hit(smgr);
			*hit = true;
<<<<<<< HEAD
			goto done;
=======

			if (VacuumCostActive)
				VacuumCostBalance += VacuumCostPageHit;

			TRACE_POSTGRESQL_BUFFER_READ_DONE(forkNum, blockNum,
											  smgr->smgr_rnode.node.spcNode,
											  smgr->smgr_rnode.node.dbNode,
											  smgr->smgr_rnode.node.relNode,
											  smgr->smgr_rnode.backend,
											  isExtend,
											  found);

			return BufferDescriptorGetBuffer(bufHdr);
>>>>>>> a4bebdd9
		}

		/*
		 * We get here only in the corner case where we are trying to extend
		 * the relation but we found a pre-existing buffer marked BM_VALID.
		 * This can happen because mdread doesn't complain about reads beyond
		 * EOF (when zero_damaged_pages is ON) and so a previous attempt to
		 * read a block beyond EOF could have left a "valid" zero-filled
		 * buffer.	Unfortunately, we have also seen this case occurring
		 * because of buggy Linux kernels that sometimes return an
		 * lseek(SEEK_END) result that doesn't account for a recent write. In
		 * that situation, the pre-existing buffer would contain valid data
		 * that we don't want to overwrite.  Since the legitimate case should
		 * always have left a zero-filled buffer, complain if not PageIsNew.
		 */
		bufBlock = isLocalBuf ? LocalBufHdrGetBlock(bufHdr) : BufHdrGetBlock(bufHdr);
		if (!PageIsNew((Page) bufBlock))
			ereport(ERROR,
			 (errmsg("unexpected data beyond EOF in block %u of relation %s",
					 blockNum, relpath(smgr->smgr_rnode, forkNum)),
			  errhint("This has been seen to occur with buggy kernels; consider updating your system.")));

		/*
		 * We *must* do smgrextend before succeeding, else the page will not
		 * be reserved by the kernel, and the next P_NEW call will decide to
		 * return the same page.  Clear the BM_VALID bit, do the StartBufferIO
		 * call that BufferAlloc didn't, and proceed.
		 */
		if (isLocalBuf)
		{
			/* Only need to adjust flags */
			Assert(bufHdr->flags & BM_VALID);
			bufHdr->flags &= ~BM_VALID;
		}
		else
		{
			/*
			 * Loop to handle the very small possibility that someone re-sets
			 * BM_VALID between our clearing it and StartBufferIO inspecting
			 * it.
			 */
			do
			{
				LockBufHdr(bufHdr);
				Assert(bufHdr->flags & BM_VALID);
				bufHdr->flags &= ~BM_VALID;
				UnlockBufHdr(bufHdr);
			} while (!StartBufferIO(bufHdr, true));
		}
	}

	/*
	 * if we have gotten to this point, we have allocated a buffer for the
	 * page but its contents are not yet valid.  IO_IN_PROGRESS is set for it,
	 * if it's a shared buffer.
	 *
	 * Note: if smgrextend fails, we will end up with a buffer that is
	 * allocated but not marked BM_VALID.  P_NEW will still select the same
	 * block number (because the relation didn't get any longer on disk) and
	 * so future attempts to extend the relation will find the same buffer (if
	 * it's not been recycled) but come right back here to try smgrextend
	 * again.
	 */
	Assert(!(bufHdr->flags & BM_VALID));		/* spinlock not needed */

	bufBlock = isLocalBuf ? LocalBufHdrGetBlock(bufHdr) : BufHdrGetBlock(bufHdr);

    BufferMProtect( bufHdr, PROT_WRITE | PROT_READ );

	if (isExtend)
	{
		/* new buffers are zero-filled */
		MemSet((char *) bufBlock, 0, BLCKSZ);
<<<<<<< HEAD
		/* don't set checksum for all-zero page */
		smgrextend(smgr, forkNum, blockNum, (char *) bufBlock, isLocalBuf);
=======
		smgrextend(smgr, forkNum, blockNum, (char *) bufBlock, false);
>>>>>>> a4bebdd9
	}
	else
	{
		/*
		 * Read in the page, unless the caller intends to overwrite it and
		 * just wants us to allocate a buffer.
		 */
		if (mode == RBM_ZERO)
			MemSet((char *) bufBlock, 0, BLCKSZ);
		else
		{
			smgrread(smgr, forkNum, blockNum, (char *) bufBlock);

			/* check for garbage data */
			if (!PageIsVerified((Page) bufBlock, blockNum))
			{
				if (mode == RBM_ZERO_ON_ERROR || zero_damaged_pages)
				{
					ereport(WARNING,
							(errcode(ERRCODE_DATA_CORRUPTED),
							 errmsg("invalid page in block %u of relation %s; zeroing out page",
									blockNum,
									relpath(smgr->smgr_rnode, forkNum))));
					MemSet((char *) bufBlock, 0, BLCKSZ);
				}
				else
					ereport(ERROR,
							(errcode(ERRCODE_DATA_CORRUPTED),
							 errmsg("invalid page in block %u of relation %s",
									blockNum,
									relpath(smgr->smgr_rnode, forkNum))));
			}
		}
	}

    BufferMProtect( bufHdr, PROT_READ );

	if (isLocalBuf)
	{
		/* Only need to adjust flags */
		bufHdr->flags |= BM_VALID;
	}
	else
	{
		/* Set BM_VALID, terminate IO, and wake up any waiters */
		TerminateBufferIO(bufHdr, false, BM_VALID);
	}

	done:
	if (VacuumCostActive)
		VacuumCostBalance += VacuumCostPageMiss;

	TRACE_POSTGRESQL_BUFFER_READ_DONE(forkNum, blockNum,
									  smgr->smgr_rnode.node.spcNode,
									  smgr->smgr_rnode.node.dbNode,
									  smgr->smgr_rnode.node.relNode,
									  smgr->smgr_rnode.backend,
									  isExtend,
									  found);

	return BufferDescriptorGetBuffer(bufHdr);
}

/*
 * BufferAlloc -- subroutine for ReadBuffer.  Handles lookup of a shared
 *		buffer.  If no buffer exists already, selects a replacement
 *		victim and evicts the old page, but does NOT read in new page.
 *
 * "strategy" can be a buffer replacement strategy object, or NULL for
 * the default strategy.  The selected buffer's usage_count is advanced when
 * using the default strategy, but otherwise possibly not (see PinBuffer).
 *
 * The returned buffer is pinned and is already marked as holding the
 * desired page.  If it already did have the desired page, *foundPtr is
 * set TRUE.  Otherwise, *foundPtr is set FALSE and the buffer is marked
 * as IO_IN_PROGRESS; ReadBuffer will now need to do I/O to fill it.
 *
 * *foundPtr is actually redundant with the buffer's BM_VALID flag, but
 * we keep it for simplicity in ReadBuffer.
 *
 * No locks are held either at entry or exit.
 */
static volatile BufferDesc *
BufferAlloc(SMgrRelation smgr, char relpersistence, ForkNumber forkNum,
			BlockNumber blockNum,
			BufferAccessStrategy strategy,
			bool *foundPtr)
{
	BufferTag	newTag;			/* identity of requested block */
	uint32		newHash;		/* hash value for newTag */
	LWLockId	newPartitionLock;		/* buffer partition lock for it */
	BufferTag	oldTag;			/* previous identity of selected buffer */
	uint32		oldHash;		/* hash value for oldTag */
	LWLockId	oldPartitionLock;		/* buffer partition lock for it */
	BufFlags	oldFlags;
	int			buf_id;
	volatile BufferDesc *buf;
	bool		valid;

	/* create a tag so we can lookup the buffer */
	INIT_BUFFERTAG(newTag, smgr->smgr_rnode.node, forkNum, blockNum);

	/* determine its hash code and partition lock ID */
	newHash = BufTableHashCode(&newTag);
	newPartitionLock = BufMappingPartitionLock(newHash);

	/* see if the block is in the buffer pool already */
	LWLockAcquire(newPartitionLock, LW_SHARED);
	buf_id = BufTableLookup(&newTag, newHash);
	if (buf_id >= 0)
	{
		/*
		 * Found it.  Now, pin the buffer so no one can steal it from the
		 * buffer pool, and check to see if the correct data has been loaded
		 * into the buffer.
		 */
		buf = &BufferDescriptors[buf_id];

		valid = PinBuffer(buf, strategy);

		/* Can release the mapping lock as soon as we've pinned it */
		LWLockRelease(newPartitionLock);

		*foundPtr = TRUE;

		if (!valid)
		{
			/*
			 * We can only get here if (a) someone else is still reading in
			 * the page, or (b) a previous read attempt failed.  We have to
			 * wait for any active read attempt to finish, and then set up our
			 * own read attempt if the page is still not BM_VALID.
			 * StartBufferIO does it all.
			 */
			if (StartBufferIO(buf, true))
			{
				/*
				 * If we get here, previous attempts to read the buffer must
				 * have failed ... but we shall bravely try again.
				 */
				*foundPtr = FALSE;
			}
		}

		return buf;
	}

	/*
	 * Didn't find it in the buffer pool.  We'll have to initialize a new
	 * buffer.	Remember to unlock the mapping lock while doing the work.
	 */
	LWLockRelease(newPartitionLock);

	/* Loop here in case we have to try another victim buffer */
	for (;;)
	{
		bool		lock_held;

		/*
		 * Select a victim buffer.	The buffer is returned with its header
		 * spinlock still held!  Also (in most cases) the BufFreelistLock is
		 * still held, since it would be bad to hold the spinlock while
		 * possibly waking up other processes.
		 */
		buf = StrategyGetBuffer(strategy, &lock_held);

		Assert(buf->refcount == 0);

		/* Must copy buffer flags while we still hold the spinlock */
		oldFlags = buf->flags;

		/* Pin the buffer and then release the buffer spinlock */
		PinBuffer_Locked(buf);

		/* Now it's safe to release the freelist lock */
		if (lock_held)
			LWLockRelease(BufFreelistLock);

		/*
		 * If the buffer was dirty, try to write it out.  There is a race
		 * condition here, in that someone might dirty it after we released it
		 * above, or even while we are writing it out (since our share-lock
		 * won't prevent hint-bit updates).  We will recheck the dirty bit
		 * after re-locking the buffer header.
		 */
		if (oldFlags & BM_DIRTY)
		{
			/*
			 * We need a share-lock on the buffer contents to write it out
			 * (else we might write invalid data, eg because someone else is
			 * compacting the page contents while we write).  We must use a
			 * conditional lock acquisition here to avoid deadlock.  Even
			 * though the buffer was not pinned (and therefore surely not
			 * locked) when StrategyGetBuffer returned it, someone else could
			 * have pinned and exclusive-locked it by the time we get here. If
			 * we try to get the lock unconditionally, we'd block waiting for
			 * them; if they later block waiting for us, deadlock ensues.
			 * (This has been observed to happen when two backends are both
			 * trying to split btree index pages, and the second one just
			 * happens to be trying to split the page the first one got from
			 * StrategyGetBuffer.)
			 */
			if (ConditionalAcquireContentLock(buf, LW_SHARED))
			{
				/*
				 * If using a nondefault strategy, and writing the buffer
				 * would require a WAL flush, let the strategy decide whether
				 * to go ahead and write/reuse the buffer or to choose another
				 * victim.	We need lock to inspect the page LSN, so this
				 * can't be done inside StrategyGetBuffer.
				 */
				if (strategy != NULL)
				{
					XLogRecPtr	lsn;

					/* Read the LSN while holding buffer header lock */
					LockBufHdr(buf);
					lsn = BufferGetLSN(buf);
					UnlockBufHdr(buf);

					if (XLogNeedsFlush(lsn) &&
						StrategyRejectBuffer(strategy, buf))
					{
						/* Drop lock/pin and loop around for another buffer */
						LWLockRelease(buf->content_lock);
						UnpinBuffer(buf, true);
						continue;
					}
				}

				/* OK, do the I/O */
				TRACE_POSTGRESQL_BUFFER_WRITE_DIRTY_START(forkNum, blockNum,
											   smgr->smgr_rnode.node.spcNode,
												smgr->smgr_rnode.node.dbNode,
											  smgr->smgr_rnode.node.relNode);

				FlushBuffer(buf, NULL);
				ReleaseContentLock(buf);

				TRACE_POSTGRESQL_BUFFER_WRITE_DIRTY_DONE(forkNum, blockNum,
											   smgr->smgr_rnode.node.spcNode,
												smgr->smgr_rnode.node.dbNode,
											  smgr->smgr_rnode.node.relNode);
			}
			else
			{
				/*
				 * Someone else has locked the buffer, so give it up and loop
				 * back to get another one.
				 */
				UnpinBuffer(buf, true);
				continue;
			}
		}

		/*
		 * To change the association of a valid buffer, we'll need to have
		 * exclusive lock on both the old and new mapping partitions.
		 */
		if (oldFlags & BM_TAG_VALID)
		{
			/*
			 * Need to compute the old tag's hashcode and partition lock ID.
			 * XXX is it worth storing the hashcode in BufferDesc so we need
			 * not recompute it here?  Probably not.
			 */
			oldTag = buf->tag;
			oldHash = BufTableHashCode(&oldTag);
			oldPartitionLock = BufMappingPartitionLock(oldHash);

			/*
			 * Must lock the lower-numbered partition first to avoid
			 * deadlocks.
			 */
			if (oldPartitionLock < newPartitionLock)
			{
				LWLockAcquire(oldPartitionLock, LW_EXCLUSIVE);
				LWLockAcquire(newPartitionLock, LW_EXCLUSIVE);
			}
			else if (oldPartitionLock > newPartitionLock)
			{
				LWLockAcquire(newPartitionLock, LW_EXCLUSIVE);
				LWLockAcquire(oldPartitionLock, LW_EXCLUSIVE);
			}
			else
			{
				/* only one partition, only one lock */
				LWLockAcquire(newPartitionLock, LW_EXCLUSIVE);
			}
		}
		else
		{
			/* if it wasn't valid, we need only the new partition */
			LWLockAcquire(newPartitionLock, LW_EXCLUSIVE);
			/* these just keep the compiler quiet about uninit variables */
			oldHash = 0;
			oldPartitionLock = 0;
		}

		/*
		 * Try to make a hashtable entry for the buffer under its new tag.
		 * This could fail because while we were writing someone else
		 * allocated another buffer for the same block we want to read in.
		 * Note that we have not yet removed the hashtable entry for the old
		 * tag.
		 */
		buf_id = BufTableInsert(&newTag, newHash, buf->buf_id);

		if (buf_id >= 0)
		{
			/*
			 * Got a collision. Someone has already done what we were about to
			 * do. We'll just handle this as if it were found in the buffer
			 * pool in the first place.  First, give up the buffer we were
			 * planning to use.
			 */
			UnpinBuffer(buf, true);

			/* Can give up that buffer's mapping partition lock now */
			if ((oldFlags & BM_TAG_VALID) &&
				oldPartitionLock != newPartitionLock)
				LWLockRelease(oldPartitionLock);

			/* remaining code should match code at top of routine */

			buf = &BufferDescriptors[buf_id];

			valid = PinBuffer(buf, strategy);

			/* Can release the mapping lock as soon as we've pinned it */
			LWLockRelease(newPartitionLock);

			*foundPtr = TRUE;

			if (!valid)
			{
				/*
				 * We can only get here if (a) someone else is still reading
				 * in the page, or (b) a previous read attempt failed.	We
				 * have to wait for any active read attempt to finish, and
				 * then set up our own read attempt if the page is still not
				 * BM_VALID.  StartBufferIO does it all.
				 */
				if (StartBufferIO(buf, true))
				{
					/*
					 * If we get here, previous attempts to read the buffer
					 * must have failed ... but we shall bravely try again.
					 */
					*foundPtr = FALSE;
				}
			}

			return buf;
		}

		/*
		 * Need to lock the buffer header too in order to change its tag.
		 */
		LockBufHdr(buf);

		/*
		 * Somebody could have pinned or re-dirtied the buffer while we were
		 * doing the I/O and making the new hashtable entry.  If so, we can't
		 * recycle this buffer; we must undo everything we've done and start
		 * over with a new victim buffer.
		 */
		oldFlags = buf->flags;
		if (buf->refcount == 1 && !(oldFlags & BM_DIRTY))
			break;

		UnlockBufHdr(buf);
		BufTableDelete(&newTag, newHash);
		if ((oldFlags & BM_TAG_VALID) &&
			oldPartitionLock != newPartitionLock)
			LWLockRelease(oldPartitionLock);
		LWLockRelease(newPartitionLock);
		UnpinBuffer(buf, true);
	}

	/*
	 * Okay, it's finally safe to rename the buffer.
	 *
	 * Clearing BM_VALID here is necessary, clearing the dirtybits is just
	 * paranoia.  We also reset the usage_count since any recency of use of
	 * the old content is no longer relevant.  (The usage_count starts out at
	 * 1 so that the buffer can survive one clock-sweep pass.)
	 */
	buf->tag = newTag;
	buf->flags &= ~(BM_VALID | BM_DIRTY | BM_JUST_DIRTIED | BM_CHECKPOINT_NEEDED | BM_IO_ERROR | BM_PERMANENT);
	if (relpersistence == RELPERSISTENCE_PERMANENT)
		buf->flags |= BM_TAG_VALID | BM_PERMANENT;
	else
		buf->flags |= BM_TAG_VALID;
	buf->usage_count = 1;

	UnlockBufHdr(buf);

	if (oldFlags & BM_TAG_VALID)
	{
		BufTableDelete(&oldTag, oldHash);
		if (oldPartitionLock != newPartitionLock)
			LWLockRelease(oldPartitionLock);
	}

	LWLockRelease(newPartitionLock);

	/*
	 * Buffer contents are currently invalid.  Try to get the io_in_progress
	 * lock.  If StartBufferIO returns false, then someone else managed to
	 * read it before we did, so there's nothing left for BufferAlloc() to do.
	 */
	if (StartBufferIO(buf, true))
		*foundPtr = FALSE;
	else
		*foundPtr = TRUE;

	return buf;
}

/*
 * InvalidateBuffer -- mark a shared buffer invalid and return it to the
 * freelist.
 *
 * The buffer header spinlock must be held at entry.  We drop it before
 * returning.  (This is sane because the caller must have locked the
 * buffer in order to be sure it should be dropped.)
 *
 * This is used only in contexts such as dropping a relation.  We assume
 * that no other backend could possibly be interested in using the page,
 * so the only reason the buffer might be pinned is if someone else is
 * trying to write it out.	We have to let them finish before we can
 * reclaim the buffer.
 *
 * The buffer could get reclaimed by someone else while we are waiting
 * to acquire the necessary locks; if so, don't mess it up.
 */
static void
InvalidateBuffer(volatile BufferDesc *buf)
{
	BufferTag	oldTag;
	uint32		oldHash;		/* hash value for oldTag */
	LWLockId	oldPartitionLock;		/* buffer partition lock for it */
	BufFlags	oldFlags;

	/* Save the original buffer tag before dropping the spinlock */
	oldTag = buf->tag;

	UnlockBufHdr(buf);

	/*
	 * Need to compute the old tag's hashcode and partition lock ID. XXX is it
	 * worth storing the hashcode in BufferDesc so we need not recompute it
	 * here?  Probably not.
	 */
	oldHash = BufTableHashCode(&oldTag);
	oldPartitionLock = BufMappingPartitionLock(oldHash);

retry:

	/*
	 * Acquire exclusive mapping lock in preparation for changing the buffer's
	 * association.
	 */
	LWLockAcquire(oldPartitionLock, LW_EXCLUSIVE);

	/* Re-lock the buffer header */
	LockBufHdr(buf);

	/* If it's changed while we were waiting for lock, do nothing */
	if (!BUFFERTAGS_EQUAL(buf->tag, oldTag))
	{
		UnlockBufHdr(buf);
		LWLockRelease(oldPartitionLock);
		return;
	}

	/*
	 * We assume the only reason for it to be pinned is that someone else is
	 * flushing the page out.  Wait for them to finish.  (This could be an
	 * infinite loop if the refcount is messed up... it would be nice to time
	 * out after awhile, but there seems no way to be sure how many loops may
	 * be needed.  Note that if the other guy has pinned the buffer but not
	 * yet done StartBufferIO, WaitIO will fall through and we'll effectively
	 * be busy-looping here.)
	 */
	if (buf->refcount != 0)
	{
		UnlockBufHdr(buf);
		LWLockRelease(oldPartitionLock);
		/* safety check: should definitely not be our *own* pin */
		if (PrivateRefCount[buf->buf_id] != 0)
			elog(ERROR, "buffer is pinned in InvalidateBuffer");

		WaitIO(buf);
		goto retry;
	}

	/*
	 * Clear out the buffer's tag and flags.  We must do this to ensure that
	 * linear scans of the buffer array don't think the buffer is valid.
	 */
	oldFlags = buf->flags;
	CLEAR_BUFFERTAG(buf->tag);
	buf->flags = 0;
	buf->usage_count = 0;

	UnlockBufHdr(buf);

	/*
	 * Remove the buffer from the lookup hashtable, if it was in there.
	 */
	if (oldFlags & BM_TAG_VALID)
		BufTableDelete(&oldTag, oldHash);

	/*
	 * Done with mapping lock.
	 */
	LWLockRelease(oldPartitionLock);

	/*
	 * Insert the buffer at the head of the list of free buffers.
	 */
	StrategyFreeBuffer(buf);
}

/*
 * MarkBufferDirty
 *
 *		Marks buffer contents as dirty (actual write happens later).
 *
 * Buffer must be pinned and exclusive-locked.	(If caller does not hold
 * exclusive lock, then somebody could be in process of writing the buffer,
 * leading to risk of bad data written to disk.)
 */
void
MarkBufferDirty(Buffer buffer)
{
	volatile BufferDesc *bufHdr;

	if (!BufferIsValid(buffer))
		elog(ERROR, "bad buffer id: %d", buffer);

	if (BufferIsLocal(buffer))
	{
		MarkLocalBufferDirty(buffer);
		return;
	}

	bufHdr = &BufferDescriptors[buffer - 1];

	Assert(PrivateRefCount[buffer - 1] > 0);
	/* unfortunately we can't check if the lock is held exclusively */
	Assert(LWLockHeldByMe(bufHdr->content_lock));

	LockBufHdr(bufHdr);

	Assert(bufHdr->refcount > 0);

	/*
	 * If the buffer was not dirty already, do vacuum cost accounting.
	 */
	if (!(bufHdr->flags & BM_DIRTY) && VacuumCostActive)
		VacuumCostBalance += VacuumCostPageDirty;

	bufHdr->flags |= (BM_DIRTY | BM_JUST_DIRTIED);

	UnlockBufHdr(bufHdr);
}

/*
 * ReleaseAndReadBuffer -- combine ReleaseBuffer() and ReadBuffer()
 *
 * Formerly, this saved one cycle of acquiring/releasing the BufMgrLock
 * compared to calling the two routines separately.  Now it's mainly just
 * a convenience function.	However, if the passed buffer is valid and
 * already contains the desired block, we just return it as-is; and that
 * does save considerable work compared to a full release and reacquire.
 *
 * Note: it is OK to pass buffer == InvalidBuffer, indicating that no old
 * buffer actually needs to be released.  This case is the same as ReadBuffer,
 * but can save some tests in the caller.
 */
Buffer
ReleaseAndReadBuffer(Buffer buffer,
					 Relation relation,
					 BlockNumber blockNum)
{
	ForkNumber	forkNum = MAIN_FORKNUM;
	volatile BufferDesc *bufHdr;

	if (BufferIsValid(buffer))
	{
		if (BufferIsLocal(buffer))
		{
			Assert(LocalRefCount[-buffer - 1] > 0);
			bufHdr = &LocalBufferDescriptors[-buffer - 1];
			if (bufHdr->tag.blockNum == blockNum &&
				RelFileNodeEquals(bufHdr->tag.rnode, relation->rd_node) &&
				bufHdr->tag.forkNum == forkNum)
				return buffer;
			ResourceOwnerForgetBuffer(CurrentResourceOwner, buffer);
			LocalRefCount[-buffer - 1]--;
		}
		else
		{
			Assert(PrivateRefCount[buffer - 1] > 0);
			bufHdr = &BufferDescriptors[buffer - 1];
			/* we have pin, so it's ok to examine tag without spinlock */
			if (bufHdr->tag.blockNum == blockNum &&
				RelFileNodeEquals(bufHdr->tag.rnode, relation->rd_node) &&
				bufHdr->tag.forkNum == forkNum)
				return buffer;
			UnpinBuffer(bufHdr, true);
		}
	}

	return ReadBuffer(relation, blockNum);
}

/*
 * PinBuffer -- make buffer unavailable for replacement.
 *
 * For the default access strategy, the buffer's usage_count is incremented
 * when we first pin it; for other strategies we just make sure the usage_count
 * isn't zero.  (The idea of the latter is that we don't want synchronized
 * heap scans to inflate the count, but we need it to not be zero to discourage
 * other backends from stealing buffers from our ring.	As long as we cycle
 * through the ring faster than the global clock-sweep cycles, buffers in
 * our ring won't be chosen as victims for replacement by other backends.)
 *
 * This should be applied only to shared buffers, never local ones.
 *
 * Note that ResourceOwnerEnlargeBuffers must have been done already.
 *
 * Returns TRUE if buffer is BM_VALID, else FALSE.	This provision allows
 * some callers to avoid an extra spinlock cycle.
 */
static bool
PinBuffer(volatile BufferDesc *buf, BufferAccessStrategy strategy)
{
	int			b = buf->buf_id;
	bool		result;

	if (PrivateRefCount[b] == 0)
	{
		LockBufHdr(buf);
		buf->refcount++;
		if (strategy == NULL)
		{
			if (buf->usage_count < BM_MAX_USAGE_COUNT)
				buf->usage_count++;
		}
		else
		{
			if (buf->usage_count == 0)
				buf->usage_count = 1;
		}
		result = (buf->flags & BM_VALID) != 0;
		BufferMProtect(buf, PROT_READ);
		UnlockBufHdr(buf);
	}
	else
	{
		/* If we previously pinned the buffer, it must surely be valid */
		result = true;
	}
	PrivateRefCount[b]++;
	Assert(PrivateRefCount[b] > 0);
	ResourceOwnerRememberBuffer(CurrentResourceOwner,
								BufferDescriptorGetBuffer(buf));
	return result;
}

/*
 * PinBuffer_Locked -- as above, but caller already locked the buffer header.
 * The spinlock is released before return.
 *
 * Currently, no callers of this function want to modify the buffer's
 * usage_count at all, so there's no need for a strategy parameter.
 * Also we don't bother with a BM_VALID test (the caller could check that for
 * itself).
 *
 * Note: use of this routine is frequently mandatory, not just an optimization
 * to save a spin lock/unlock cycle, because we need to pin a buffer before
 * its state can change under us.
 */
static void
PinBuffer_Locked(volatile BufferDesc *buf)
{
	int			b = buf->buf_id;

	if (PrivateRefCount[b] == 0)
    {
		buf->refcount++;
		BufferMProtect(buf, PROT_READ);
    }
	UnlockBufHdr(buf);
	PrivateRefCount[b]++;
	Assert(PrivateRefCount[b] > 0);
	ResourceOwnerRememberBuffer(CurrentResourceOwner,
								BufferDescriptorGetBuffer(buf));
}

/*
 * UnpinBuffer -- make buffer available for replacement.
 *
 * This should be applied only to shared buffers, never local ones.
 *
 * Most but not all callers want CurrentResourceOwner to be adjusted.
 * Those that don't should pass fixOwner = FALSE.
 */
static void
UnpinBuffer(volatile BufferDesc *buf, bool fixOwner)
{
	int			b = buf->buf_id;

	if (fixOwner)
		ResourceOwnerForgetBuffer(CurrentResourceOwner,
								  BufferDescriptorGetBuffer(buf));

	Assert(PrivateRefCount[b] > 0);
	PrivateRefCount[b]--;
	if (PrivateRefCount[b] == 0)
	{
		/* I'd better not still hold any locks on the buffer */
		Assert(!LWLockHeldByMe(buf->content_lock));
		Assert(!LWLockHeldByMe(buf->io_in_progress_lock));

		LockBufHdr(buf);

		/* Decrement the shared reference count */
		Assert(buf->refcount > 0);
		buf->refcount--;
		BufferMProtect(buf, PROT_NONE);

		/* Support LockBufferForCleanup() */
		if ((buf->flags & BM_PIN_COUNT_WAITER) &&
			buf->refcount == 1)
		{
			/* we just released the last pin other than the waiter's */
			int			wait_backend_pid = buf->wait_backend_pid;

			buf->flags &= ~BM_PIN_COUNT_WAITER;
			UnlockBufHdr(buf);
			ProcSendSignal(wait_backend_pid);
		}
		else
			UnlockBufHdr(buf);
	}
}

/*
 * BufferSync -- Write out all dirty buffers in the pool.
 *
 * This is called at checkpoint time to write out all dirty shared buffers.
 * The checkpoint request flags should be passed in.  If CHECKPOINT_IMMEDIATE
 * is set, we disable delays between writes; if CHECKPOINT_IS_SHUTDOWN is
 * set, we write even unlogged buffers, which are otherwise skipped.  The
 * remaining flags currently have no effect here.
 */
static void
BufferSync(int flags)
{
	int			buf_id;
	int			num_to_scan;
	int			num_to_write;
	int			num_written;
	int			mask = BM_DIRTY;

	/* Make sure we can handle the pin inside SyncOneBuffer */
	ResourceOwnerEnlargeBuffers(CurrentResourceOwner);

	/*
	 * Unless this is a shutdown checkpoint, we write only permanent, dirty
	 * buffers.  But at shutdown time, we write all dirty buffers.
	 */
	if (!(flags & CHECKPOINT_IS_SHUTDOWN))
		flags |= BM_PERMANENT;

	/*
	 * Loop over all buffers, and mark the ones that need to be written with
	 * BM_CHECKPOINT_NEEDED.  Count them as we go (num_to_write), so that we
	 * can estimate how much work needs to be done.
	 *
	 * This allows us to write only those pages that were dirty when the
	 * checkpoint began, and not those that get dirtied while it proceeds.
	 * Whenever a page with BM_CHECKPOINT_NEEDED is written out, either by us
	 * later in this function, or by normal backends or the bgwriter cleaning
	 * scan, the flag is cleared.  Any buffer dirtied after this point won't
	 * have the flag set.
	 *
	 * Note that if we fail to write some buffer, we may leave buffers with
	 * BM_CHECKPOINT_NEEDED still set.	This is OK since any such buffer would
	 * certainly need to be written for the next checkpoint attempt, too.
	 */
	num_to_write = 0;
	for (buf_id = 0; buf_id < NBuffers; buf_id++)
	{
		volatile BufferDesc *bufHdr = &BufferDescriptors[buf_id];

		/*
		 * Header spinlock is enough to examine BM_DIRTY, see comment in
		 * SyncOneBuffer.
		 */
		LockBufHdr(bufHdr);

		if ((bufHdr->flags & mask) == mask)
		{
			bufHdr->flags |= BM_CHECKPOINT_NEEDED;
			num_to_write++;
		}

		UnlockBufHdr(bufHdr);
	}

	if (num_to_write == 0)
		return;					/* nothing to do */

	TRACE_POSTGRESQL_BUFFER_SYNC_START(NBuffers, num_to_write);

	/*
	 * Loop over all buffers again, and write the ones (still) marked with
	 * BM_CHECKPOINT_NEEDED.  In this loop, we start at the clock sweep point
	 * since we might as well dump soon-to-be-recycled buffers first.
	 *
	 * Note that we don't read the buffer alloc count here --- that should be
	 * left untouched till the next BgBufferSync() call.
	 */
	buf_id = StrategySyncStart(NULL, NULL);
	num_to_scan = NBuffers;
	num_written = 0;
	while (num_to_scan-- > 0)
	{
		volatile BufferDesc *bufHdr = &BufferDescriptors[buf_id];

		/*
		 * We don't need to acquire the lock here, because we're only looking
		 * at a single bit. It's possible that someone else writes the buffer
		 * and clears the flag right after we check, but that doesn't matter
		 * since SyncOneBuffer will then do nothing.  However, there is a
		 * further race condition: it's conceivable that between the time we
		 * examine the bit here and the time SyncOneBuffer acquires lock,
		 * someone else not only wrote the buffer but replaced it with another
		 * page and dirtied it.  In that improbable case, SyncOneBuffer will
		 * write the buffer though we didn't need to.  It doesn't seem worth
		 * guarding against this, though.
		 */
		if (bufHdr->flags & BM_CHECKPOINT_NEEDED)
		{
			if (SyncOneBuffer(buf_id, false) & BUF_WRITTEN)
			{
				TRACE_POSTGRESQL_BUFFER_SYNC_WRITTEN(buf_id);
				BgWriterStats.m_buf_written_checkpoints++;
				num_written++;

				/*
				 * We know there are at most num_to_write buffers with
				 * BM_CHECKPOINT_NEEDED set; so we can stop scanning if
				 * num_written reaches num_to_write.
				 *
				 * Note that num_written doesn't include buffers written by
				 * other backends, or by the bgwriter cleaning scan. That
				 * means that the estimate of how much progress we've made is
				 * conservative, and also that this test will often fail to
				 * trigger.  But it seems worth making anyway.
				 */
				if (num_written >= num_to_write)
					break;

				/*
				 * Perform normal bgwriter duties and sleep to throttle our
				 * I/O rate.
				 */
				CheckpointWriteDelay(flags,
									 (double) num_written / num_to_write);
			}
		}

		if (++buf_id >= NBuffers)
			buf_id = 0;
	}

	/*
	 * Update checkpoint statistics. As noted above, this doesn't include
	 * buffers written by other backends or bgwriter scan.
	 */
	CheckpointStats.ckpt_bufs_written += num_written;

	TRACE_POSTGRESQL_BUFFER_SYNC_DONE(NBuffers, num_written, num_to_write);
}

/*
 * BgBufferSync -- Write out some dirty buffers in the pool.
 *
 * This is called periodically by the background writer process.
 */
void
BgBufferSync(void)
{
	/* info obtained from freelist.c */
	int			strategy_buf_id;
	uint32		strategy_passes;
	uint32		recent_alloc;

	/*
	 * Information saved between calls so we can determine the strategy
	 * point's advance rate and avoid scanning already-cleaned buffers.
	 */
	static bool saved_info_valid = false;
	static int	prev_strategy_buf_id;
	static uint32 prev_strategy_passes;
	static int	next_to_clean;
	static uint32 next_passes;

	/* Moving averages of allocation rate and clean-buffer density */
	static float smoothed_alloc = 0;
	static float smoothed_density = 10.0;

	/* Potentially these could be tunables, but for now, not */
	float		smoothing_samples = 16;
	float		scan_whole_pool_milliseconds = 120000.0;

	/* Used to compute how far we scan ahead */
	long		strategy_delta;
	int			bufs_to_lap;
	int			bufs_ahead;
	float		scans_per_alloc;
	int			reusable_buffers_est;
	int			upcoming_alloc_est;
	int			min_scan_buffers;

	/* Variables for the scanning loop proper */
	int			num_to_scan;
	int			num_written;
	int			reusable_buffers;
	bool		skip_recently_used;

	/*
	 * Find out where the freelist clock sweep currently is, and how many
	 * buffer allocations have happened since our last call.
	 */
	strategy_buf_id = StrategySyncStart(&strategy_passes, &recent_alloc);

	/* Report buffer alloc counts to pgstat */
	BgWriterStats.m_buf_alloc += recent_alloc;

	/*
	 * If we're not running the LRU scan, just stop after doing the stats
	 * stuff.  We mark the saved state invalid so that we can recover sanely
	 * if LRU scan is turned back on later.
	 */
	if (bgwriter_lru_maxpages <= 0)
	{
		saved_info_valid = false;
		return;
	}

	/*
	 * Compute strategy_delta = how many buffers have been scanned by the
	 * clock sweep since last time.  If first time through, assume none. Then
	 * see if we are still ahead of the clock sweep, and if so, how many
	 * buffers we could scan before we'd catch up with it and "lap" it. Note:
	 * weird-looking coding of xxx_passes comparisons are to avoid bogus
	 * behavior when the passes counts wrap around.
	 */
	if (saved_info_valid)
	{
		int32		passes_delta = strategy_passes - prev_strategy_passes;

		strategy_delta = strategy_buf_id - prev_strategy_buf_id;
		strategy_delta += (long) passes_delta *NBuffers;

		Assert(strategy_delta >= 0);

		if ((int32) (next_passes - strategy_passes) > 0)
		{
			/* we're one pass ahead of the strategy point */
			bufs_to_lap = strategy_buf_id - next_to_clean;
#ifdef BGW_DEBUG
			elog(DEBUG2, "bgwriter ahead: bgw %u-%u strategy %u-%u delta=%ld lap=%d",
				 next_passes, next_to_clean,
				 strategy_passes, strategy_buf_id,
				 strategy_delta, bufs_to_lap);
#endif
		}
		else if (next_passes == strategy_passes &&
				 next_to_clean >= strategy_buf_id)
		{
			/* on same pass, but ahead or at least not behind */
			bufs_to_lap = NBuffers - (next_to_clean - strategy_buf_id);
#ifdef BGW_DEBUG
			elog(DEBUG2, "bgwriter ahead: bgw %u-%u strategy %u-%u delta=%ld lap=%d",
				 next_passes, next_to_clean,
				 strategy_passes, strategy_buf_id,
				 strategy_delta, bufs_to_lap);
#endif
		}
		else
		{
			/*
			 * We're behind, so skip forward to the strategy point and start
			 * cleaning from there.
			 */
#ifdef BGW_DEBUG
			elog(DEBUG2, "bgwriter behind: bgw %u-%u strategy %u-%u delta=%ld",
				 next_passes, next_to_clean,
				 strategy_passes, strategy_buf_id,
				 strategy_delta);
#endif
			next_to_clean = strategy_buf_id;
			next_passes = strategy_passes;
			bufs_to_lap = NBuffers;
		}
	}
	else
	{
		/*
		 * Initializing at startup or after LRU scanning had been off. Always
		 * start at the strategy point.
		 */
#ifdef BGW_DEBUG
		elog(DEBUG2, "bgwriter initializing: strategy %u-%u",
			 strategy_passes, strategy_buf_id);
#endif
		strategy_delta = 0;
		next_to_clean = strategy_buf_id;
		next_passes = strategy_passes;
		bufs_to_lap = NBuffers;
	}

	/* Update saved info for next time */
	prev_strategy_buf_id = strategy_buf_id;
	prev_strategy_passes = strategy_passes;
	saved_info_valid = true;

	/*
	 * Compute how many buffers had to be scanned for each new allocation, ie,
	 * 1/density of reusable buffers, and track a moving average of that.
	 *
	 * If the strategy point didn't move, we don't update the density estimate
	 */
	if (strategy_delta > 0 && recent_alloc > 0)
	{
		scans_per_alloc = (float) strategy_delta / (float) recent_alloc;
		smoothed_density += (scans_per_alloc - smoothed_density) /
			smoothing_samples;
	}

	/*
	 * Estimate how many reusable buffers there are between the current
	 * strategy point and where we've scanned ahead to, based on the smoothed
	 * density estimate.
	 */
	bufs_ahead = NBuffers - bufs_to_lap;
	reusable_buffers_est = (float) bufs_ahead / smoothed_density;

	/*
	 * Track a moving average of recent buffer allocations.  Here, rather than
	 * a true average we want a fast-attack, slow-decline behavior: we
	 * immediately follow any increase.
	 */
	if (smoothed_alloc <= (float) recent_alloc)
		smoothed_alloc = recent_alloc;
	else
		smoothed_alloc += ((float) recent_alloc - smoothed_alloc) /
			smoothing_samples;

	/* Scale the estimate by a GUC to allow more aggressive tuning. */
	upcoming_alloc_est = (int) (smoothed_alloc * bgwriter_lru_multiplier);

	/*
	 * If recent_alloc remains at zero for many cycles, smoothed_alloc will
	 * eventually underflow to zero, and the underflows produce annoying
	 * kernel warnings on some platforms.  Once upcoming_alloc_est has gone
	 * to zero, there's no point in tracking smaller and smaller values of
	 * smoothed_alloc, so just reset it to exactly zero to avoid this
	 * syndrome.  It will pop back up as soon as recent_alloc increases.
	 */
	if (upcoming_alloc_est == 0)
		smoothed_alloc = 0;

	/*
	 * Even in cases where there's been little or no buffer allocation
	 * activity, we want to make a small amount of progress through the buffer
	 * cache so that as many reusable buffers as possible are clean after an
	 * idle period.
	 *
	 * (scan_whole_pool_milliseconds / BgWriterDelay) computes how many times
	 * the BGW will be called during the scan_whole_pool time; slice the
	 * buffer pool into that many sections.
	 */
	min_scan_buffers = (int) (NBuffers / (scan_whole_pool_milliseconds / BgWriterDelay));

#ifdef FAULT_INJECTOR
	/* flush all buffers. */
	if (SIMPLE_FAULT_INJECTOR(BgBufferSyncDefaultLogic) == FaultInjectorTypeSkip)
		min_scan_buffers = NBuffers;
#endif

	if (upcoming_alloc_est < (min_scan_buffers + reusable_buffers_est))
	{
#ifdef BGW_DEBUG
		elog(DEBUG2, "bgwriter: alloc_est=%d too small, using min=%d + reusable_est=%d",
			 upcoming_alloc_est, min_scan_buffers, reusable_buffers_est);
#endif
		upcoming_alloc_est = min_scan_buffers + reusable_buffers_est;
	}

	/*
	 * Now write out dirty reusable buffers, working forward from the
	 * next_to_clean point, until we have lapped the strategy scan, or cleaned
	 * enough buffers to match our estimate of the next cycle's allocation
	 * requirements, or hit the bgwriter_lru_maxpages limit.
	 */

	/* Make sure we can handle the pin inside SyncOneBuffer */
	ResourceOwnerEnlargeBuffers(CurrentResourceOwner);

	num_to_scan = bufs_to_lap;

#ifdef FAULT_INJECTOR
	/* Flush all buffers. */
	if (SIMPLE_FAULT_INJECTOR(BgBufferSyncDefaultLogic) == FaultInjectorTypeSkip)
		num_to_scan = NBuffers;
#endif

	num_written = 0;
	reusable_buffers = reusable_buffers_est;

	skip_recently_used = true;

#ifdef FAULT_INJECTOR
		if (SIMPLE_FAULT_INJECTOR(BgBufferSyncDefaultLogic) == FaultInjectorTypeSkip)
			skip_recently_used= false;
#endif

	/* Execute the LRU scan */
	while (num_to_scan > 0 && reusable_buffers < upcoming_alloc_est)
	{
		int		buffer_state = 0;

		buffer_state = SyncOneBuffer(next_to_clean, skip_recently_used);

		if (++next_to_clean >= NBuffers)
		{
			next_to_clean = 0;
			next_passes++;
		}
		num_to_scan--;

		if (buffer_state & BUF_WRITTEN)
		{
			reusable_buffers++;
			if (++num_written >= bgwriter_lru_maxpages)
			{
				BgWriterStats.m_maxwritten_clean++;
				break;
			}
		}
		else if (buffer_state & BUF_REUSABLE)
			reusable_buffers++;
	}

	BgWriterStats.m_buf_written_clean += num_written;

#ifdef BGW_DEBUG
	elog(DEBUG1, "bgwriter: recent_alloc=%u smoothed=%.2f delta=%ld ahead=%d density=%.2f reusable_est=%d upcoming_est=%d scanned=%d wrote=%d reusable=%d",
		 recent_alloc, smoothed_alloc, strategy_delta, bufs_ahead,
		 smoothed_density, reusable_buffers_est, upcoming_alloc_est,
		 bufs_to_lap - num_to_scan,
		 num_written,
		 reusable_buffers - reusable_buffers_est);
#endif

	/*
	 * Consider the above scan as being like a new allocation scan.
	 * Characterize its density and update the smoothed one based on it. This
	 * effectively halves the moving average period in cases where both the
	 * strategy and the background writer are doing some useful scanning,
	 * which is helpful because a long memory isn't as desirable on the
	 * density estimates.
	 */
	strategy_delta = bufs_to_lap - num_to_scan;
	recent_alloc = reusable_buffers - reusable_buffers_est;
	if (strategy_delta > 0 && recent_alloc > 0)
	{
		scans_per_alloc = (float) strategy_delta / (float) recent_alloc;
		smoothed_density += (scans_per_alloc - smoothed_density) /
			smoothing_samples;

#ifdef BGW_DEBUG
		elog(DEBUG2, "bgwriter: cleaner density alloc=%u scan=%ld density=%.2f new smoothed=%.2f",
			 recent_alloc, strategy_delta, scans_per_alloc, smoothed_density);
#endif
	}
}

/*
 * SyncOneBuffer -- process a single buffer during syncing.
 *
 * If skip_recently_used is true, we don't write currently-pinned buffers, nor
 * buffers marked recently used, as these are not replacement candidates.
 *
 * Returns a bitmask containing the following flag bits:
 *	BUF_WRITTEN: we wrote the buffer.
 *	BUF_REUSABLE: buffer is available for replacement, ie, it has
 *		pin count 0 and usage count 0.
 *
 * (BUF_WRITTEN could be set in error if FlushBuffers finds the buffer clean
 * after locking it, but we don't care all that much.)
 *
 * Note: caller must have done ResourceOwnerEnlargeBuffers.
 */
static int
SyncOneBuffer(int buf_id, bool skip_recently_used)
{
	volatile BufferDesc *bufHdr = &BufferDescriptors[buf_id];
	int			result = 0;
	
	/*
	 * Check whether buffer needs writing.
	 *
	 * We can make this check without taking the buffer content lock so long
	 * as we mark pages dirty in access methods *before* logging changes with
	 * XLogInsert(): if someone marks the buffer dirty just after our check we
	 * don't worry because our checkpoint.redo points before log record for
	 * upcoming changes and so we are not required to write such dirty buffer.
	 */
	LockBufHdr(bufHdr);

	if (bufHdr->refcount == 0 && bufHdr->usage_count == 0)
		result |= BUF_REUSABLE;
	else if (skip_recently_used)
	{
		/* Caller told us not to write recently-used buffers */
		UnlockBufHdr(bufHdr);
		return result;
	}

	if (!(bufHdr->flags & BM_VALID) || !(bufHdr->flags & BM_DIRTY))
	{
		/* It's clean, so nothing to do */
		UnlockBufHdr(bufHdr);
		return result;
	}

	/*
	 * Pin it, share-lock it, write it.  (FlushBuffer will do nothing if the
	 * buffer is clean by the time we've locked it.)
	 */
	PinBuffer_Locked(bufHdr);
	AcquireContentLock(bufHdr, LW_SHARED);

	FlushBuffer(bufHdr, NULL);

	ReleaseContentLock(bufHdr);
	UnpinBuffer(bufHdr, true);

	return result | BUF_WRITTEN;
}


/*
 *		AtEOXact_Buffers - clean up at end of transaction.
 *
 *		As of PostgreSQL 8.0, buffer pins should get released by the
 *		ResourceOwner mechanism.  This routine is just a debugging
 *		cross-check that no pins remain.
 */
void
AtEOXact_Buffers(bool isCommit)
{
#ifdef USE_ASSERT_CHECKING
	if (assert_enabled)
	{
		int			i;

		for (i = 0; i < NBuffers; i++)
		{
			Assert(PrivateRefCount[i] == 0);
		}
	}
#endif

	AtEOXact_LocalBuffers(isCommit);
}

/*
 * InitBufferPoolBackend --- second-stage initialization of a new backend
 *
 * This is called after we have acquired a PGPROC and so can safely get
 * LWLocks.  We don't currently need to do anything at this stage ...
 * except register a shmem-exit callback.  AtProcExit_Buffers needs LWLock
 * access, and thereby has to be called at the corresponding phase of
 * backend shutdown.
 */
void
InitBufferPoolBackend(void)
{
	on_shmem_exit(AtProcExit_Buffers, 0);
}

/*
 * During backend exit, ensure that we released all shared-buffer locks and
 * assert that we have no remaining pins.
 */
static void
AtProcExit_Buffers(int code, Datum arg)
{
	AbortBufferIO();
	UnlockBuffers();

#ifdef USE_ASSERT_CHECKING
	if (assert_enabled)
	{
		int			i;

		for (i = 0; i < NBuffers; i++)
		{
			Assert(PrivateRefCount[i] == 0);
		}
	}
#endif

	/* localbuf.c needs a chance too */
	AtProcExit_LocalBuffers();
}

/*
 * Helper routine to issue warnings when a buffer is unexpectedly pinned
 */
void
PrintBufferLeakWarning(Buffer buffer)
{
	volatile BufferDesc *buf;
	int32		loccount;
	char	   *path;
	BackendId	backend;

	Assert(BufferIsValid(buffer));
	if (BufferIsLocal(buffer))
	{
		buf = &LocalBufferDescriptors[-buffer - 1];
		loccount = LocalRefCount[-buffer - 1];
		backend = MyBackendId;
	}
	else
	{
		buf = &BufferDescriptors[buffer - 1];
		loccount = PrivateRefCount[buffer - 1];
		backend = InvalidBackendId;
	}

	/* theoretically we should lock the bufhdr here */
	path = relpathbackend(buf->tag.rnode, backend, buf->tag.forkNum);
	elog(WARNING,
		 "buffer refcount leak: [%03d] "
		 "(rel=%s, blockNum=%u, flags=0x%x, refcount=%u %d)",
		 buffer, path,
		 buf->tag.blockNum, buf->flags,
		 buf->refcount, loccount);
	pfree(path);
}

/*
 * CheckPointBuffers
 *
 * Flush all dirty blocks in buffer pool to disk at checkpoint time.
 *
 * Note: temporary relations do not participate in checkpoints, so they don't
 * need to be flushed.
 */
void
CheckPointBuffers(int flags)
{
	TRACE_POSTGRESQL_BUFFER_CHECKPOINT_START(flags);
	CheckpointStats.ckpt_write_t = GetCurrentTimestamp();
	BufferSync(flags);
	CheckpointStats.ckpt_sync_t = GetCurrentTimestamp();
	TRACE_POSTGRESQL_BUFFER_CHECKPOINT_SYNC_START();
	smgrsync();
	CheckpointStats.ckpt_sync_end_t = GetCurrentTimestamp();
	TRACE_POSTGRESQL_BUFFER_CHECKPOINT_DONE();
}


/*
 * Do whatever is needed to prepare for commit at the bufmgr and smgr levels
 */
void
BufmgrCommit(void)
{
	/* Nothing to do in bufmgr anymore... */
}

/*
 * BufferGetBlockNumber
 *		Returns the block number associated with a buffer.
 *
 * Note:
 *		Assumes that the buffer is valid and pinned, else the
 *		value may be obsolete immediately...
 */
BlockNumber
BufferGetBlockNumber(Buffer buffer)
{
	volatile BufferDesc *bufHdr;

	Assert(BufferIsPinned(buffer));

	if (BufferIsLocal(buffer))
		bufHdr = &(LocalBufferDescriptors[-buffer - 1]);
	else
		bufHdr = &BufferDescriptors[buffer - 1];

	/* pinned, so OK to read tag without spinlock */
	return bufHdr->tag.blockNum;
}

/*
 * BufferGetTag
 *		Returns the relfilenode, fork number and block number associated with
 *		a buffer.
 */
void
BufferGetTag(Buffer buffer, RelFileNode *rnode, ForkNumber *forknum,
			 BlockNumber *blknum)
{
	volatile BufferDesc *bufHdr;

	/* Do the same checks as BufferGetBlockNumber. */
	Assert(BufferIsPinned(buffer));

	if (BufferIsLocal(buffer))
		bufHdr = &(LocalBufferDescriptors[-buffer - 1]);
	else
		bufHdr = &BufferDescriptors[buffer - 1];

	/* pinned, so OK to read tag without spinlock */
	*rnode = bufHdr->tag.rnode;
	*forknum = bufHdr->tag.forkNum;
	*blknum = bufHdr->tag.blockNum;
}

/*
 * FlushBuffer
 *		Physically write out a shared buffer.
 *
 * NOTE: this actually just passes the buffer contents to the kernel; the
 * real write to disk won't happen until the kernel feels like it.  This
 * is okay from our point of view since we can redo the changes from WAL.
 * However, we will need to force the changes to disk via fsync before
 * we can checkpoint WAL.
 *
 * The caller must hold a pin on the buffer and have share-locked the
 * buffer contents.  (Note: a share-lock does not prevent updates of
 * hint bits in the buffer, so the page could change while the write
 * is in progress, but we assume that that will not invalidate the data
 * written.)
 *
 * If the caller has an smgr reference for the buffer's relation, pass it
 * as the second parameter.  If not, pass NULL.  In the latter case, the
 * relation will be marked as "transient" so that the corresponding
 * kernel-level file descriptors are closed when the current transaction ends,
 * if any.
 */
static void
FlushBuffer(volatile BufferDesc *buf, SMgrRelation reln)
{
	XLogRecPtr	recptr;
	ErrorContextCallback errcontext;
	XLogRecPtr GistXLogRecPtrForTemp = {1, 1};	/* Magic GIST value */
	Block		bufBlock;
	char		*bufToWrite;

	/*
	 * Acquire the buffer's io_in_progress lock.  If StartBufferIO returns
	 * false, then someone else flushed the buffer before we could, so we need
	 * not do anything.
	 */
	if (!StartBufferIO(buf, false))
		return;

	/* Setup error traceback support for ereport() */
	errcontext.callback = shared_buffer_write_error_callback;
	errcontext.arg = (void *) buf;
	errcontext.previous = error_context_stack;
	error_context_stack = &errcontext;

	/* Find smgr relation for buffer, and mark it as transient */
	if (reln == NULL)
	{
		reln = smgropen(buf->tag.rnode, InvalidBackendId);
		smgrsettransient(reln);
	}

	TRACE_POSTGRESQL_BUFFER_FLUSH_START(buf->tag.forkNum,
										buf->tag.blockNum,
										reln->smgr_rnode.node.spcNode,
										reln->smgr_rnode.node.dbNode,
										reln->smgr_rnode.node.relNode);

	LockBufHdr(buf);

	/*
	 * Run PageGetLSN while holding header lock, since we don't have the
	 * buffer locked exclusively in all cases.
	 */
	recptr = BufferGetLSN(buf);

	/* To check if block content changes while flushing. - vadim 01/17/97 */
	buf->flags &= ~BM_JUST_DIRTIED;
	UnlockBufHdr(buf);

	/*
	 * Force XLOG flush up to buffer's LSN.  This implements the basic WAL
	 * rule that log updates must hit disk before any of the data-file changes
	 * they describe do.
	 */
	if (recptr.xlogid != GistXLogRecPtrForTemp.xlogid ||
		recptr.xrecoff != GistXLogRecPtrForTemp.xrecoff)
	{
		XLogFlush(recptr);
	}

	/*
	 * Now it's safe to write buffer to disk. Note that no one else should
	 * have been able to write it while we were busy with log flushing because
	 * we have the io_in_progress lock.
	 */
	bufBlock = BufHdrGetBlock(buf);

	/*
	 * Update page checksum if desired.  Since we have only shared lock on the
	 * buffer, other processes might be updating hint bits in it, so we must
	 * copy the page to private storage if we do checksumming.
	 */
	bufToWrite = PageSetChecksumCopy((Page) bufBlock, buf->tag.blockNum);

	/*
	 * bufToWrite is either the shared buffer or a copy, as appropriate.
	 */
	smgrwrite(reln,
			  buf->tag.forkNum,
			  buf->tag.blockNum,
			  bufToWrite,
			  false);

	pgBufferUsage.shared_blks_written++;

	/*
	 * Mark the buffer as clean (unless BM_JUST_DIRTIED has become set) and
	 * end the io_in_progress state.
	 */
	TerminateBufferIO(buf, true, 0);

	TRACE_POSTGRESQL_BUFFER_FLUSH_DONE(buf->tag.forkNum,
									   buf->tag.blockNum,
									   reln->smgr_rnode.node.spcNode,
									   reln->smgr_rnode.node.dbNode,
									   reln->smgr_rnode.node.relNode);

	/* Pop the error context stack */
	error_context_stack = errcontext.previous;
}

/*
 * RelationGetNumberOfBlocks
 *		Determines the current number of pages in the relation.
 */
BlockNumber
RelationGetNumberOfBlocksInFork(Relation relation, ForkNumber forkNum)
{
	/*
	 * Based on different storage types of the relation, calculate
	 * the number of blocks accordingly.
	 */
	if (RelationIsAoRows(relation))
	{
		int64		totalbytes;

		totalbytes = GetAOTotalBytes(relation, SnapshotNow);
		return ((BlockNumber) RelationGuessNumberOfBlocks(totalbytes));
	}
	
	if (RelationIsAoCols(relation))
	{
		int64 totalBytes = GetAOCSTotalBytes(relation, SnapshotNow, true);
		return ((BlockNumber)RelationGuessNumberOfBlocks(totalBytes));
  	}
	
	/* For non-AO tables, open it at the smgr level if not already done */
	RelationOpenSmgr(relation);

	return smgrnblocks(relation->rd_smgr, forkNum);
}

/*
 * BufferGetLSNAtomic
 *		Retrieves the LSN of the buffer atomically using a buffer header lock.
 *		This is necessary for some callers who may not have an exclusive lock
 *		on the buffer.
 */
XLogRecPtr
BufferGetLSNAtomic(Buffer buffer)
{
	volatile BufferDesc *bufHdr;
	char				*page = BufferGetPage(buffer);
	XLogRecPtr			 lsn;

	/*
	 * If we don't need locking for correctness, fastpath out.
	 */
	if (!DataChecksumsEnabled() || BufferIsLocal(buffer))
		return PageGetLSN(page);

	/* Make sure we've got a real buffer, and that we hold a pin on it. */
	Assert(BufferIsValid(buffer));
	Assert(BufferIsPinned(buffer));

	/* Caller should hold share lock on the buffer contents. */
	bufHdr = &BufferDescriptors[buffer - 1];
	Assert(LWLockHeldByMe(bufHdr->content_lock));

	LockBufHdr(bufHdr);
	lsn = PageGetLSN(page);
	UnlockBufHdr(bufHdr);

	return lsn;
}

/* ---------------------------------------------------------------------
 *		DropRelFileNodeBuffers
 *
 *		This function removes from the buffer pool all the pages of the
 *		specified relation that have block numbers >= firstDelBlock.
 *		(In particular, with firstDelBlock = 0, all pages are removed.)
 *		Dirty pages are simply dropped, without bothering to write them
 *		out first.	Therefore, this is NOT rollback-able, and so should be
 *		used only with extreme caution!
 *
 *		Currently, this is called only from smgr.c when the underlying file
 *		is about to be deleted or truncated (firstDelBlock is needed for
 *		the truncation case).  The data in the affected pages would therefore
 *		be deleted momentarily anyway, and there is no point in writing it.
 *		It is the responsibility of higher-level code to ensure that the
 *		deletion or truncation does not lose any data that could be needed
 *		later.	It is also the responsibility of higher-level code to ensure
 *		that no other process could be trying to load more pages of the
 *		relation into buffers.
 *
 *		XXX currently it sequentially searches the buffer pool, should be
 *		changed to more clever ways of searching.  However, this routine
 *		is used only in code paths that aren't very performance-critical,
 *		and we shouldn't slow down the hot paths to make it faster ...
 * --------------------------------------------------------------------
 */
void
DropRelFileNodeBuffers(RelFileNodeBackend rnode, ForkNumber forkNum,
					   BlockNumber firstDelBlock)
{
	int			i;

	if (rnode.backend != InvalidBackendId)
	{
		if (rnode.backend == MyBackendId)
			DropRelFileNodeLocalBuffers(rnode.node, forkNum, firstDelBlock);
		return;
	}

	for (i = 0; i < NBuffers; i++)
	{
		volatile BufferDesc *bufHdr = &BufferDescriptors[i];

		LockBufHdr(bufHdr);
		if (RelFileNodeEquals(bufHdr->tag.rnode, rnode.node) &&
			bufHdr->tag.forkNum == forkNum &&
			bufHdr->tag.blockNum >= firstDelBlock)
			InvalidateBuffer(bufHdr);	/* releases spinlock */
		else
			UnlockBufHdr(bufHdr);
	}
}

/* ---------------------------------------------------------------------
 *		DropDatabaseBuffers
 *
 *		This function removes all the buffers in the buffer cache for a
 *		particular database.  Dirty pages are simply dropped, without
 *		bothering to write them out first.	This is used when we destroy a
 *		database, to avoid trying to flush data to disk when the directory
 *		tree no longer exists.	Implementation is pretty similar to
 *		DropRelFileNodeBuffers() which is for destroying just one relation.
 * --------------------------------------------------------------------
 */
void
DropDatabaseBuffers(Oid dbid)
{
	int			i;
	volatile BufferDesc *bufHdr;

	/*
	 * We needn't consider local buffers, since by assumption the target
	 * database isn't our own.
	 */

	for (i = 0; i < NBuffers; i++)
	{
		bufHdr = &BufferDescriptors[i];
		LockBufHdr(bufHdr);
		if (bufHdr->tag.rnode.dbNode == dbid)
			InvalidateBuffer(bufHdr);	/* releases spinlock */
		else
			UnlockBufHdr(bufHdr);
	}
}

/* -----------------------------------------------------------------
 *		PrintBufferDescs
 *
 *		this function prints all the buffer descriptors, for debugging
 *		use only.
 * -----------------------------------------------------------------
 */
#ifdef NOT_USED
void
PrintBufferDescs(void)
{
	int			i;
	volatile BufferDesc *buf = BufferDescriptors;

	for (i = 0; i < NBuffers; ++i, ++buf)
	{
		/* theoretically we should lock the bufhdr here */
		elog(LOG,
			 "[%02d] (freeNext=%d, rel=%s, "
			 "blockNum=%u, flags=0x%x, refcount=%u %d)",
			 i, buf->freeNext,
		  relpathbackend(buf->tag.rnode, InvalidBackendId, buf->tag.forkNum),
			 buf->tag.blockNum, buf->flags,
			 buf->refcount, PrivateRefCount[i]);
	}
}
#endif

#ifdef NOT_USED
void
PrintPinnedBufs(void)
{
	int			i;
	volatile BufferDesc *buf = BufferDescriptors;

	for (i = 0; i < NBuffers; ++i, ++buf)
	{
		if (PrivateRefCount[i] > 0)
		{
			/* theoretically we should lock the bufhdr here */
			elog(LOG,
				 "[%02d] (freeNext=%d, rel=%s, "
				 "blockNum=%u, flags=0x%x, refcount=%u %d)",
				 i, buf->freeNext,
				 relpath(buf->tag.rnode, buf->tag.forkNum),
				 buf->tag.blockNum, buf->flags,
				 buf->refcount, PrivateRefCount[i]);
		}
	}
}
#endif

/* ---------------------------------------------------------------------
 *		FlushRelationBuffers
 *
 *		This function writes all dirty pages of a relation out to disk
 *		(or more accurately, out to kernel disk buffers), ensuring that the
 *		kernel has an up-to-date view of the relation.
 *
 *		Generally, the caller should be holding AccessExclusiveLock on the
 *		target relation to ensure that no other backend is busy dirtying
 *		more blocks of the relation; the effects can't be expected to last
 *		after the lock is released.
 *
 *		XXX currently it sequentially searches the buffer pool, should be
 *		changed to more clever ways of searching.  This routine is not
 *		used in any performance-critical code paths, so it's not worth
 *		adding additional overhead to normal paths to make it go faster;
 *		but see also DropRelFileNodeBuffers.
 * --------------------------------------------------------------------
 */
void
FlushRelationBuffers(Relation rel)
{
	int			i;
	volatile BufferDesc *bufHdr;

	/* Open rel at the smgr level if not already done */
	RelationOpenSmgr(rel);

<<<<<<< HEAD
	if (rel->rd_isLocalBuf)
=======
	if (RelationUsesLocalBuffers(rel))
>>>>>>> a4bebdd9
	{
		for (i = 0; i < NLocBuffer; i++)
		{
			bufHdr = &LocalBufferDescriptors[i];
			if (RelFileNodeEquals(bufHdr->tag.rnode, rel->rd_node) &&
				(bufHdr->flags & BM_VALID) && (bufHdr->flags & BM_DIRTY))
			{
				ErrorContextCallback errcontext;
				Page					localpage;

				localpage = (char *) LocalBufHdrGetBlock(bufHdr);
				
				/* Setup error traceback support for ereport() */
				errcontext.callback = local_buffer_write_error_callback;
				errcontext.arg = (void *) bufHdr;
				errcontext.previous = error_context_stack;
				error_context_stack = &errcontext;

				PageSetChecksumInplace(localpage, bufHdr->tag.blockNum);
				
				smgrwrite(rel->rd_smgr,
						  bufHdr->tag.forkNum,
						  bufHdr->tag.blockNum,
<<<<<<< HEAD
						  localpage,
						  rel->rd_istemp);
=======
						  (char *) LocalBufHdrGetBlock(bufHdr),
						  false);
>>>>>>> a4bebdd9

				bufHdr->flags &= ~(BM_DIRTY | BM_JUST_DIRTIED);

				/* Pop the error context stack */
				error_context_stack = errcontext.previous;
			}
		}

		return;
	}

	/* Make sure we can handle the pin inside the loop */
	ResourceOwnerEnlargeBuffers(CurrentResourceOwner);

	for (i = 0; i < NBuffers; i++)
	{
		bufHdr = &BufferDescriptors[i];
		LockBufHdr(bufHdr);
		if (RelFileNodeEquals(bufHdr->tag.rnode, rel->rd_node) &&
			(bufHdr->flags & BM_VALID) && (bufHdr->flags & BM_DIRTY))
		{
			PinBuffer_Locked(bufHdr);
			AcquireContentLock(bufHdr, LW_SHARED);
			FlushBuffer(bufHdr, rel->rd_smgr);
			ReleaseContentLock(bufHdr);
			UnpinBuffer(bufHdr, true);
		}
		else
			UnlockBufHdr(bufHdr);
	}
}

/* ---------------------------------------------------------------------
 *		FlushDatabaseBuffers
 *
 *		This function writes all dirty pages of a database out to disk
 *		(or more accurately, out to kernel disk buffers), ensuring that the
 *		kernel has an up-to-date view of the database.
 *
 *		Generally, the caller should be holding an appropriate lock to ensure
 *		no other backend is active in the target database; otherwise more
 *		pages could get dirtied.
 *
 *		Note we don't worry about flushing any pages of temporary relations.
 *		It's assumed these wouldn't be interesting.
 * --------------------------------------------------------------------
 */
void
FlushDatabaseBuffers(Oid dbid)
{
	int			i;
	volatile BufferDesc *bufHdr;

	/* Make sure we can handle the pin inside the loop */
	ResourceOwnerEnlargeBuffers(CurrentResourceOwner);

	for (i = 0; i < NBuffers; i++)
	{
		bufHdr = &BufferDescriptors[i];
		LockBufHdr(bufHdr);
		if (bufHdr->tag.rnode.dbNode == dbid &&
			(bufHdr->flags & BM_VALID) && (bufHdr->flags & BM_DIRTY))
		{
			PinBuffer_Locked(bufHdr);
			LWLockAcquire(bufHdr->content_lock, LW_SHARED);
			FlushBuffer(bufHdr, NULL);
			LWLockRelease(bufHdr->content_lock);
			UnpinBuffer(bufHdr, true);
		}
		else
			UnlockBufHdr(bufHdr);
	}
}

/*
 * ReleaseBuffer -- release the pin on a buffer
 */
void
ReleaseBuffer(Buffer buffer)
{
	volatile BufferDesc *bufHdr;

	if (!BufferIsValid(buffer))
		elog(ERROR, "bad buffer id: %d", buffer);

	ResourceOwnerForgetBuffer(CurrentResourceOwner, buffer);

	if (BufferIsLocal(buffer))
	{
		Assert(LocalRefCount[-buffer - 1] > 0);
		LocalRefCount[-buffer - 1]--;
		return;
	}

	bufHdr = &BufferDescriptors[buffer - 1];

	Assert(PrivateRefCount[buffer - 1] > 0);

	if (PrivateRefCount[buffer - 1] > 1)
		PrivateRefCount[buffer - 1]--;
	else
		UnpinBuffer(bufHdr, false);
}

/*
 * UnlockReleaseBuffer -- release the content lock and pin on a buffer
 *
 * This is just a shorthand for a common combination.
 */
void
UnlockReleaseBuffer(Buffer buffer)
{
	LockBuffer(buffer, BUFFER_LOCK_UNLOCK);
	ReleaseBuffer(buffer);
}

/*
 * IncrBufferRefCount
 *		Increment the pin count on a buffer that we have *already* pinned
 *		at least once.
 *
 *		This function cannot be used on a buffer we do not have pinned,
 *		because it doesn't change the shared buffer state.
 */
void
IncrBufferRefCount(Buffer buffer)
{
	Assert(BufferIsPinned(buffer));
	ResourceOwnerEnlargeBuffers(CurrentResourceOwner);
	ResourceOwnerRememberBuffer(CurrentResourceOwner, buffer);
	if (BufferIsLocal(buffer))
		LocalRefCount[-buffer - 1]++;
	else
		PrivateRefCount[buffer - 1]++;
}


/*
 * MarkBufferDirtyHint
 *
 *	Mark a buffer dirty for non-critical changes.
 *
 * This is essentially the same as MarkBufferDirty, except:
 *
 * 1. The caller does not write WAL; so if checksums are enabled, we may need
 *    to write an XLOG_HINT WAL record to protect against torn pages.
 * 2. The caller might have only share-lock instead of exclusive-lock on the
 *    buffer's content lock.
 * 3. This function does not guarantee that the buffer is always marked dirty
 *    (due to a race condition), so it cannot be used for important changes.
 */
void
MarkBufferDirtyHint(Buffer buffer)
{
	volatile BufferDesc *bufHdr;
	Page	page = BufferGetPage(buffer);

	if (!BufferIsValid(buffer))
		elog(ERROR, "bad buffer ID: %d", buffer);

	if (BufferIsLocal(buffer))
	{
		MarkLocalBufferDirty(buffer);
		return;
	}

	bufHdr = &BufferDescriptors[buffer - 1];

	Assert(PrivateRefCount[buffer - 1] > 0);
	/* here, either share or exclusive lock is OK */
	Assert(LWLockHeldByMe(bufHdr->content_lock));

	/*
	 * This routine might get called many times on the same page, if we are
	 * making the first scan after commit of an xact that added/deleted many
	 * tuples. So, be as quick as we can if the buffer is already dirty.  We do
	 * this by not acquiring spinlock if it looks like the status bits are
	 * already set.  Since we make this test unlocked, there's a chance we
	 * might fail to notice that the flags have just been cleared, and failed
	 * to reset them, due to memory-ordering issues.  But since this function
	 * is only intended to be used in cases where failing to write out the data
	 * would be harmless anyway, it doesn't really matter.
	 */
	if ((bufHdr->flags & (BM_DIRTY | BM_JUST_DIRTIED)) !=
		(BM_DIRTY | BM_JUST_DIRTIED))
	{
		XLogRecPtr	lsn = InvalidXLogRecPtr;
		bool		dirtied = false;
		bool		saved_inCommit = false;

		/*
		 * If checksums are enabled, and the buffer is permanent, then a full
		 * page image may be required even for some hint bit updates to protect
		 * against torn pages. This full page image is only necessary if the
		 * hint bit update is the first change to the page since the last
		 * checkpoint.
		 *
		 * We don't check full_page_writes here because that logic is
		 * included when we call XLogInsert() since the value changes
		 * dynamically.
		 */
		if (DataChecksumsEnabled())
		{
			/*
			 * If we're in recovery we cannot dirty a page because of a hint.
			 * We can set the hint, just not dirty the page as a result so
			 * the hint is lost when we evict the page or shutdown.
			 *
			 * See src/backend/storage/page/README for longer discussion.
			 */
			if (RecoveryInProgress() || IsInitProcessingMode())
				return;

			/*
			 * If the block is already dirty because we either made a change
			 * or set a hint already, then we don't need to write a full page
			 * image.  Note that aggressive cleaning of blocks
			 * dirtied by hint bit setting would increase the call rate.
			 * Bulk setting of hint bits would reduce the call rate...
			 *
			 * We must issue the WAL record before we mark the buffer dirty.
			 * Otherwise we might write the page before we write the WAL.
			 * That causes a race condition, since a checkpoint might occur
			 * between writing the WAL record and marking the buffer dirty.
			 * We solve that with a kluge, but one that is already in use
			 * during transaction commit to prevent race conditions.
			 * Basically, we simply prevent the checkpoint WAL record from
			 * being written until we have marked the buffer dirty. We don't
			 * start the checkpoint flush until we have marked dirty, so our
			 * checkpoint must flush the change to disk successfully or the
			 * checkpoint never gets written, so crash recovery will fix.
			 *
			 * It's possible we may enter here without an xid, so it is
			 * essential that CreateCheckpoint waits for virtual transactions
			 * rather than full transactionids.
			 */
			Assert(MyProc);
			saved_inCommit = MyProc->inCommit;
			MyProc->inCommit = true;
			lsn = XLogSaveBufferForHint(buffer);
		}

		LockBufHdr(bufHdr);
		Assert(bufHdr->refcount > 0);
		if (!(bufHdr->flags & BM_DIRTY))
		{
			dirtied = true;		/* Means "will be dirtied by this action" */

			/*
			 * Set the page LSN if we wrote a backup block. We aren't
			 * supposed to set this when only holding a share lock but
			 * as long as we serialise it somehow we're OK. We choose to
			 * set LSN while holding the buffer header lock, which causes
			 * any reader of an LSN who holds only a share lock to also
			 * obtain a buffer header lock before using PageGetLSN(),
			 * which is enforced in BufferGetLSNAtomic().
			 *
			 * If checksums are enabled, you might think we should reset the
			 * checksum here. That will happen when the page is written
			 * sometime later in this checkpoint cycle.
			 */
			if (!XLogRecPtrIsInvalid(lsn))
				PageSetLSN(page, lsn);
		}
		bufHdr->flags |= (BM_DIRTY | BM_JUST_DIRTIED);
		UnlockBufHdr(bufHdr);

		if (!saved_inCommit)
		{
			Assert(MyProc);
			MyProc->inCommit = false;
		}

		if (dirtied)
		{
			if (VacuumCostActive)
				VacuumCostBalance += VacuumCostPageDirty;
		}
	}
}


/*
 * Release buffer content locks for shared buffers.
 *
 * Used to clean up after errors.
 *
 * Currently, we can expect that lwlock.c's LWLockReleaseAll() took care
 * of releasing buffer content locks per se; the only thing we need to deal
 * with here is clearing any PIN_COUNT request that was in progress.
 */
void
UnlockBuffers(void)
{
	volatile BufferDesc *buf = PinCountWaitBuf;

	if (buf)
	{
		LockBufHdr(buf);

		/*
		 * Don't complain if flag bit not set; it could have been reset but we
		 * got a cancel/die interrupt before getting the signal.
		 */
		if ((buf->flags & BM_PIN_COUNT_WAITER) != 0 &&
			buf->wait_backend_pid == MyProcPid)
			buf->flags &= ~BM_PIN_COUNT_WAITER;

		UnlockBufHdr(buf);

		PinCountWaitBuf = NULL;
	}
}

/*
 * Acquire or release the content_lock for the buffer.
 */
void
LockBuffer(Buffer buffer, int mode)
{
	volatile BufferDesc *buf;

	Assert(BufferIsValid(buffer));
	if (BufferIsLocal(buffer))
		return;					/* local buffers need no lock */

	buf = &(BufferDescriptors[buffer - 1]);

	if (mode == BUFFER_LOCK_UNLOCK)
		ReleaseContentLock(buf);
	else if (mode == BUFFER_LOCK_SHARE)
		AcquireContentLock(buf, LW_SHARED);
	else if (mode == BUFFER_LOCK_EXCLUSIVE)
		AcquireContentLock(buf, LW_EXCLUSIVE);
	else
		elog(ERROR, "unrecognized buffer lock mode: %d", mode);
}

/*
 * Acquire the content_lock for the buffer, but only if we don't have to wait.
 *
 * This assumes the caller wants BUFFER_LOCK_EXCLUSIVE mode.
 */
bool
ConditionalLockBuffer(Buffer buffer)
{
	volatile BufferDesc *buf;

	Assert(BufferIsValid(buffer));
	if (BufferIsLocal(buffer))
		return true;			/* act as though we got it */

	buf = &(BufferDescriptors[buffer - 1]);

	return ConditionalAcquireContentLock(buf, LW_EXCLUSIVE);
}

/*
 * LockBufferForCleanup - lock a buffer in preparation for deleting items
 *
 * Items may be deleted from a disk page only when the caller (a) holds an
 * exclusive lock on the buffer and (b) has observed that no other backend
 * holds a pin on the buffer.  If there is a pin, then the other backend
 * might have a pointer into the buffer (for example, a heapscan reference
 * to an item --- see README for more details).  It's OK if a pin is added
 * after the cleanup starts, however; the newly-arrived backend will be
 * unable to look at the page until we release the exclusive lock.
 *
 * To implement this protocol, a would-be deleter must pin the buffer and
 * then call LockBufferForCleanup().  LockBufferForCleanup() is similar to
 * LockBuffer(buffer, BUFFER_LOCK_EXCLUSIVE), except that it loops until
 * it has successfully observed pin count = 1.
 */
void
LockBufferForCleanup(Buffer buffer)
{
	volatile BufferDesc *bufHdr;

	Assert(BufferIsValid(buffer));
	Assert(PinCountWaitBuf == NULL);

	if (BufferIsLocal(buffer))
	{
		/* There should be exactly one pin */
		if (LocalRefCount[-buffer - 1] != 1)
			elog(ERROR, "incorrect local pin count: %d",
				 LocalRefCount[-buffer - 1]);
		/* Nobody else to wait for */
		return;
	}

	/* There should be exactly one local pin */
	if (PrivateRefCount[buffer - 1] != 1)
		elog(ERROR, "incorrect local pin count: %d",
			 PrivateRefCount[buffer - 1]);

	bufHdr = &BufferDescriptors[buffer - 1];

	for (;;)
	{
		/* Try to acquire lock */
		LockBuffer(buffer, BUFFER_LOCK_EXCLUSIVE);
		LockBufHdr(bufHdr);
		Assert(bufHdr->refcount > 0);
		if (bufHdr->refcount == 1)
		{
			/* Successfully acquired exclusive lock with pincount 1 */
			UnlockBufHdr(bufHdr);
			return;
		}
		/* Failed, so mark myself as waiting for pincount 1 */
		if (bufHdr->flags & BM_PIN_COUNT_WAITER)
		{
			UnlockBufHdr(bufHdr);
			LockBuffer(buffer, BUFFER_LOCK_UNLOCK);
			elog(ERROR, "multiple backends attempting to wait for pincount 1");
		}
		bufHdr->wait_backend_pid = MyProcPid;
		bufHdr->flags |= BM_PIN_COUNT_WAITER;
		PinCountWaitBuf = bufHdr;
		UnlockBufHdr(bufHdr);
		LockBuffer(buffer, BUFFER_LOCK_UNLOCK);

		/* Wait to be signaled by UnpinBuffer() */
		if (InHotStandby)
		{
			/* Share the bufid that Startup process waits on */
			SetStartupBufferPinWaitBufId(buffer - 1);
			/* Set alarm and then wait to be signaled by UnpinBuffer() */
			ResolveRecoveryConflictWithBufferPin();
			SetStartupBufferPinWaitBufId(-1);
		}
		else
			ProcWaitForSignal();

		PinCountWaitBuf = NULL;
		/* Loop back and try again */
	}
}

/*
 * Check called from RecoveryConflictInterrupt handler when Startup
 * process requests cancelation of all pin holders that are blocking it.
 */
bool
HoldingBufferPinThatDelaysRecovery(void)
{
	int			bufid = GetStartupBufferPinWaitBufId();

	/*
	 * If we get woken slowly then it's possible that the Startup process was
	 * already woken by other backends before we got here. Also possible that
	 * we get here by multiple interrupts or interrupts at inappropriate
	 * times, so make sure we do nothing if the bufid is not set.
	 */
	if (bufid < 0)
		return false;

	if (PrivateRefCount[bufid] > 0)
		return true;

	return false;
}

/*
 * ConditionalLockBufferForCleanup - as above, but don't wait to get the lock
 *
 * We won't loop, but just check once to see if the pin count is OK.  If
 * not, return FALSE with no lock held.
 */
bool
ConditionalLockBufferForCleanup(Buffer buffer)
{
	volatile BufferDesc *bufHdr;

	Assert(BufferIsValid(buffer));

	if (BufferIsLocal(buffer))
	{
		/* There should be exactly one pin */
		Assert(LocalRefCount[-buffer - 1] > 0);
		if (LocalRefCount[-buffer - 1] != 1)
			return false;
		/* Nobody else to wait for */
		return true;
	}

	/* There should be exactly one local pin */
	Assert(PrivateRefCount[buffer - 1] > 0);
	if (PrivateRefCount[buffer - 1] != 1)
		return false;

	/* Try to acquire lock */
	if (!ConditionalLockBuffer(buffer))
		return false;

	bufHdr = &BufferDescriptors[buffer - 1];
	LockBufHdr(bufHdr);
	Assert(bufHdr->refcount > 0);
	if (bufHdr->refcount == 1)
	{
		/* Successfully acquired exclusive lock with pincount 1 */
		UnlockBufHdr(bufHdr);
		return true;
	}

	/* Failed, so release the lock */
	UnlockBufHdr(bufHdr);
	LockBuffer(buffer, BUFFER_LOCK_UNLOCK);
	return false;
}


/*
 *	Functions for buffer I/O handling
 *
 *	Note: We assume that nested buffer I/O never occurs.
 *	i.e at most one io_in_progress lock is held per proc.
 *
 *	Also note that these are used only for shared buffers, not local ones.
 */

/*
 * WaitIO -- Block until the IO_IN_PROGRESS flag on 'buf' is cleared.
 */
static void
WaitIO(volatile BufferDesc *buf)
{
	/*
	 * Changed to wait until there's no IO - Inoue 01/13/2000
	 *
	 * Note this is *necessary* because an error abort in the process doing
	 * I/O could release the io_in_progress_lock prematurely. See
	 * AbortBufferIO.
	 */
	for (;;)
	{
		BufFlags	sv_flags;

		/*
		 * It may not be necessary to acquire the spinlock to check the flag
		 * here, but since this test is essential for correctness, we'd better
		 * play it safe.
		 */
		LockBufHdr(buf);
		sv_flags = buf->flags;
		UnlockBufHdr(buf);
		if (!(sv_flags & BM_IO_IN_PROGRESS))
			break;
		LWLockAcquire(buf->io_in_progress_lock, LW_SHARED);
		LWLockRelease(buf->io_in_progress_lock);
	}
}

/*
 * StartBufferIO: begin I/O on this buffer
 *	(Assumptions)
 *	My process is executing no IO
 *	The buffer is Pinned
 *
 * In some scenarios there are race conditions in which multiple backends
 * could attempt the same I/O operation concurrently.  If someone else
 * has already started I/O on this buffer then we will block on the
 * io_in_progress lock until he's done.
 *
 * Input operations are only attempted on buffers that are not BM_VALID,
 * and output operations only on buffers that are BM_VALID and BM_DIRTY,
 * so we can always tell if the work is already done.
 *
 * Returns TRUE if we successfully marked the buffer as I/O busy,
 * FALSE if someone else already did the work.
 */
static bool
StartBufferIO(volatile BufferDesc *buf, bool forInput)
{
	Assert(!InProgressBuf);

	for (;;)
	{
		/*
		 * Grab the io_in_progress lock so that other processes can wait for
		 * me to finish the I/O.
		 */
		LWLockAcquire(buf->io_in_progress_lock, LW_EXCLUSIVE);

		LockBufHdr(buf);

		if (!(buf->flags & BM_IO_IN_PROGRESS))
			break;

		/*
		 * The only way BM_IO_IN_PROGRESS could be set when the io_in_progress
		 * lock isn't held is if the process doing the I/O is recovering from
		 * an error (see AbortBufferIO).  If that's the case, we must wait for
		 * him to get unwedged.
		 */
		UnlockBufHdr(buf);
		LWLockRelease(buf->io_in_progress_lock);
		WaitIO(buf);
	}

	/* Once we get here, there is definitely no I/O active on this buffer */

	/* check if we can avoid io because some else already did it */
	if (forInput ? (buf->flags & BM_VALID) : !(buf->flags & BM_DIRTY))
	{
		/* someone else already did the I/O */
		UnlockBufHdr(buf);
		LWLockRelease(buf->io_in_progress_lock);
		return false;
	}

	buf->flags |= BM_IO_IN_PROGRESS;

	UnlockBufHdr(buf);

	InProgressBuf = buf;
	IsForInput = forInput;

	return true;
}

/*
 * TerminateBufferIO: release a buffer we were doing I/O on
 *	(Assumptions)
 *	My process is executing IO for the buffer
 *	BM_IO_IN_PROGRESS bit is set for the buffer
 *	We hold the buffer's io_in_progress lock
 *	The buffer is Pinned
 *
 * If clear_dirty is TRUE and BM_JUST_DIRTIED is not set, we clear the
 * buffer's BM_DIRTY flag.  This is appropriate when terminating a
 * successful write.  The check on BM_JUST_DIRTIED is necessary to avoid
 * marking the buffer clean if it was re-dirtied while we were writing.
 *
 * set_flag_bits gets ORed into the buffer's flags.  It must include
 * BM_IO_ERROR in a failure case.  For successful completion it could
 * be 0, or BM_VALID if we just finished reading in the page.
 */
static void
TerminateBufferIO(volatile BufferDesc *buf, bool clear_dirty,
				  int set_flag_bits)
{
	Assert(buf == InProgressBuf);

	LockBufHdr(buf);

	Assert(buf->flags & BM_IO_IN_PROGRESS);
	buf->flags &= ~(BM_IO_IN_PROGRESS | BM_IO_ERROR);
	if (clear_dirty && !(buf->flags & BM_JUST_DIRTIED))
		buf->flags &= ~(BM_DIRTY | BM_CHECKPOINT_NEEDED);
	buf->flags |= set_flag_bits;

	UnlockBufHdr(buf);

	InProgressBuf = NULL;

	LWLockRelease(buf->io_in_progress_lock);
}

/*
 * AbortBufferIO: Clean up any active buffer I/O after an error.
 *
 *	All LWLocks we might have held have been released,
 *	but we haven't yet released buffer pins, so the buffer is still pinned.
 *
 *	If I/O was in progress, we always set BM_IO_ERROR, even though it's
 *	possible the error condition wasn't related to the I/O.
 */
void
AbortBufferIO(void)
{
	volatile BufferDesc *buf = InProgressBuf;

	if (buf)
	{
		/*
		 * Since LWLockReleaseAll has already been called, we're not holding
		 * the buffer's io_in_progress_lock. We have to re-acquire it so that
		 * we can use TerminateBufferIO. Anyone who's executing WaitIO on the
		 * buffer will be in a busy spin until we succeed in doing this.
		 */
		LWLockAcquire(buf->io_in_progress_lock, LW_EXCLUSIVE);

		LockBufHdr(buf);
		Assert(buf->flags & BM_IO_IN_PROGRESS);
		if (IsForInput)
		{
			Assert(!(buf->flags & BM_DIRTY));
			/* We'd better not think buffer is valid yet */
			Assert(!(buf->flags & BM_VALID));
			UnlockBufHdr(buf);
		}
		else
		{
			BufFlags	sv_flags;

			sv_flags = buf->flags;
			Assert(sv_flags & BM_DIRTY);
			UnlockBufHdr(buf);
			/* Issue notice if this is not the first failure... */
			if (sv_flags & BM_IO_ERROR)
			{
				/* Buffer is pinned, so we can read tag without spinlock */
				char	   *path;

				path = relpathperm(buf->tag.rnode, buf->tag.forkNum);
				ereport(WARNING,
						(errcode(ERRCODE_IO_ERROR),
						 errmsg("could not write block %u of %s",
								buf->tag.blockNum, path),
						 errdetail("Multiple failures --- write error might be permanent.")));
				pfree(path);
			}
		}
		TerminateBufferIO(buf, false, BM_IO_ERROR);
	}
}

/*
 * Error context callback for errors occurring during shared buffer writes.
 */
static void
shared_buffer_write_error_callback(void *arg)
{
	volatile BufferDesc *bufHdr = (volatile BufferDesc *) arg;

	/* Buffer is pinned, so we can read the tag without locking the spinlock */
	if (bufHdr != NULL)
	{
		char	   *path = relpathperm(bufHdr->tag.rnode, bufHdr->tag.forkNum);

		errcontext("writing block %u of relation %s",
				   bufHdr->tag.blockNum, path);
		pfree(path);
	}
}

/*
 * Error context callback for errors occurring during local buffer writes.
 */
static void
local_buffer_write_error_callback(void *arg)
{
	volatile BufferDesc *bufHdr = (volatile BufferDesc *) arg;

	if (bufHdr != NULL)
	{
		char	   *path = relpathbackend(bufHdr->tag.rnode, MyBackendId,
										  bufHdr->tag.forkNum);

		errcontext("writing block %u of relation %s",
				   bufHdr->tag.blockNum, path);
		pfree(path);
	}
}<|MERGE_RESOLUTION|>--- conflicted
+++ resolved
@@ -3,13 +3,9 @@
  * bufmgr.c
  *	  buffer manager interface routines
  *
-<<<<<<< HEAD
  * Portions Copyright (c) 2006-2009, Greenplum inc
  * Portions Copyright (c) 2012-Present Pivotal Software, Inc.
- * Portions Copyright (c) 1996-2010, PostgreSQL Global Development Group
-=======
  * Portions Copyright (c) 1996-2011, PostgreSQL Global Development Group
->>>>>>> a4bebdd9
  * Portions Copyright (c) 1994, Regents of the University of California
  *
  *
@@ -208,7 +204,7 @@
 	if (RelationUsesLocalBuffers(reln))
 	{
 		/* see comments in ReadBufferExtended */
-		if (reln->rd_isLocalBuf && RELATION_IS_OTHER_TEMP(reln))
+		if (RELATION_IS_OTHER_TEMP(reln))
 			ereport(ERROR,
 					(errcode(ERRCODE_FEATURE_NOT_SUPPORTED),
 				errmsg("cannot access temporary tables of other sessions")));
@@ -307,14 +303,13 @@
 
 	/* Open it at the smgr level if not already done */
 	RelationOpenSmgr(reln);
-	Assert(RelFileNodeEquals(reln->rd_node, reln->rd_smgr->smgr_rnode));
 
 	/*
 	 * Reject attempts to read non-local temporary relations; we would be
 	 * likely to get wrong data since we have no visibility into the owning
 	 * session's local buffers.
 	 */
-	if (reln->rd_isLocalBuf && RELATION_IS_OTHER_TEMP(reln))
+	if (RelationUsesLocalBuffers(reln) && RELATION_IS_OTHER_TEMP(reln))
 		ereport(ERROR,
 				(errcode(ERRCODE_FEATURE_NOT_SUPPORTED),
 				 errmsg("cannot access temporary tables of other sessions")));
@@ -324,13 +319,8 @@
 	 * miss.
 	 */
 	pgstat_count_buffer_read(reln);
-<<<<<<< HEAD
-	buf = ReadBuffer_common(reln->rd_smgr, reln->rd_isLocalBuf, forkNum, blockNum,
-							mode, strategy, &hit);
-=======
 	buf = ReadBuffer_common(reln->rd_smgr, reln->rd_rel->relpersistence,
 							forkNum, blockNum, mode, strategy, &hit);
->>>>>>> a4bebdd9
 	if (hit)
 		pgstat_count_buffer_hit(reln);
 	return buf;
@@ -374,7 +364,11 @@
 	Block		bufBlock;
 	bool		found;
 	bool		isExtend;
-	bool		isLocalBuf = SmgrIsTemp(smgr);
+	/*
+	 * Temp tables in Greenplum use shared buffers so that backends executing
+	 * multiple slices of the same query can share them.
+	 */
+	bool		isLocalBuf = false; /* SmgrIsTemp(smgr); */
 
 	*hit = false;
 
@@ -430,9 +424,6 @@
 			/* Just need to update stats before we exit */
 //			pgstat_count_buffer_hit(smgr);
 			*hit = true;
-<<<<<<< HEAD
-			goto done;
-=======
 
 			if (VacuumCostActive)
 				VacuumCostBalance += VacuumCostPageHit;
@@ -446,7 +437,6 @@
 											  found);
 
 			return BufferDescriptorGetBuffer(bufHdr);
->>>>>>> a4bebdd9
 		}
 
 		/*
@@ -520,12 +510,8 @@
 	{
 		/* new buffers are zero-filled */
 		MemSet((char *) bufBlock, 0, BLCKSZ);
-<<<<<<< HEAD
 		/* don't set checksum for all-zero page */
-		smgrextend(smgr, forkNum, blockNum, (char *) bufBlock, isLocalBuf);
-=======
 		smgrextend(smgr, forkNum, blockNum, (char *) bufBlock, false);
->>>>>>> a4bebdd9
 	}
 	else
 	{
@@ -574,7 +560,6 @@
 		TerminateBufferIO(bufHdr, false, BM_VALID);
 	}
 
-	done:
 	if (VacuumCostActive)
 		VacuumCostBalance += VacuumCostPageMiss;
 
@@ -915,9 +900,11 @@
 	 * 1 so that the buffer can survive one clock-sweep pass.)
 	 */
 	buf->tag = newTag;
-	buf->flags &= ~(BM_VALID | BM_DIRTY | BM_JUST_DIRTIED | BM_CHECKPOINT_NEEDED | BM_IO_ERROR | BM_PERMANENT);
+	buf->flags &= ~(BM_VALID | BM_DIRTY | BM_JUST_DIRTIED | BM_CHECKPOINT_NEEDED | BM_IO_ERROR | BM_PERMANENT | BM_TEMP);
 	if (relpersistence == RELPERSISTENCE_PERMANENT)
 		buf->flags |= BM_TAG_VALID | BM_PERMANENT;
+	else if (relpersistence == RELPERSISTENCE_TEMP)
+		buf->flags |= BM_TAG_VALID | BM_TEMP;
 	else
 		buf->flags |= BM_TAG_VALID;
 	buf->usage_count = 1;
@@ -1304,7 +1291,7 @@
 	 * buffers.  But at shutdown time, we write all dirty buffers.
 	 */
 	if (!(flags & CHECKPOINT_IS_SHUTDOWN))
-		flags |= BM_PERMANENT;
+		mask |= BM_PERMANENT;
 
 	/*
 	 * Loop over all buffers, and mark the ones that need to be written with
@@ -1333,7 +1320,11 @@
 		 */
 		LockBufHdr(bufHdr);
 
-		if ((bufHdr->flags & mask) == mask)
+		/*
+		 * Temp tables in Greenplum use shared buffers.  Filter buffers
+		 * belonging to temp tables out during checkpoint.
+		 */
+		if ((bufHdr->flags & mask) == mask && !(bufHdr->flags & BM_TEMP))
 		{
 			bufHdr->flags |= BM_CHECKPOINT_NEEDED;
 			num_to_write++;
@@ -2019,7 +2010,13 @@
 	/* Find smgr relation for buffer, and mark it as transient */
 	if (reln == NULL)
 	{
-		reln = smgropen(buf->tag.rnode, InvalidBackendId);
+		/* it's OK to check this flag without the buffer header lock,
+		 * it cannot change while we hold a pin on it
+		 */
+		bool		istemp = (buf->flags & BM_TEMP) != 0;
+
+		reln = smgropen(buf->tag.rnode,
+						istemp ? TempRelBackendId : InvalidBackendId);
 		smgrsettransient(reln);
 	}
 
@@ -2190,12 +2187,16 @@
 {
 	int			i;
 
-	if (rnode.backend != InvalidBackendId)
+/* Temp tables use shared buffers in Greenplum */
+#if 0
+	/* If it's a local relation, it's localbuf.c's problem. */
+	if (RelFileNodeBackendIsTemp(rnode))
 	{
 		if (rnode.backend == MyBackendId)
 			DropRelFileNodeLocalBuffers(rnode.node, forkNum, firstDelBlock);
 		return;
 	}
+#endif
 
 	for (i = 0; i < NBuffers; i++)
 	{
@@ -2324,11 +2325,7 @@
 	/* Open rel at the smgr level if not already done */
 	RelationOpenSmgr(rel);
 
-<<<<<<< HEAD
-	if (rel->rd_isLocalBuf)
-=======
 	if (RelationUsesLocalBuffers(rel))
->>>>>>> a4bebdd9
 	{
 		for (i = 0; i < NLocBuffer; i++)
 		{
@@ -2352,13 +2349,8 @@
 				smgrwrite(rel->rd_smgr,
 						  bufHdr->tag.forkNum,
 						  bufHdr->tag.blockNum,
-<<<<<<< HEAD
 						  localpage,
-						  rel->rd_istemp);
-=======
-						  (char *) LocalBufHdrGetBlock(bufHdr),
 						  false);
->>>>>>> a4bebdd9
 
 				bufHdr->flags &= ~(BM_DIRTY | BM_JUST_DIRTIED);
 
@@ -2560,7 +2552,7 @@
 		 * included when we call XLogInsert() since the value changes
 		 * dynamically.
 		 */
-		if (DataChecksumsEnabled())
+		if (DataChecksumsEnabled() && (bufHdr->flags & BM_PERMANENT))
 		{
 			/*
 			 * If we're in recovery we cannot dirty a page because of a hint.
@@ -3065,7 +3057,10 @@
 				/* Buffer is pinned, so we can read tag without spinlock */
 				char	   *path;
 
-				path = relpathperm(buf->tag.rnode, buf->tag.forkNum);
+				path = relpathbackend(buf->tag.rnode,
+									  (buf->flags & BM_TEMP) ?
+									  TempRelBackendId : InvalidBackendId,
+									  buf->tag.forkNum);
 				ereport(WARNING,
 						(errcode(ERRCODE_IO_ERROR),
 						 errmsg("could not write block %u of %s",
@@ -3089,7 +3084,10 @@
 	/* Buffer is pinned, so we can read the tag without locking the spinlock */
 	if (bufHdr != NULL)
 	{
-		char	   *path = relpathperm(bufHdr->tag.rnode, bufHdr->tag.forkNum);
+		char	   *path = relpathbackend(bufHdr->tag.rnode,
+										  (bufHdr->flags & BM_TEMP) ?
+										  TempRelBackendId : InvalidBackendId,
+										  bufHdr->tag.forkNum);
 
 		errcontext("writing block %u of relation %s",
 				   bufHdr->tag.blockNum, path);
