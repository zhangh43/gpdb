/*-------------------------------------------------------------------------
 *
 * lwlock.c
 *	  Lightweight lock manager
 *
 * Lightweight locks are intended primarily to provide mutual exclusion of
 * access to shared-memory data structures.  Therefore, they offer both
 * exclusive and shared lock modes (to support read/write and read-only
 * access to a shared object).  There are few other frammishes.  User-level
 * locking should be done with the full lock manager --- which depends on
 * LWLocks to protect its shared state.
 *
 * In addition to exclusive and shared modes, lightweight locks can be used to
 * wait until a variable changes value.  The variable is initially not set
 * when the lock is acquired with LWLockAcquire, i.e. it remains set to the
 * value it was set to when the lock was released last, and can be updated
 * without releasing the lock by calling LWLockUpdateVar.  LWLockWaitForVar
 * waits for the variable to be updated, or until the lock is free.  When
 * releasing the lock with LWLockReleaseClearVar() the value can be set to an
 * appropriate value for a free lock.  The meaning of the variable is up to
 * the caller, the lightweight lock code just assigns and compares it.
 *
 * Portions Copyright (c) 1996-2016, PostgreSQL Global Development Group
 * Portions Copyright (c) 1994, Regents of the University of California
 *
 * IDENTIFICATION
 *	  src/backend/storage/lmgr/lwlock.c
 *
 * NOTES:
 *
 * This used to be a pretty straight forward reader-writer lock
 * implementation, in which the internal state was protected by a
 * spinlock. Unfortunately the overhead of taking the spinlock proved to be
 * too high for workloads/locks that were taken in shared mode very
 * frequently. Often we were spinning in the (obviously exclusive) spinlock,
 * while trying to acquire a shared lock that was actually free.
 *
 * Thus a new implementation was devised that provides wait-free shared lock
 * acquisition for locks that aren't exclusively locked.
 *
 * The basic idea is to have a single atomic variable 'lockcount' instead of
 * the formerly separate shared and exclusive counters and to use atomic
 * operations to acquire the lock. That's fairly easy to do for plain
 * rw-spinlocks, but a lot harder for something like LWLocks that want to wait
 * in the OS.
 *
 * For lock acquisition we use an atomic compare-and-exchange on the lockcount
 * variable. For exclusive lock we swap in a sentinel value
 * (LW_VAL_EXCLUSIVE), for shared locks we count the number of holders.
 *
 * To release the lock we use an atomic decrement to release the lock. If the
 * new value is zero (we get that atomically), we know we can/have to release
 * waiters.
 *
 * Obviously it is important that the sentinel value for exclusive locks
 * doesn't conflict with the maximum number of possible share lockers -
 * luckily MAX_BACKENDS makes that easily possible.
 *
 *
 * The attentive reader might have noticed that naively doing the above has a
 * glaring race condition: We try to lock using the atomic operations and
 * notice that we have to wait. Unfortunately by the time we have finished
 * queuing, the former locker very well might have already finished it's
 * work. That's problematic because we're now stuck waiting inside the OS.

 * To mitigate those races we use a two phased attempt at locking:
 *	 Phase 1: Try to do it atomically, if we succeed, nice
 *	 Phase 2: Add ourselves to the waitqueue of the lock
 *	 Phase 3: Try to grab the lock again, if we succeed, remove ourselves from
 *			  the queue
 *	 Phase 4: Sleep till wake-up, goto Phase 1
 *
 * This protects us against the problem from above as nobody can release too
 *	  quick, before we're queued, since after Phase 2 we're already queued.
 * -------------------------------------------------------------------------
 */
#include "postgres.h"

<<<<<<< HEAD
#include "access/clog.h"
#include "access/commit_ts.h"
#include "access/multixact.h"
#include "access/distributedlog.h"
#include "access/subtrans.h"
#include "access/twophase.h"
#include "commands/async.h"
=======
>>>>>>> b5bce6c1
#include "miscadmin.h"
#include "pgstat.h"
#include "pg_trace.h"
#include "postmaster/postmaster.h"
#include "replication/slot.h"
#include "storage/barrier.h"
#include "storage/ipc.h"
#include "storage/predicate.h"
#include "storage/proc.h"
#include "storage/spin.h"
#include "utils/sharedsnapshot.h"
#include "pg_trace.h"
#include "utils/memutils.h"

#ifdef LWLOCK_STATS
#include "utils/hsearch.h"
#endif


/* We use the ShmemLock spinlock to protect LWLockCounter */
extern slock_t *ShmemLock;

#define LW_FLAG_HAS_WAITERS			((uint32) 1 << 30)
#define LW_FLAG_RELEASE_OK			((uint32) 1 << 29)
#define LW_FLAG_LOCKED				((uint32) 1 << 28)

#define LW_VAL_EXCLUSIVE			((uint32) 1 << 24)
#define LW_VAL_SHARED				1

#define LW_LOCK_MASK				((uint32) ((1 << 25)-1))
/* Must be greater than MAX_BACKENDS - which is 2^23-1, so we're fine. */
#define LW_SHARED_MASK				((uint32) ((1 << 24)-1))

/*
 * This is indexed by tranche ID and stores metadata for all tranches known
 * to the current backend.
 */
static LWLockTranche **LWLockTrancheArray = NULL;
static int	LWLockTranchesAllocated = 0;

#define T_NAME(lock) \
	(LWLockTrancheArray[(lock)->tranche]->name)
#define T_ID(lock) \
	((int) ((((char *) lock) - \
		((char *) LWLockTrancheArray[(lock)->tranche]->array_base)) / \
		LWLockTrancheArray[(lock)->tranche]->array_stride))

/*
 * This points to the main array of LWLocks in shared memory.  Backends inherit
 * the pointer by fork from the postmaster (except in the EXEC_BACKEND case,
 * where we have special measures to pass it down).
 */
LWLockPadded *MainLWLockArray = NULL;
static LWLockTranche MainLWLockTranche;
static LWLockTranche BufMappingLWLockTranche;
static LWLockTranche LockManagerLWLockTranche;
static LWLockTranche PredicateLockManagerLWLockTranche;

/*
 * We use this structure to keep track of locked LWLocks for release
 * during error recovery.  Normally, only a few will be held at once, but
 * occasionally the number can be much higher; for example, the pg_buffercache
 * extension locks all buffer partitions simultaneously.
 */
#define MAX_SIMUL_LWLOCKS	200
#define MAX_FRAME_DEPTH  	64

/* struct representing the LWLocks we're holding */
typedef struct LWLockHandle
{
	LWLock	   *lock;
	LWLockMode	mode;
} LWLockHandle;

static int	num_held_lwlocks = 0;
static LWLockHandle held_lwlocks[MAX_SIMUL_LWLOCKS];

/* struct representing the LWLock tranche request for named tranche */
typedef struct NamedLWLockTrancheRequest
{
	char		tranche_name[NAMEDATALEN];
	int			num_lwlocks;
} NamedLWLockTrancheRequest;

NamedLWLockTrancheRequest *NamedLWLockTrancheRequestArray = NULL;
static int	NamedLWLockTrancheRequestsAllocated = 0;
int			NamedLWLockTrancheRequests = 0;

NamedLWLockTranche *NamedLWLockTrancheArray = NULL;

static bool lock_named_request_allowed = true;

static void InitializeLWLocks(void);
static void RegisterLWLockTranches(void);

static inline void LWLockReportWaitStart(LWLock *lock);
static inline void LWLockReportWaitEnd(void);

#ifdef LWLOCK_STATS
typedef struct lwlock_stats_key
{
	int			tranche;
	int			instance;
}	lwlock_stats_key;

typedef struct lwlock_stats
{
	lwlock_stats_key key;
	int			sh_acquire_count;
	int			ex_acquire_count;
	int			block_count;
	int			dequeue_self_count;
	int			spin_delay_count;
}	lwlock_stats;

static HTAB *lwlock_stats_htab;
static lwlock_stats lwlock_stats_dummy;
#endif

#ifdef LOCK_DEBUG
bool		Trace_lwlocks = false;

inline static void
PRINT_LWDEBUG(const char *where, LWLock *lock, LWLockMode mode)
{
	/* hide statement & context here, otherwise the log is just too verbose */
	if (Trace_lwlocks)
	{
		uint32		state = pg_atomic_read_u32(&lock->state);
		int			id = T_ID(lock);

		if (lock->tranche == 0 && id < NUM_INDIVIDUAL_LWLOCKS)
			ereport(LOG,
					(errhidestmt(true),
					 errhidecontext(true),
					 errmsg_internal("%d: %s(%s): excl %u shared %u haswaiters %u waiters %u rOK %d",
									 MyProcPid,
									 where, MainLWLockNames[id],
									 (state & LW_VAL_EXCLUSIVE) != 0,
									 state & LW_SHARED_MASK,
									 (state & LW_FLAG_HAS_WAITERS) != 0,
									 pg_atomic_read_u32(&lock->nwaiters),
									 (state & LW_FLAG_RELEASE_OK) != 0)));
		else
			ereport(LOG,
					(errhidestmt(true),
					 errhidecontext(true),
					 errmsg_internal("%d: %s(%s %d): excl %u shared %u haswaiters %u waiters %u rOK %d",
									 MyProcPid,
									 where, T_NAME(lock), id,
									 (state & LW_VAL_EXCLUSIVE) != 0,
									 state & LW_SHARED_MASK,
									 (state & LW_FLAG_HAS_WAITERS) != 0,
									 pg_atomic_read_u32(&lock->nwaiters),
									 (state & LW_FLAG_RELEASE_OK) != 0)));
	}
}

inline static void
LOG_LWDEBUG(const char *where, LWLock *lock, const char *msg)
{
	/* hide statement & context here, otherwise the log is just too verbose */
	if (Trace_lwlocks)
	{
		int			id = T_ID(lock);

		if (lock->tranche == 0 && id < NUM_INDIVIDUAL_LWLOCKS)
			ereport(LOG,
					(errhidestmt(true),
					 errhidecontext(true),
					 errmsg_internal("%s(%s): %s", where,
									 MainLWLockNames[id], msg)));
		else
			ereport(LOG,
					(errhidestmt(true),
					 errhidecontext(true),
					 errmsg_internal("%s(%s %d): %s", where,
									 T_NAME(lock), id, msg)));
	}
}

#else							/* not LOCK_DEBUG */
#define PRINT_LWDEBUG(a,b,c) ((void)0)
#define LOG_LWDEBUG(a,b,c) ((void)0)
#endif   /* LOCK_DEBUG */

#ifdef LWLOCK_STATS

static void init_lwlock_stats(void);
static void print_lwlock_stats(int code, Datum arg);
static lwlock_stats *get_lwlock_stats_entry(LWLock *lockid);

static void
init_lwlock_stats(void)
{
	HASHCTL		ctl;
	static MemoryContext lwlock_stats_cxt = NULL;
	static bool exit_registered = false;

	if (lwlock_stats_cxt != NULL)
		MemoryContextDelete(lwlock_stats_cxt);

	/*
	 * The LWLock stats will be updated within a critical section, which
	 * requires allocating new hash entries. Allocations within a critical
	 * section are normally not allowed because running out of memory would
	 * lead to a PANIC, but LWLOCK_STATS is debugging code that's not normally
	 * turned on in production, so that's an acceptable risk. The hash entries
	 * are small, so the risk of running out of memory is minimal in practice.
	 */
	lwlock_stats_cxt = AllocSetContextCreate(TopMemoryContext,
											 "LWLock stats",
											 ALLOCSET_DEFAULT_MINSIZE,
											 ALLOCSET_DEFAULT_INITSIZE,
											 ALLOCSET_DEFAULT_MAXSIZE);
	MemoryContextAllowInCriticalSection(lwlock_stats_cxt, true);

	MemSet(&ctl, 0, sizeof(ctl));
	ctl.keysize = sizeof(lwlock_stats_key);
	ctl.entrysize = sizeof(lwlock_stats);
	ctl.hcxt = lwlock_stats_cxt;
	lwlock_stats_htab = hash_create("lwlock stats", 16384, &ctl,
									HASH_ELEM | HASH_BLOBS | HASH_CONTEXT);
	if (!exit_registered)
	{
		on_shmem_exit(print_lwlock_stats, 0);
		exit_registered = true;
	}
}

static void
print_lwlock_stats(int code, Datum arg)
{
	HASH_SEQ_STATUS scan;
	lwlock_stats *lwstats;

	hash_seq_init(&scan, lwlock_stats_htab);

	/* Grab an LWLock to keep different backends from mixing reports */
	LWLockAcquire(&MainLWLockArray[0].lock, LW_EXCLUSIVE);

	while ((lwstats = (lwlock_stats *) hash_seq_search(&scan)) != NULL)
	{
		fprintf(stderr,
				"PID %d lwlock %s %d: shacq %u exacq %u blk %u spindelay %u dequeue self %u\n",
				MyProcPid, LWLockTrancheArray[lwstats->key.tranche]->name,
				lwstats->key.instance, lwstats->sh_acquire_count,
				lwstats->ex_acquire_count, lwstats->block_count,
				lwstats->spin_delay_count, lwstats->dequeue_self_count);
	}

	LWLockRelease(&MainLWLockArray[0].lock);
}

static lwlock_stats *
get_lwlock_stats_entry(LWLock *lock)
{
	lwlock_stats_key key;
	lwlock_stats *lwstats;
	bool		found;

	/*
	 * During shared memory initialization, the hash table doesn't exist yet.
	 * Stats of that phase aren't very interesting, so just collect operations
	 * on all locks in a single dummy entry.
	 */
	if (lwlock_stats_htab == NULL)
		return &lwlock_stats_dummy;

	/* Fetch or create the entry. */
	key.tranche = lock->tranche;
	key.instance = T_ID(lock);
	lwstats = hash_search(lwlock_stats_htab, &key, HASH_ENTER, &found);
	if (!found)
	{
		lwstats->sh_acquire_count = 0;
		lwstats->ex_acquire_count = 0;
		lwstats->block_count = 0;
		lwstats->dequeue_self_count = 0;
		lwstats->spin_delay_count = 0;
	}
	return lwstats;
}
#endif   /* LWLOCK_STATS */


/*
 * Compute number of LWLocks required by named tranches.  These will be
 * allocated in the main array.
 */
static int
NumLWLocksByNamedTranches(void)
{
<<<<<<< HEAD
	int			numLocks;

	/*
	 * Possibly this logic should be spread out among the affected modules,
	 * the same way that shmem space estimation is done.  But for now, there
	 * are few enough users of LWLocks that we can get away with just keeping
	 * the knowledge here.
	 */

	/* Predefined LWLocks */
	numLocks = NUM_FIXED_LWLOCKS;

	/* bufmgr.c needs two for each shared buffer */
	numLocks += 2 * NBuffers;

	/* proc.c needs one for each backend or auxiliary process */
	numLocks += MaxBackends + NUM_AUXILIARY_PROCS;

	/* clog.c needs one per CLOG buffer */
	numLocks += CLOGShmemBuffers();

	/* commit_ts.c needs one per CommitTs buffer */
	numLocks += CommitTsShmemBuffers();

	/* subtrans.c needs one per SubTrans buffer */
	numLocks += NUM_SUBTRANS_BUFFERS;
    
    /* cdbtm.c needs one lock */
    numLocks++;
    
    /* cdbfts.c needs one lock */
    numLocks++;

	/* multixact.c needs two SLRU areas */
	numLocks += NUM_MXACTOFFSET_BUFFERS + NUM_MXACTMEMBER_BUFFERS;

	/* async.c needs one per Async buffer */
	numLocks += NUM_ASYNC_BUFFERS;

	/* predicate.c needs one per old serializable xid buffer */
	numLocks += NUM_OLDSERXID_BUFFERS;

	/* cdbdistributedlog.c needs one per DistributedLog buffer */
	numLocks += NUM_DISTRIBUTEDLOG_BUFFERS;

	/* sharedsnapshot.c needs one per shared snapshot slot */
	numLocks += NUM_SHARED_SNAPSHOT_SLOTS;

	/* slot.c needs one for each slot */
	numLocks += max_replication_slots;

	/*
	 * Add any requested by loadable modules; for backwards-compatibility
	 * reasons, allocate at least NUM_USER_DEFINED_LWLOCKS of them even if
	 * there are no explicit requests.
	 */
	lock_addin_request_allowed = false;
	numLocks += Max(lock_addin_request, NUM_USER_DEFINED_LWLOCKS);
=======
	int			numLocks = 0;
	int			i;

	for (i = 0; i < NamedLWLockTrancheRequests; i++)
		numLocks += NamedLWLockTrancheRequestArray[i].num_lwlocks;
>>>>>>> b5bce6c1

	return numLocks;
}

/*
 * Compute shmem space needed for LWLocks and named tranches.
 */
Size
LWLockShmemSize(void)
{
	Size		size;
	int			i;
	int			numLocks = NUM_FIXED_LWLOCKS;

	numLocks += NumLWLocksByNamedTranches();

	/* Space for the LWLock array. */
	size = mul_size(numLocks, sizeof(LWLockPadded));

	/* Space for dynamic allocation counter, plus room for alignment. */
	size = add_size(size, sizeof(int) + LWLOCK_PADDED_SIZE);

	/* space for named tranches. */
	size = add_size(size, mul_size(NamedLWLockTrancheRequests, sizeof(NamedLWLockTranche)));

	/* space for name of each tranche. */
	for (i = 0; i < NamedLWLockTrancheRequests; i++)
		size = add_size(size, strlen(NamedLWLockTrancheRequestArray[i].tranche_name) + 1);

	/* Disallow named LWLocks' requests after startup */
	lock_named_request_allowed = false;

	return size;
}

/*
 * Allocate shmem space for the main LWLock array and all tranches and
 * initialize it.  We also register all the LWLock tranches here.
 */
void
CreateLWLocks(void)
{
	StaticAssertExpr(LW_VAL_EXCLUSIVE > (uint32) MAX_BACKENDS,
					 "MAX_BACKENDS too big for lwlock.c");

	StaticAssertExpr(sizeof(LWLock) <= LWLOCK_MINIMAL_SIZE &&
					 sizeof(LWLock) <= LWLOCK_PADDED_SIZE,
					 "Miscalculated LWLock padding");

	if (!IsUnderPostmaster)
	{
		Size		spaceLocks = LWLockShmemSize();
		int		   *LWLockCounter;
		char	   *ptr;

		/* Allocate space */
		ptr = (char *) ShmemAlloc(spaceLocks);

		/* Leave room for dynamic allocation of tranches */
		ptr += sizeof(int);

		/* Ensure desired alignment of LWLock array */
		ptr += LWLOCK_PADDED_SIZE - ((uintptr_t) ptr) % LWLOCK_PADDED_SIZE;

		MainLWLockArray = (LWLockPadded *) ptr;

		/*
		 * Initialize the dynamic-allocation counter for tranches, which is
		 * stored just before the first LWLock.
		 */
		LWLockCounter = (int *) ((char *) MainLWLockArray - sizeof(int));
		*LWLockCounter = LWTRANCHE_FIRST_USER_DEFINED;

		/* Initialize all LWLocks */
		InitializeLWLocks();
	}

	/* Register all LWLock tranches */
	RegisterLWLockTranches();
}

/*
 * Initialize LWLocks that are fixed and those belonging to named tranches.
 */
static void
InitializeLWLocks(void)
{
	int			numNamedLocks = NumLWLocksByNamedTranches();
	int			id;
	int			i;
	int			j;
	LWLockPadded *lock;

	/* Initialize all individual LWLocks in main array */
	for (id = 0, lock = MainLWLockArray; id < NUM_INDIVIDUAL_LWLOCKS; id++, lock++)
		LWLockInitialize(&lock->lock, LWTRANCHE_MAIN);

	/* Initialize buffer mapping LWLocks in main array */
	lock = MainLWLockArray + NUM_INDIVIDUAL_LWLOCKS;
	for (id = 0; id < NUM_BUFFER_PARTITIONS; id++, lock++)
		LWLockInitialize(&lock->lock, LWTRANCHE_BUFFER_MAPPING);

	/* Initialize lmgrs' LWLocks in main array */
	lock = MainLWLockArray + NUM_INDIVIDUAL_LWLOCKS + NUM_BUFFER_PARTITIONS;
	for (id = 0; id < NUM_LOCK_PARTITIONS; id++, lock++)
		LWLockInitialize(&lock->lock, LWTRANCHE_LOCK_MANAGER);

	/* Initialize predicate lmgrs' LWLocks in main array */
	lock = MainLWLockArray + NUM_INDIVIDUAL_LWLOCKS +
		NUM_BUFFER_PARTITIONS + NUM_LOCK_PARTITIONS;
	for (id = 0; id < NUM_PREDICATELOCK_PARTITIONS; id++, lock++)
		LWLockInitialize(&lock->lock, LWTRANCHE_PREDICATE_LOCK_MANAGER);

	/* Initialize named tranches. */
	if (NamedLWLockTrancheRequests > 0)
	{
		char	   *trancheNames;

		NamedLWLockTrancheArray = (NamedLWLockTranche *)
			&MainLWLockArray[NUM_FIXED_LWLOCKS + numNamedLocks];

		trancheNames = (char *) NamedLWLockTrancheArray +
			(NamedLWLockTrancheRequests * sizeof(NamedLWLockTranche));
		lock = &MainLWLockArray[NUM_FIXED_LWLOCKS];

		for (i = 0; i < NamedLWLockTrancheRequests; i++)
		{
			NamedLWLockTrancheRequest *request;
			NamedLWLockTranche *tranche;
			char	   *name;

			request = &NamedLWLockTrancheRequestArray[i];
			tranche = &NamedLWLockTrancheArray[i];

			name = trancheNames;
			trancheNames += strlen(request->tranche_name) + 1;
			strcpy(name, request->tranche_name);
			tranche->lwLockTranche.name = name;
			tranche->trancheId = LWLockNewTrancheId();
			tranche->lwLockTranche.array_base = lock;
			tranche->lwLockTranche.array_stride = sizeof(LWLockPadded);

			for (j = 0; j < request->num_lwlocks; j++, lock++)
				LWLockInitialize(&lock->lock, tranche->trancheId);
		}
	}
}

/*
 * Register named tranches and tranches for fixed LWLocks.
 */
static void
RegisterLWLockTranches(void)
{
	int			i;

	if (LWLockTrancheArray == NULL)
	{
		LWLockTranchesAllocated = 32;
		LWLockTrancheArray = (LWLockTranche **)
			MemoryContextAllocZero(TopMemoryContext,
						  LWLockTranchesAllocated * sizeof(LWLockTranche *));
		Assert(LWLockTranchesAllocated >= LWTRANCHE_FIRST_USER_DEFINED);
	}

	MainLWLockTranche.name = "main";
	MainLWLockTranche.array_base = MainLWLockArray;
	MainLWLockTranche.array_stride = sizeof(LWLockPadded);
	LWLockRegisterTranche(LWTRANCHE_MAIN, &MainLWLockTranche);

	BufMappingLWLockTranche.name = "buffer_mapping";
	BufMappingLWLockTranche.array_base = MainLWLockArray + NUM_INDIVIDUAL_LWLOCKS;
	BufMappingLWLockTranche.array_stride = sizeof(LWLockPadded);
	LWLockRegisterTranche(LWTRANCHE_BUFFER_MAPPING, &BufMappingLWLockTranche);

	LockManagerLWLockTranche.name = "lock_manager";
	LockManagerLWLockTranche.array_base = MainLWLockArray + NUM_INDIVIDUAL_LWLOCKS +
		NUM_BUFFER_PARTITIONS;
	LockManagerLWLockTranche.array_stride = sizeof(LWLockPadded);
	LWLockRegisterTranche(LWTRANCHE_LOCK_MANAGER, &LockManagerLWLockTranche);

	PredicateLockManagerLWLockTranche.name = "predicate_lock_manager";
	PredicateLockManagerLWLockTranche.array_base = MainLWLockArray + NUM_INDIVIDUAL_LWLOCKS +
		NUM_BUFFER_PARTITIONS + NUM_LOCK_PARTITIONS;
	PredicateLockManagerLWLockTranche.array_stride = sizeof(LWLockPadded);
	LWLockRegisterTranche(LWTRANCHE_PREDICATE_LOCK_MANAGER, &PredicateLockManagerLWLockTranche);

	/* Register named tranches. */
	for (i = 0; i < NamedLWLockTrancheRequests; i++)
		LWLockRegisterTranche(NamedLWLockTrancheArray[i].trancheId,
							  &NamedLWLockTrancheArray[i].lwLockTranche);
}

/*
 * InitLWLockAccess - initialize backend-local state needed to hold LWLocks
 */
void
InitLWLockAccess(void)
{
#ifdef LWLOCK_STATS
	init_lwlock_stats();
#endif
}

/*
 * GetNamedLWLockTranche - returns the base address of LWLock from the
 *		specified tranche.
 *
 * Caller needs to retrieve the requested number of LWLocks starting from
 * the base lock address returned by this API.  This can be used for
 * tranches that are requested by using RequestNamedLWLockTranche() API.
 */
LWLockPadded *
GetNamedLWLockTranche(const char *tranche_name)
{
	int			lock_pos;
	int			i;

	/*
	 * Obtain the position of base address of LWLock belonging to requested
	 * tranche_name in MainLWLockArray.  LWLocks for named tranches are placed
	 * in MainLWLockArray after fixed locks.
	 */
	lock_pos = NUM_FIXED_LWLOCKS;
	for (i = 0; i < NamedLWLockTrancheRequests; i++)
	{
		if (strcmp(NamedLWLockTrancheRequestArray[i].tranche_name,
				   tranche_name) == 0)
			return &MainLWLockArray[lock_pos];

		lock_pos += NamedLWLockTrancheRequestArray[i].num_lwlocks;
	}

	if (i >= NamedLWLockTrancheRequests)
		elog(ERROR, "requested tranche is not registered");

	/* just to keep compiler quiet */
	return NULL;
}

#ifdef LOCK_DEBUG

static void
LWLockTryLockWaiting(PGPROC *proc, volatile LWLock *l)
{
	int 		milliseconds = 0;
	
	while(true)
	{
		pg_usleep(5000L);
		if (PGSemaphoreTryLock(&proc->sem))
		{
			if (milliseconds >= 750)
				elog(LOG, "Done waiting on lockid %d", T_ID(l));
			return;
		}

		milliseconds += 5;
		if (milliseconds == 750)
			elog(LOG, "Waited .75 seconds on lockid %d with no success", T_ID(l));
	}
}

#endif

/*
 * Allocate a new tranche ID.
 */
int
LWLockNewTrancheId(void)
{
	int			result;
	int		   *LWLockCounter;

	LWLockCounter = (int *) ((char *) MainLWLockArray - sizeof(int));
	SpinLockAcquire(ShmemLock);
	result = (*LWLockCounter)++;
	SpinLockRelease(ShmemLock);

	return result;
}

/*
 * Register a tranche ID in the lookup table for the current process.  This
 * routine will save a pointer to the tranche object passed as an argument,
 * so that object should be allocated in a backend-lifetime context
 * (TopMemoryContext, static variable, or similar).
 */
void
LWLockRegisterTranche(int tranche_id, LWLockTranche *tranche)
{
	Assert(LWLockTrancheArray != NULL);

	if (tranche_id >= LWLockTranchesAllocated)
	{
		int			i = LWLockTranchesAllocated;
		int			j = LWLockTranchesAllocated;

		while (i <= tranche_id)
			i *= 2;

		LWLockTrancheArray = (LWLockTranche **)
			repalloc(LWLockTrancheArray,
					 i * sizeof(LWLockTranche *));
		LWLockTranchesAllocated = i;
		while (j < LWLockTranchesAllocated)
			LWLockTrancheArray[j++] = NULL;
	}

	LWLockTrancheArray[tranche_id] = tranche;
}

/*
 * RequestNamedLWLockTranche
 *		Request that extra LWLocks be allocated during postmaster
 *		startup.
 *
 * This is only useful for extensions if called from the _PG_init hook
 * of a library that is loaded into the postmaster via
 * shared_preload_libraries.  Once shared memory has been allocated, calls
 * will be ignored.  (We could raise an error, but it seems better to make
 * it a no-op, so that libraries containing such calls can be reloaded if
 * needed.)
 */
void
RequestNamedLWLockTranche(const char *tranche_name, int num_lwlocks)
{
	NamedLWLockTrancheRequest *request;

	if (IsUnderPostmaster || !lock_named_request_allowed)
		return;					/* too late */

	if (NamedLWLockTrancheRequestArray == NULL)
	{
		NamedLWLockTrancheRequestsAllocated = 16;
		NamedLWLockTrancheRequestArray = (NamedLWLockTrancheRequest *)
			MemoryContextAlloc(TopMemoryContext,
							   NamedLWLockTrancheRequestsAllocated
							   * sizeof(NamedLWLockTrancheRequest));
	}

	if (NamedLWLockTrancheRequests >= NamedLWLockTrancheRequestsAllocated)
	{
		int			i = NamedLWLockTrancheRequestsAllocated;

		while (i <= NamedLWLockTrancheRequests)
			i *= 2;

		NamedLWLockTrancheRequestArray = (NamedLWLockTrancheRequest *)
			repalloc(NamedLWLockTrancheRequestArray,
					 i * sizeof(NamedLWLockTrancheRequest));
		NamedLWLockTrancheRequestsAllocated = i;
	}

	request = &NamedLWLockTrancheRequestArray[NamedLWLockTrancheRequests];
	Assert(strlen(tranche_name) + 1 < NAMEDATALEN);
	StrNCpy(request->tranche_name, tranche_name, NAMEDATALEN);
	request->num_lwlocks = num_lwlocks;
	NamedLWLockTrancheRequests++;
}

/*
 * LWLockInitialize - initialize a new lwlock; it's initially unlocked
 */
void
LWLockInitialize(LWLock *lock, int tranche_id)
{
	pg_atomic_init_u32(&lock->state, LW_FLAG_RELEASE_OK);
#ifdef LOCK_DEBUG
	pg_atomic_init_u32(&lock->nwaiters, 0);
#endif
	lock->tranche = tranche_id;
	dlist_init(&lock->waiters);
}

/*
 * Report start of wait event for light-weight locks.
 *
 * This function will be used by all the light-weight lock calls which
 * needs to wait to acquire the lock.  This function distinguishes wait
 * event based on tranche and lock id.
 */
static inline void
LWLockReportWaitStart(LWLock *lock)
{
	int			lockId = T_ID(lock);

	if (lock->tranche == 0)
		pgstat_report_wait_start(WAIT_LWLOCK_NAMED, (uint16) lockId);
	else
		pgstat_report_wait_start(WAIT_LWLOCK_TRANCHE, lock->tranche);
}

/*
 * Report end of wait event for light-weight locks.
 */
static inline void
LWLockReportWaitEnd(void)
{
	pgstat_report_wait_end();
}

/*
 * Return an identifier for an LWLock based on the wait class and event.
 */
const char *
GetLWLockIdentifier(uint8 classId, uint16 eventId)
{
	if (classId == WAIT_LWLOCK_NAMED)
		return MainLWLockNames[eventId];

	Assert(classId == WAIT_LWLOCK_TRANCHE);

	/*
	 * It is quite possible that user has registered tranche in one of the
	 * backends (e.g. by allocating lwlocks in dynamic shared memory) but not
	 * all of them, so we can't assume the tranche is registered here.
	 */
	if (eventId >= LWLockTranchesAllocated ||
		LWLockTrancheArray[eventId]->name == NULL)
		return "extension";

	return LWLockTrancheArray[eventId]->name;
}

/*
 * Internal function that tries to atomically acquire the lwlock in the passed
 * in mode.
 *
 * This function will not block waiting for a lock to become free - that's the
 * callers job.
 *
 * Returns true if the lock isn't free and we need to wait.
 */
static bool
LWLockAttemptLock(LWLock *lock, LWLockMode mode)
{
	uint32		old_state;

	AssertArg(mode == LW_EXCLUSIVE || mode == LW_SHARED);

	/*
	 * Read once outside the loop, later iterations will get the newer value
	 * via compare & exchange.
	 */
	old_state = pg_atomic_read_u32(&lock->state);

	/* loop until we've determined whether we could acquire the lock or not */
	while (true)
	{
		uint32		desired_state;
		bool		lock_free;

		desired_state = old_state;

		if (mode == LW_EXCLUSIVE)
		{
			lock_free = (old_state & LW_LOCK_MASK) == 0;
			if (lock_free)
				desired_state += LW_VAL_EXCLUSIVE;
		}
		else
		{
			lock_free = (old_state & LW_VAL_EXCLUSIVE) == 0;
			if (lock_free)
				desired_state += LW_VAL_SHARED;
		}

		/*
		 * Attempt to swap in the state we are expecting. If we didn't see
		 * lock to be free, that's just the old value. If we saw it as free,
		 * we'll attempt to mark it acquired. The reason that we always swap
		 * in the value is that this doubles as a memory barrier. We could try
		 * to be smarter and only swap in values if we saw the lock as free,
		 * but benchmark haven't shown it as beneficial so far.
		 *
		 * Retry if the value changed since we last looked at it.
		 */
		if (pg_atomic_compare_exchange_u32(&lock->state,
										   &old_state, desired_state))
		{
			if (lock_free)
			{
				/* Great! Got the lock. */
#ifdef LOCK_DEBUG
				if (mode == LW_EXCLUSIVE)
					lock->owner = MyProc;
#endif
				return false;
			}
			else
				return true;	/* someobdy else has the lock */
		}
	}
	pg_unreachable();
}

/*
 * Lock the LWLock's wait list against concurrent activity.
 *
 * NB: even though the wait list is locked, non-conflicting lock operations
 * may still happen concurrently.
 *
 * Time spent holding mutex should be short!
 */
static void
LWLockWaitListLock(LWLock *lock)
{
	uint32		old_state;
#ifdef LWLOCK_STATS
	lwlock_stats *lwstats;
	uint32		delays = 0;

	lwstats = get_lwlock_stats_entry(lock);
#endif

	while (true)
	{
		/* always try once to acquire lock directly */
		old_state = pg_atomic_fetch_or_u32(&lock->state, LW_FLAG_LOCKED);
		if (!(old_state & LW_FLAG_LOCKED))
			break;				/* got lock */

		/* and then spin without atomic operations until lock is released */
		{
			SpinDelayStatus delayStatus;

			init_local_spin_delay(&delayStatus);

			while (old_state & LW_FLAG_LOCKED)
			{
				perform_spin_delay(&delayStatus);
				old_state = pg_atomic_read_u32(&lock->state);
			}
#ifdef LWLOCK_STATS
			delays += delayStatus.delays;
#endif
			finish_spin_delay(&delayStatus);
		}

		/*
		 * Retry. The lock might obviously already be re-acquired by the time
		 * we're attempting to get it again.
		 */
	}

#ifdef LWLOCK_STATS
	lwstats->spin_delay_count += delays;
#endif
}

/*
 * Unlock the LWLock's wait list.
 *
 * Note that it can be more efficient to manipulate flags and release the
 * locks in a single atomic operation.
 */
static void
LWLockWaitListUnlock(LWLock *lock)
{
	uint32 old_state PG_USED_FOR_ASSERTS_ONLY;

	old_state = pg_atomic_fetch_and_u32(&lock->state, ~LW_FLAG_LOCKED);

	Assert(old_state & LW_FLAG_LOCKED);
}

/*
 * Wakeup all the lockers that currently have a chance to acquire the lock.
 */
static void
LWLockWakeup(LWLock *lock)
{
	bool		new_release_ok;
	bool		wokeup_somebody = false;
	dlist_head	wakeup;
	dlist_mutable_iter iter;

	dlist_init(&wakeup);

	new_release_ok = true;

	/* lock wait list while collecting backends to wake up */
	LWLockWaitListLock(lock);

	dlist_foreach_modify(iter, &lock->waiters)
	{
		PGPROC	   *waiter = dlist_container(PGPROC, lwWaitLink, iter.cur);

		if (wokeup_somebody && waiter->lwWaitMode == LW_EXCLUSIVE)
			continue;

		dlist_delete(&waiter->lwWaitLink);
		dlist_push_tail(&wakeup, &waiter->lwWaitLink);

		if (waiter->lwWaitMode != LW_WAIT_UNTIL_FREE)
		{
			/*
			 * Prevent additional wakeups until retryer gets to run. Backends
			 * that are just waiting for the lock to become free don't retry
			 * automatically.
			 */
			new_release_ok = false;

			/*
			 * Don't wakeup (further) exclusive locks.
			 */
			wokeup_somebody = true;
		}

		/*
		 * Once we've woken up an exclusive lock, there's no point in waking
		 * up anybody else.
		 */
		if (waiter->lwWaitMode == LW_EXCLUSIVE)
			break;
	}

	Assert(dlist_is_empty(&wakeup) || pg_atomic_read_u32(&lock->state) & LW_FLAG_HAS_WAITERS);

	/* unset required flags, and release lock, in one fell swoop */
	{
		uint32		old_state;
		uint32		desired_state;

		old_state = pg_atomic_read_u32(&lock->state);
		while (true)
		{
			desired_state = old_state;

			/* compute desired flags */

			if (new_release_ok)
				desired_state |= LW_FLAG_RELEASE_OK;
			else
				desired_state &= ~LW_FLAG_RELEASE_OK;

			if (dlist_is_empty(&wakeup))
				desired_state &= ~LW_FLAG_HAS_WAITERS;

			desired_state &= ~LW_FLAG_LOCKED;	/* release lock */

			if (pg_atomic_compare_exchange_u32(&lock->state, &old_state,
											   desired_state))
				break;
		}
	}

	/* Awaken any waiters I removed from the queue. */
	dlist_foreach_modify(iter, &wakeup)
	{
		PGPROC	   *waiter = dlist_container(PGPROC, lwWaitLink, iter.cur);

		LOG_LWDEBUG("LWLockRelease", lock, "release waiter");
		dlist_delete(&waiter->lwWaitLink);

		/*
		 * Guarantee that lwWaiting being unset only becomes visible once the
		 * unlink from the link has completed. Otherwise the target backend
		 * could be woken up for other reason and enqueue for a new lock - if
		 * that happens before the list unlink happens, the list would end up
		 * being corrupted.
		 *
		 * The barrier pairs with the LWLockWaitListLock() when enqueing for
		 * another lock.
		 */
		pg_write_barrier();
		waiter->lwWaiting = false;
		PGSemaphoreUnlock(&waiter->sem);
	}
}

/*
 * Add ourselves to the end of the queue.
 *
 * NB: Mode can be LW_WAIT_UNTIL_FREE here!
 */
static void
LWLockQueueSelf(LWLock *lock, LWLockMode mode)
{
	/*
	 * If we don't have a PGPROC structure, there's no way to wait. This
	 * should never occur, since MyProc should only be null during shared
	 * memory initialization.
	 */
	if (MyProc == NULL)
		elog(PANIC, "cannot wait without a PGPROC structure");

	if (MyProc->lwWaiting)
		elog(PANIC, "queueing for lock while waiting on another one");

	LWLockWaitListLock(lock);

	/* setting the flag is protected by the spinlock */
	pg_atomic_fetch_or_u32(&lock->state, LW_FLAG_HAS_WAITERS);

	MyProc->lwWaiting = true;
	MyProc->lwWaitMode = mode;

	/* LW_WAIT_UNTIL_FREE waiters are always at the front of the queue */
	if (mode == LW_WAIT_UNTIL_FREE)
		dlist_push_head(&lock->waiters, &MyProc->lwWaitLink);
	else
		dlist_push_tail(&lock->waiters, &MyProc->lwWaitLink);

	/* Can release the mutex now */
	LWLockWaitListUnlock(lock);

#ifdef LOCK_DEBUG
	pg_atomic_fetch_add_u32(&lock->nwaiters, 1);
#endif

}

/*
 * Remove ourselves from the waitlist.
 *
 * This is used if we queued ourselves because we thought we needed to sleep
 * but, after further checking, we discovered that we don't actually need to
 * do so.
 */
static void
LWLockDequeueSelf(LWLock *lock)
{
	bool		found = false;
	dlist_mutable_iter iter;

#ifdef LWLOCK_STATS
	lwlock_stats *lwstats;

	lwstats = get_lwlock_stats_entry(lock);

	lwstats->dequeue_self_count++;
#endif

	LWLockWaitListLock(lock);

	/*
	 * Can't just remove ourselves from the list, but we need to iterate over
	 * all entries as somebody else could have unqueued us.
	 */
	dlist_foreach_modify(iter, &lock->waiters)
	{
		PGPROC	   *proc = dlist_container(PGPROC, lwWaitLink, iter.cur);

		if (proc == MyProc)
		{
			found = true;
			dlist_delete(&proc->lwWaitLink);
			break;
		}
	}

	if (dlist_is_empty(&lock->waiters) &&
		(pg_atomic_read_u32(&lock->state) & LW_FLAG_HAS_WAITERS) != 0)
	{
		pg_atomic_fetch_and_u32(&lock->state, ~LW_FLAG_HAS_WAITERS);
	}

	/* XXX: combine with fetch_and above? */
	LWLockWaitListUnlock(lock);

	/* clear waiting state again, nice for debugging */
	if (found)
		MyProc->lwWaiting = false;
	else
	{
		int			extraWaits = 0;

		/*
		 * Somebody else dequeued us and has or will wake us up. Deal with the
		 * superfluous absorption of a wakeup.
		 */

		/*
		 * Reset releaseOk if somebody woke us before we removed ourselves -
		 * they'll have set it to false.
		 */
		pg_atomic_fetch_or_u32(&lock->state, LW_FLAG_RELEASE_OK);

		/*
		 * Now wait for the scheduled wakeup, otherwise our ->lwWaiting would
		 * get reset at some inconvenient point later. Most of the time this
		 * will immediately return.
		 */
		for (;;)
		{
			PGSemaphoreLock(&MyProc->sem);
			if (!MyProc->lwWaiting)
				break;
			extraWaits++;
		}

		/*
		 * Fix the process wait semaphore's count for any absorbed wakeups.
		 */
		while (extraWaits-- > 0)
			PGSemaphoreUnlock(&MyProc->sem);
	}

#ifdef LOCK_DEBUG
	{
		/* not waiting anymore */
		uint32 nwaiters PG_USED_FOR_ASSERTS_ONLY = pg_atomic_fetch_sub_u32(&lock->nwaiters, 1);

		Assert(nwaiters < MAX_BACKENDS);
	}
#endif
}

/*
 * LWLockAcquire - acquire a lightweight lock in the specified mode
 *
 * If the lock is not available, sleep until it is.  Returns true if the lock
 * was available immediately, false if we had to sleep.
 *
 * Side effect: cancel/die interrupts are held off until lock release.
 */
bool
LWLockAcquire(LWLock *lock, LWLockMode mode)
{
	PGPROC	   *proc = MyProc;
	bool		result = true;
	int			extraWaits = 0;
#ifdef LWLOCK_STATS
	lwlock_stats *lwstats;

	lwstats = get_lwlock_stats_entry(lock);
#endif

	AssertArg(mode == LW_SHARED || mode == LW_EXCLUSIVE);

	PRINT_LWDEBUG("LWLockAcquire", lock, mode);

#ifdef LWLOCK_STATS
	/* Count lock acquisition attempts */
	if (mode == LW_EXCLUSIVE)
		lwstats->ex_acquire_count++;
	else
		lwstats->sh_acquire_count++;
#endif   /* LWLOCK_STATS */

	/*
	 * We can't wait if we haven't got a PGPROC.  This should only occur
	 * during bootstrap or shared memory initialization.  Put an Assert here
	 * to catch unsafe coding practices.
	 */
	Assert(!(proc == NULL && IsUnderPostmaster));

	/* Ensure we will have room to remember the lock */
	if (num_held_lwlocks >= MAX_SIMUL_LWLOCKS)
		elog(ERROR, "too many LWLocks taken");

	/*
	 * Lock out cancel/die interrupts until we exit the code section protected
	 * by the LWLock.  This ensures that interrupts will not interfere with
	 * manipulations of data structures in shared memory.
	 */
	HOLD_INTERRUPTS();

	/*
	 * Loop here to try to acquire lock after each time we are signaled by
	 * LWLockRelease.
	 *
	 * NOTE: it might seem better to have LWLockRelease actually grant us the
	 * lock, rather than retrying and possibly having to go back to sleep. But
	 * in practice that is no good because it means a process swap for every
	 * lock acquisition when two or more processes are contending for the same
	 * lock.  Since LWLocks are normally used to protect not-very-long
	 * sections of computation, a process needs to be able to acquire and
	 * release the same lock many times during a single CPU time slice, even
	 * in the presence of contention.  The efficiency of being able to do that
	 * outweighs the inefficiency of sometimes wasting a process dispatch
	 * cycle because the lock is not free when a released waiter finally gets
	 * to run.  See pgsql-hackers archives for 29-Dec-01.
	 */
	for (;;)
	{
		bool		mustwait;
		int			c;

		/*
		 * Try to grab the lock the first time, we're not in the waitqueue
		 * yet/anymore.
		 */
		mustwait = LWLockAttemptLock(lock, mode);

		if (!mustwait)
		{
			LOG_LWDEBUG("LWLockAcquire", lock, "immediately acquired lock");
			break;				/* got the lock */
		}

		/*
		 * Ok, at this point we couldn't grab the lock on the first try. We
		 * cannot simply queue ourselves to the end of the list and wait to be
		 * woken up because by now the lock could long have been released.
		 * Instead add us to the queue and try to grab the lock again. If we
		 * succeed we need to revert the queuing and be happy, otherwise we
		 * recheck the lock. If we still couldn't grab it, we know that the
		 * other lock will see our queue entries when releasing since they
		 * existed before we checked for the lock.
		 */

		/* add to the queue */
		LWLockQueueSelf(lock, mode);

		/* we're now guaranteed to be woken up if necessary */
		mustwait = LWLockAttemptLock(lock, mode);

		/* ok, grabbed the lock the second time round, need to undo queueing */
		if (!mustwait)
		{
			LOG_LWDEBUG("LWLockAcquire", lock, "acquired, undoing queue");

			LWLockDequeueSelf(lock);
			break;
		}

		/*
		 * Wait until awakened.
		 *
		 * Since we share the process wait semaphore with the regular lock
		 * manager and ProcWaitForSignal, and we may need to acquire an LWLock
		 * while one of those is pending, it is possible that we get awakened
		 * for a reason other than being signaled by LWLockRelease. If so,
		 * loop back and wait again.  Once we've gotten the LWLock,
		 * re-increment the sema by the number of additional signals received,
		 * so that the lock manager or signal manager will see the received
		 * signal when it next waits.
		 */
		LOG_LWDEBUG("LWLockAcquire", lock, "waiting");

#ifdef LWLOCK_STATS
		lwstats->block_count++;
#endif

<<<<<<< HEAD
		for (c = 0; c < num_held_lwlocks; c++)
		{
			if (held_lwlocks[c].lock == lock  )
				elog(PANIC, "Waiting on lock already held!");
		}


=======
		LWLockReportWaitStart(lock);
>>>>>>> b5bce6c1
		TRACE_POSTGRESQL_LWLOCK_WAIT_START(T_NAME(lock), T_ID(lock), mode);

		for (;;)
		{
			/* "false" means cannot accept cancel/die interrupt here. */
#ifndef LOCK_DEBUG
			PGSemaphoreLock(&proc->sem);
#else
			LWLockTryLockWaiting(proc, lock);
#endif
			if (!proc->lwWaiting)
				break;
			extraWaits++;
		}

		/* Retrying, allow LWLockRelease to release waiters again. */
		pg_atomic_fetch_or_u32(&lock->state, LW_FLAG_RELEASE_OK);

#ifdef LOCK_DEBUG
		{
			/* not waiting anymore */
			uint32 nwaiters PG_USED_FOR_ASSERTS_ONLY = pg_atomic_fetch_sub_u32(&lock->nwaiters, 1);

			Assert(nwaiters < MAX_BACKENDS);
		}
#endif

		TRACE_POSTGRESQL_LWLOCK_WAIT_DONE(T_NAME(lock), T_ID(lock), mode);
		LWLockReportWaitEnd();

		LOG_LWDEBUG("LWLockAcquire", lock, "awakened");

		/* Now loop back and try to acquire lock again. */
		result = false;
	}

	TRACE_POSTGRESQL_LWLOCK_ACQUIRE(T_NAME(lock), T_ID(lock), mode);

	/* Add lock to list of locks held by this backend */
	held_lwlocks[num_held_lwlocks].lock = lock;
	held_lwlocks[num_held_lwlocks++].mode = mode;

	/*
	 * Fix the process wait semaphore's count for any absorbed wakeups.
	 */
	while (extraWaits-- > 0)
		PGSemaphoreUnlock(&proc->sem);

	return result;
}

/*
 * LWLockConditionalAcquire - acquire a lightweight lock in the specified mode
 *
 * If the lock is not available, return FALSE with no side-effects.
 *
 * If successful, cancel/die interrupts are held off until lock release.
 */
bool
LWLockConditionalAcquire(LWLock *lock, LWLockMode mode)
{
	bool		mustwait;

	AssertArg(mode == LW_SHARED || mode == LW_EXCLUSIVE);

	PRINT_LWDEBUG("LWLockConditionalAcquire", lock, mode);

	/* Ensure we will have room to remember the lock */
	if (num_held_lwlocks >= MAX_SIMUL_LWLOCKS)
		elog(ERROR, "too many LWLocks taken");

	/*
	 * Lock out cancel/die interrupts until we exit the code section protected
	 * by the LWLock.  This ensures that interrupts will not interfere with
	 * manipulations of data structures in shared memory.
	 */
	HOLD_INTERRUPTS();

	/* Check for the lock */
	mustwait = LWLockAttemptLock(lock, mode);

	if (mustwait)
	{
		/* Failed to get lock, so release interrupt holdoff */
		RESUME_INTERRUPTS();

		LOG_LWDEBUG("LWLockConditionalAcquire", lock, "failed");
		TRACE_POSTGRESQL_LWLOCK_CONDACQUIRE_FAIL(T_NAME(lock), T_ID(lock), mode);
	}
	else
	{
		/* Add lock to list of locks held by this backend */
		held_lwlocks[num_held_lwlocks].lock = lock;
		held_lwlocks[num_held_lwlocks++].mode = mode;
		TRACE_POSTGRESQL_LWLOCK_CONDACQUIRE(T_NAME(lock), T_ID(lock), mode);
	}
	return !mustwait;
}

/*
 * LWLockAcquireOrWait - Acquire lock, or wait until it's free
 *
 * The semantics of this function are a bit funky.  If the lock is currently
 * free, it is acquired in the given mode, and the function returns true.  If
 * the lock isn't immediately free, the function waits until it is released
 * and returns false, but does not acquire the lock.
 *
 * This is currently used for WALWriteLock: when a backend flushes the WAL,
 * holding WALWriteLock, it can flush the commit records of many other
 * backends as a side-effect.  Those other backends need to wait until the
 * flush finishes, but don't need to acquire the lock anymore.  They can just
 * wake up, observe that their records have already been flushed, and return.
 */
bool
LWLockAcquireOrWait(LWLock *lock, LWLockMode mode)
{
	PGPROC	   *proc = MyProc;
	bool		mustwait;
	int			extraWaits = 0;
#ifdef LWLOCK_STATS
	lwlock_stats *lwstats;

	lwstats = get_lwlock_stats_entry(lock);
#endif

	Assert(mode == LW_SHARED || mode == LW_EXCLUSIVE);

	PRINT_LWDEBUG("LWLockAcquireOrWait", lock, mode);

	/* Ensure we will have room to remember the lock */
	if (num_held_lwlocks >= MAX_SIMUL_LWLOCKS)
		elog(ERROR, "too many LWLocks taken");

	/*
	 * Lock out cancel/die interrupts until we exit the code section protected
	 * by the LWLock.  This ensures that interrupts will not interfere with
	 * manipulations of data structures in shared memory.
	 */
	HOLD_INTERRUPTS();

	/*
	 * NB: We're using nearly the same twice-in-a-row lock acquisition
	 * protocol as LWLockAcquire(). Check its comments for details.
	 */
	mustwait = LWLockAttemptLock(lock, mode);

	if (mustwait)
	{
		LWLockQueueSelf(lock, LW_WAIT_UNTIL_FREE);

		mustwait = LWLockAttemptLock(lock, mode);

		if (mustwait)
		{
			/*
			 * Wait until awakened.  Like in LWLockAcquire, be prepared for
			 * bogus wakeups, because we share the semaphore with
			 * ProcWaitForSignal.
			 */
			LOG_LWDEBUG("LWLockAcquireOrWait", lock, "waiting");

#ifdef LWLOCK_STATS
			lwstats->block_count++;
#endif

			LWLockReportWaitStart(lock);
			TRACE_POSTGRESQL_LWLOCK_WAIT_START(T_NAME(lock), T_ID(lock), mode);

			for (;;)
			{
				PGSemaphoreLock(&proc->sem);
				if (!proc->lwWaiting)
					break;
				extraWaits++;
			}

#ifdef LOCK_DEBUG
			{
				/* not waiting anymore */
				uint32 nwaiters PG_USED_FOR_ASSERTS_ONLY = pg_atomic_fetch_sub_u32(&lock->nwaiters, 1);

				Assert(nwaiters < MAX_BACKENDS);
			}
#endif
			TRACE_POSTGRESQL_LWLOCK_WAIT_DONE(T_NAME(lock), T_ID(lock), mode);
			LWLockReportWaitEnd();

			LOG_LWDEBUG("LWLockAcquireOrWait", lock, "awakened");
		}
		else
		{
			LOG_LWDEBUG("LWLockAcquireOrWait", lock, "acquired, undoing queue");

			/*
			 * Got lock in the second attempt, undo queueing. We need to treat
			 * this as having successfully acquired the lock, otherwise we'd
			 * not necessarily wake up people we've prevented from acquiring
			 * the lock.
			 */
			LWLockDequeueSelf(lock);
		}
	}

	/*
	 * Fix the process wait semaphore's count for any absorbed wakeups.
	 */
	while (extraWaits-- > 0)
		PGSemaphoreUnlock(&proc->sem);

	if (mustwait)
	{
		/* Failed to get lock, so release interrupt holdoff */
		RESUME_INTERRUPTS();
		LOG_LWDEBUG("LWLockAcquireOrWait", lock, "failed");
		TRACE_POSTGRESQL_LWLOCK_ACQUIRE_OR_WAIT_FAIL(T_NAME(lock), T_ID(lock),
													 mode);
	}
	else
	{
		LOG_LWDEBUG("LWLockAcquireOrWait", lock, "succeeded");
		/* Add lock to list of locks held by this backend */
		held_lwlocks[num_held_lwlocks].lock = lock;
		held_lwlocks[num_held_lwlocks++].mode = mode;
		TRACE_POSTGRESQL_LWLOCK_ACQUIRE_OR_WAIT(T_NAME(lock), T_ID(lock), mode);
	}

	return !mustwait;
}

/*
 * Does the lwlock in its current state need to wait for the variable value to
 * change?
 *
 * If we don't need to wait, and it's because the value of the variable has
 * changed, store the current value in newval.
 *
 * *result is set to true if the lock was free, and false otherwise.
 */
static bool
LWLockConflictsWithVar(LWLock *lock,
					   uint64 *valptr, uint64 oldval, uint64 *newval,
					   bool *result)
{
	bool		mustwait;
	uint64		value;

	/*
	 * Test first to see if it the slot is free right now.
	 *
	 * XXX: the caller uses a spinlock before this, so we don't need a memory
	 * barrier here as far as the current usage is concerned.  But that might
	 * not be safe in general.
	 */
	mustwait = (pg_atomic_read_u32(&lock->state) & LW_VAL_EXCLUSIVE) != 0;

	if (!mustwait)
	{
		*result = true;
		return false;
	}

	*result = false;

	/*
	 * Read value using the lwlock's wait list lock, as we can't generally
	 * rely on atomic 64 bit reads/stores.  TODO: On platforms with a way to
	 * do atomic 64 bit reads/writes the spinlock should be optimized away.
	 */
	LWLockWaitListLock(lock);
	value = *valptr;
	LWLockWaitListUnlock(lock);

	if (value != oldval)
	{
		mustwait = false;
		*newval = value;
	}
	else
	{
		mustwait = true;
	}

	return mustwait;
}

/*
 * LWLockWaitForVar - Wait until lock is free, or a variable is updated.
 *
 * If the lock is held and *valptr equals oldval, waits until the lock is
 * either freed, or the lock holder updates *valptr by calling
 * LWLockUpdateVar.  If the lock is free on exit (immediately or after
 * waiting), returns true.  If the lock is still held, but *valptr no longer
 * matches oldval, returns false and sets *newval to the current value in
 * *valptr.
 *
 * Note: this function ignores shared lock holders; if the lock is held
 * in shared mode, returns 'true'.
 */
bool
LWLockWaitForVar(LWLock *lock, uint64 *valptr, uint64 oldval, uint64 *newval)
{
	PGPROC	   *proc = MyProc;
	int			extraWaits = 0;
	bool		result = false;
#ifdef LWLOCK_STATS
	lwlock_stats *lwstats;

	lwstats = get_lwlock_stats_entry(lock);
#endif

	PRINT_LWDEBUG("LWLockWaitForVar", lock, LW_WAIT_UNTIL_FREE);

	/*
	 * Lock out cancel/die interrupts while we sleep on the lock.  There is no
	 * cleanup mechanism to remove us from the wait queue if we got
	 * interrupted.
	 */
	HOLD_INTERRUPTS();

	/*
	 * Loop here to check the lock's status after each time we are signaled.
	 */
	for (;;)
	{
		bool		mustwait;

		mustwait = LWLockConflictsWithVar(lock, valptr, oldval, newval,
										  &result);

		if (!mustwait)
			break;				/* the lock was free or value didn't match */

		/*
		 * Add myself to wait queue. Note that this is racy, somebody else
		 * could wakeup before we're finished queuing. NB: We're using nearly
		 * the same twice-in-a-row lock acquisition protocol as
		 * LWLockAcquire(). Check its comments for details. The only
		 * difference is that we also have to check the variable's values when
		 * checking the state of the lock.
		 */
		LWLockQueueSelf(lock, LW_WAIT_UNTIL_FREE);

		/*
		 * Set RELEASE_OK flag, to make sure we get woken up as soon as the
		 * lock is released.
		 */
		pg_atomic_fetch_or_u32(&lock->state, LW_FLAG_RELEASE_OK);

		/*
		 * We're now guaranteed to be woken up if necessary. Recheck the lock
		 * and variables state.
		 */
		mustwait = LWLockConflictsWithVar(lock, valptr, oldval, newval,
										  &result);

		/* Ok, no conflict after we queued ourselves. Undo queueing. */
		if (!mustwait)
		{
			LOG_LWDEBUG("LWLockWaitForVar", lock, "free, undoing queue");

			LWLockDequeueSelf(lock);
			break;
		}

		/*
		 * Wait until awakened.
		 *
		 * Since we share the process wait semaphore with the regular lock
		 * manager and ProcWaitForSignal, and we may need to acquire an LWLock
		 * while one of those is pending, it is possible that we get awakened
		 * for a reason other than being signaled by LWLockRelease. If so,
		 * loop back and wait again.  Once we've gotten the LWLock,
		 * re-increment the sema by the number of additional signals received,
		 * so that the lock manager or signal manager will see the received
		 * signal when it next waits.
		 */
		LOG_LWDEBUG("LWLockWaitForVar", lock, "waiting");

#ifdef LWLOCK_STATS
		lwstats->block_count++;
#endif

		LWLockReportWaitStart(lock);
		TRACE_POSTGRESQL_LWLOCK_WAIT_START(T_NAME(lock), T_ID(lock),
										   LW_EXCLUSIVE);

		for (;;)
		{
			PGSemaphoreLock(&proc->sem);
			if (!proc->lwWaiting)
				break;
			extraWaits++;
		}

#ifdef LOCK_DEBUG
		{
			/* not waiting anymore */
			uint32 nwaiters PG_USED_FOR_ASSERTS_ONLY = pg_atomic_fetch_sub_u32(&lock->nwaiters, 1);

			Assert(nwaiters < MAX_BACKENDS);
		}
#endif

		TRACE_POSTGRESQL_LWLOCK_WAIT_DONE(T_NAME(lock), T_ID(lock),
										  LW_EXCLUSIVE);
		LWLockReportWaitEnd();

		LOG_LWDEBUG("LWLockWaitForVar", lock, "awakened");

		/* Now loop back and check the status of the lock again. */
	}

	TRACE_POSTGRESQL_LWLOCK_ACQUIRE(T_NAME(lock), T_ID(lock), LW_EXCLUSIVE);

	/*
	 * Fix the process wait semaphore's count for any absorbed wakeups.
	 */
	while (extraWaits-- > 0)
		PGSemaphoreUnlock(&proc->sem);

	/*
	 * Now okay to allow cancel/die interrupts.
	 */
	RESUME_INTERRUPTS();

	return result;
}


/*
 * LWLockUpdateVar - Update a variable and wake up waiters atomically
 *
 * Sets *valptr to 'val', and wakes up all processes waiting for us with
 * LWLockWaitForVar().  Setting the value and waking up the processes happen
 * atomically so that any process calling LWLockWaitForVar() on the same lock
 * is guaranteed to see the new value, and act accordingly.
 *
 * The caller must be holding the lock in exclusive mode.
 */
void
LWLockUpdateVar(LWLock *lock, uint64 *valptr, uint64 val)
{
	dlist_head	wakeup;
	dlist_mutable_iter iter;

	PRINT_LWDEBUG("LWLockUpdateVar", lock, LW_EXCLUSIVE);

	dlist_init(&wakeup);

	LWLockWaitListLock(lock);

	Assert(pg_atomic_read_u32(&lock->state) & LW_VAL_EXCLUSIVE);

	/* Update the lock's value */
	*valptr = val;

	/*
	 * See if there are any LW_WAIT_UNTIL_FREE waiters that need to be woken
	 * up. They are always in the front of the queue.
	 */
	dlist_foreach_modify(iter, &lock->waiters)
	{
		PGPROC	   *waiter = dlist_container(PGPROC, lwWaitLink, iter.cur);

		if (waiter->lwWaitMode != LW_WAIT_UNTIL_FREE)
			break;

		dlist_delete(&waiter->lwWaitLink);
		dlist_push_tail(&wakeup, &waiter->lwWaitLink);
	}

	/* We are done updating shared state of the lock itself. */
	LWLockWaitListUnlock(lock);

	/*
	 * Awaken any waiters I removed from the queue.
	 */
	dlist_foreach_modify(iter, &wakeup)
	{
		PGPROC	   *waiter = dlist_container(PGPROC, lwWaitLink, iter.cur);

		dlist_delete(&waiter->lwWaitLink);
		/* check comment in LWLockWakeup() about this barrier */
		pg_write_barrier();
		waiter->lwWaiting = false;
		PGSemaphoreUnlock(&waiter->sem);
	}
}


/*
 * LWLockRelease - release a previously acquired lock
 */
void
LWLockRelease(LWLock *lock)
{
	LWLockMode	mode;
	uint32		oldstate;
	bool		check_waiters;
	int			i;

	/*
	 * Remove lock from list of locks held.  Usually, but not always, it will
	 * be the latest-acquired lock; so search array backwards.
	 */
	for (i = num_held_lwlocks; --i >= 0;)
	{
		if (lock == held_lwlocks[i].lock)
		{
			mode = held_lwlocks[i].mode;
			break;
		}
	}
	if (i < 0)
		elog(ERROR, "lock %s %d is not held", T_NAME(lock), T_ID(lock));
	num_held_lwlocks--;
	for (; i < num_held_lwlocks; i++)
	{
		held_lwlocks[i] = held_lwlocks[i + 1];
	}

	// Clear out old last entry.
	held_lwlocks[num_held_lwlocks].lock = 0;

	PRINT_LWDEBUG("LWLockRelease", lock, mode);

	/*
	 * Release my hold on lock, after that it can immediately be acquired by
	 * others, even if we still have to wakeup other waiters.
	 */
	if (mode == LW_EXCLUSIVE)
		oldstate = pg_atomic_sub_fetch_u32(&lock->state, LW_VAL_EXCLUSIVE);
	else
		oldstate = pg_atomic_sub_fetch_u32(&lock->state, LW_VAL_SHARED);

	/* nobody else can have that kind of lock */
	Assert(!(oldstate & LW_VAL_EXCLUSIVE));


	/*
	 * We're still waiting for backends to get scheduled, don't wake them up
	 * again.
	 */
	if ((oldstate & (LW_FLAG_HAS_WAITERS | LW_FLAG_RELEASE_OK)) ==
		(LW_FLAG_HAS_WAITERS | LW_FLAG_RELEASE_OK) &&
		(oldstate & LW_LOCK_MASK) == 0)
		check_waiters = true;
	else
		check_waiters = false;

	/*
	 * As waking up waiters requires the spinlock to be acquired, only do so
	 * if necessary.
	 */
	if (check_waiters)
	{
		/* XXX: remove before commit? */
		LOG_LWDEBUG("LWLockRelease", lock, "releasing waiters");
		LWLockWakeup(lock);
	}

	TRACE_POSTGRESQL_LWLOCK_RELEASE(T_NAME(lock), T_ID(lock));

	/*
	 * Now okay to allow cancel/die interrupts.
	 */
	RESUME_INTERRUPTS();
}

/*
 * LWLockReleaseClearVar - release a previously acquired lock, reset variable
 */
void
LWLockReleaseClearVar(LWLock *lock, uint64 *valptr, uint64 val)
{
	LWLockWaitListLock(lock);

	/*
	 * Set the variable's value before releasing the lock, that prevents race
	 * a race condition wherein a new locker acquires the lock, but hasn't yet
	 * set the variables value.
	 */
	*valptr = val;
	LWLockWaitListUnlock(lock);

	LWLockRelease(lock);
}


/*
 * LWLockReleaseAll - release all currently-held locks
 *
 * Used to clean up after ereport(ERROR). An important difference between this
 * function and retail LWLockRelease calls is that InterruptHoldoffCount is
 * unchanged by this operation.  This is necessary since InterruptHoldoffCount
 * has been set to an appropriate level earlier in error recovery. We could
 * decrement it below zero if we allow it to drop for each released lock!
 */
void
LWLockReleaseAll(void)
{
	while (num_held_lwlocks > 0)
	{
		HOLD_INTERRUPTS();		/* match the upcoming RESUME_INTERRUPTS */

		LWLockRelease(held_lwlocks[num_held_lwlocks - 1].lock);
	}
}


/*
 * LWLockHeldByMe - test whether my process currently holds a lock
 *
 * This is meant as debug support only.  We currently do not distinguish
 * whether the lock is held shared or exclusive.
 */
bool
LWLockHeldByMe(LWLock *l)
{
	int			i;

	for (i = 0; i < num_held_lwlocks; i++)
	{
		if (held_lwlocks[i].lock == l)
			return true;
	}
	return false;
}

/*
 * LWLockHeldByMe - test whether my process currently holds an exclusive lock
 *
 * This is meant as debug support only.  We do not distinguish whether the
 * lock is held shared or exclusive.
 */
bool
LWLockHeldExclusiveByMe(LWLockId lockid)
{
	int			i;

	for (i = 0; i < num_held_lwlocks; i++)
	{
		if (held_lwlocks[i].lock == lockid &&
			held_lwlocks[i].mode == LW_EXCLUSIVE)
			return true;
	}
	return false;
}<|MERGE_RESOLUTION|>--- conflicted
+++ resolved
@@ -76,7 +76,6 @@
  */
 #include "postgres.h"
 
-<<<<<<< HEAD
 #include "access/clog.h"
 #include "access/commit_ts.h"
 #include "access/multixact.h"
@@ -84,8 +83,6 @@
 #include "access/subtrans.h"
 #include "access/twophase.h"
 #include "commands/async.h"
-=======
->>>>>>> b5bce6c1
 #include "miscadmin.h"
 #include "pgstat.h"
 #include "pg_trace.h"
@@ -379,72 +376,11 @@
 static int
 NumLWLocksByNamedTranches(void)
 {
-<<<<<<< HEAD
-	int			numLocks;
-
-	/*
-	 * Possibly this logic should be spread out among the affected modules,
-	 * the same way that shmem space estimation is done.  But for now, there
-	 * are few enough users of LWLocks that we can get away with just keeping
-	 * the knowledge here.
-	 */
-
-	/* Predefined LWLocks */
-	numLocks = NUM_FIXED_LWLOCKS;
-
-	/* bufmgr.c needs two for each shared buffer */
-	numLocks += 2 * NBuffers;
-
-	/* proc.c needs one for each backend or auxiliary process */
-	numLocks += MaxBackends + NUM_AUXILIARY_PROCS;
-
-	/* clog.c needs one per CLOG buffer */
-	numLocks += CLOGShmemBuffers();
-
-	/* commit_ts.c needs one per CommitTs buffer */
-	numLocks += CommitTsShmemBuffers();
-
-	/* subtrans.c needs one per SubTrans buffer */
-	numLocks += NUM_SUBTRANS_BUFFERS;
-    
-    /* cdbtm.c needs one lock */
-    numLocks++;
-    
-    /* cdbfts.c needs one lock */
-    numLocks++;
-
-	/* multixact.c needs two SLRU areas */
-	numLocks += NUM_MXACTOFFSET_BUFFERS + NUM_MXACTMEMBER_BUFFERS;
-
-	/* async.c needs one per Async buffer */
-	numLocks += NUM_ASYNC_BUFFERS;
-
-	/* predicate.c needs one per old serializable xid buffer */
-	numLocks += NUM_OLDSERXID_BUFFERS;
-
-	/* cdbdistributedlog.c needs one per DistributedLog buffer */
-	numLocks += NUM_DISTRIBUTEDLOG_BUFFERS;
-
-	/* sharedsnapshot.c needs one per shared snapshot slot */
-	numLocks += NUM_SHARED_SNAPSHOT_SLOTS;
-
-	/* slot.c needs one for each slot */
-	numLocks += max_replication_slots;
-
-	/*
-	 * Add any requested by loadable modules; for backwards-compatibility
-	 * reasons, allocate at least NUM_USER_DEFINED_LWLOCKS of them even if
-	 * there are no explicit requests.
-	 */
-	lock_addin_request_allowed = false;
-	numLocks += Max(lock_addin_request, NUM_USER_DEFINED_LWLOCKS);
-=======
 	int			numLocks = 0;
 	int			i;
 
 	for (i = 0; i < NamedLWLockTrancheRequests; i++)
 		numLocks += NamedLWLockTrancheRequestArray[i].num_lwlocks;
->>>>>>> b5bce6c1
 
 	return numLocks;
 }
@@ -1324,7 +1260,6 @@
 	for (;;)
 	{
 		bool		mustwait;
-		int			c;
 
 		/*
 		 * Try to grab the lock the first time, we're not in the waitqueue
@@ -1382,17 +1317,7 @@
 		lwstats->block_count++;
 #endif
 
-<<<<<<< HEAD
-		for (c = 0; c < num_held_lwlocks; c++)
-		{
-			if (held_lwlocks[c].lock == lock  )
-				elog(PANIC, "Waiting on lock already held!");
-		}
-
-
-=======
 		LWLockReportWaitStart(lock);
->>>>>>> b5bce6c1
 		TRACE_POSTGRESQL_LWLOCK_WAIT_START(T_NAME(lock), T_ID(lock), mode);
 
 		for (;;)
