--- conflicted
+++ resolved
@@ -2532,11 +2532,7 @@
  * printable summary information about how the sort was performed.
  * spaceUsed is measured in kilobytes.
  */
-<<<<<<< HEAD
 static void
-=======
-void
->>>>>>> 78a09145
 tuplesort_get_stats(Tuplesortstate *state,
 					const char **sortMethod,
 					const char **spaceType,
