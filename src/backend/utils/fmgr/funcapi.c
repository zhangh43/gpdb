/*-------------------------------------------------------------------------
 *
 * funcapi.c
 *	  Utility and convenience functions for fmgr functions that return
 *	  sets and/or composite types.
 *
 * Copyright (c) 2002-2008, PostgreSQL Global Development Group
 *
 * IDENTIFICATION
 *	  $PostgreSQL: pgsql/src/backend/utils/fmgr/funcapi.c,v 1.39 2008/03/25 22:42:45 tgl Exp $
 *
 *-------------------------------------------------------------------------
 */
#include "postgres.h"

#include "access/heapam.h"
#include "catalog/namespace.h"
#include "catalog/pg_proc.h"
#include "catalog/pg_type.h"
#include "executor/executor.h"          /* ReturnSetInfo, RegisterExprContextCallback */
#include "funcapi.h"
#include "parser/parse_coerce.h"
#include "parser/parse_expr.h"
#include "utils/array.h"
#include "utils/builtins.h"
#include "utils/lsyscache.h"
#include "utils/memutils.h"
#include "utils/syscache.h"
#include "utils/typcache.h"


static void shutdown_MultiFuncCall(Datum arg);
static TypeFuncClass internal_get_result_type(Oid funcid,
						 Node *call_expr,
						 ReturnSetInfo *rsinfo,
						 Oid *resultTypeId,
						 TupleDesc *resultTupleDesc);
static bool resolve_polymorphic_tupdesc(TupleDesc tupdesc,
							oidvector *declared_args,
							Node *call_expr);
static TypeFuncClass get_type_func_class(Oid typid);


/*
 * init_MultiFuncCall
 * Create an empty FuncCallContext data structure
 * and do some other basic Multi-function call setup
 * and error checking
 */
FuncCallContext *
init_MultiFuncCall(PG_FUNCTION_ARGS)
{
	FuncCallContext *retval;

	/*
	 * Bail if we're called in the wrong context
	 */
	if (fcinfo->resultinfo == NULL || !IsA(fcinfo->resultinfo, ReturnSetInfo))
		ereport(ERROR,
				(errcode(ERRCODE_FEATURE_NOT_SUPPORTED),
				 errmsg("set-valued function called in context that cannot accept a set")));

	if (fcinfo->flinfo->fn_extra == NULL)
	{
		/*
		 * First call
		 */
		ReturnSetInfo  *rsi = (ReturnSetInfo *) fcinfo->resultinfo;
		MemoryContext	multi_call_ctx;

		/*
		 * Create a suitably long-lived context to hold cross-call data
		 */
		multi_call_ctx = AllocSetContextCreate(fcinfo->flinfo->fn_mcxt,
											   "SRF multi-call context",
											   ALLOCSET_SMALL_MINSIZE,
											   ALLOCSET_SMALL_INITSIZE,
											   ALLOCSET_SMALL_MAXSIZE);

		/*
		 * Allocate suitably long-lived space and zero it
		 */
		retval = (FuncCallContext *)
			MemoryContextAllocZero(multi_call_ctx,
								   sizeof(FuncCallContext));

		/*
		 * initialize the elements
		 */
		retval->call_cntr = 0;
		retval->max_calls = 0;
		retval->slot = NULL;
		retval->user_fctx = NULL;
		retval->attinmeta = NULL;
		retval->tuple_desc = NULL;
		retval->multi_call_memory_ctx = multi_call_ctx;

		/*
		 * save the pointer for cross-call use
		 */
		fcinfo->flinfo->fn_extra = retval;

		/*
		 * Ensure we will get shut down cleanly if the exprcontext is not run
		 * to completion.
		 */
		RegisterExprContextCallback(rsi->econtext,
									shutdown_MultiFuncCall,
									PointerGetDatum(fcinfo->flinfo));
	}
	else
	{
		/* second and subsequent calls */
		elog(ERROR, "init_MultiFuncCall cannot be called more than once");

		/* never reached, but keep compiler happy */
		retval = NULL;
	}

	return retval;
}

/*
 * per_MultiFuncCall
 *
 * Do Multi-function per-call setup
 */
FuncCallContext *
per_MultiFuncCall(PG_FUNCTION_ARGS)
{
	FuncCallContext *retval = (FuncCallContext *) fcinfo->flinfo->fn_extra;

	/*
	 * Clear the TupleTableSlot, if present.  This is for safety's sake: the
	 * Slot will be in a long-lived context (it better be, if the
	 * FuncCallContext is pointing to it), but in most usage patterns the
	 * tuples stored in it will be in the function's per-tuple context. So at
	 * the beginning of each call, the Slot will hold a dangling pointer to an
	 * already-recycled tuple.	We clear it out here.
	 *
	 * Note: use of retval->slot is obsolete as of 8.0, and we expect that it
	 * will always be NULL.  This is just here for backwards compatibility in
	 * case someone creates a slot anyway.
	 */
	if (retval->slot != NULL)
		ExecClearTuple(retval->slot);

	return retval;
}

/*
 * end_MultiFuncCall
 * Clean up after init_MultiFuncCall
 */
void
end_MultiFuncCall(PG_FUNCTION_ARGS, FuncCallContext *funcctx)
{
	ReturnSetInfo *rsi = (ReturnSetInfo *) fcinfo->resultinfo;

	/* Deregister the shutdown callback */
	UnregisterExprContextCallback(rsi->econtext,
								  shutdown_MultiFuncCall,
								  PointerGetDatum(fcinfo->flinfo));

	/* But use it to do the real work */
	shutdown_MultiFuncCall(PointerGetDatum(fcinfo->flinfo));
}

/*
 * shutdown_MultiFuncCall
 * Shutdown function to clean up after init_MultiFuncCall
 */
static void
shutdown_MultiFuncCall(Datum arg)
{
	FmgrInfo   *flinfo = (FmgrInfo *) DatumGetPointer(arg);
	FuncCallContext *funcctx = (FuncCallContext *) flinfo->fn_extra;

	/* unbind from flinfo */
	flinfo->fn_extra = NULL;

	/*
	 * Delete context that holds all multi-call data, including the
	 * FuncCallContext itself
	 */
	MemoryContextDelete(funcctx->multi_call_memory_ctx);
}


/*
 * get_call_result_type
 *		Given a function's call info record, determine the kind of datatype
 *		it is supposed to return.  If resultTypeId isn't NULL, *resultTypeId
 *		receives the actual datatype OID (this is mainly useful for scalar
 *		result types).	If resultTupleDesc isn't NULL, *resultTupleDesc
 *		receives a pointer to a TupleDesc when the result is of a composit//
 *		type, or NULL when it's a scalar result.
 *
 * One hard case that this handles is resolution of actual rowtypes for
 * functions returning RECORD (from either the function's OUT parameter
 * list, or a ReturnSetInfo context node).	TYPEFUNC_RECORD is returned
 * only when we couldn't resolve the actual rowtype for lack of information.
 *
 * The other hard case that this handles is resolution of polymorphism.
 * We will never return polymorphic pseudotypes (ANYELEMENT etc), either
 * as a scalar result type or as a component of a rowtype.
 *
 * This function is relatively expensive --- in a function returning set,
 * try to call it only the first time through.
 */
TypeFuncClass
get_call_result_type(FunctionCallInfo fcinfo,
					 Oid *resultTypeId,
					 TupleDesc *resultTupleDesc)
{
	return internal_get_result_type(fcinfo->flinfo->fn_oid,
									fcinfo->flinfo->fn_expr,
									(ReturnSetInfo *) fcinfo->resultinfo,
									resultTypeId,
									resultTupleDesc);
}

/*
 * get_expr_result_type
 *		As above, but work from a calling expression node tree
 */
TypeFuncClass
get_expr_result_type(Node *expr,
					 Oid *resultTypeId,
					 TupleDesc *resultTupleDesc)
{
	TypeFuncClass result;

	if (expr && IsA(expr, FuncExpr))
		result = internal_get_result_type(((FuncExpr *) expr)->funcid,
										  expr,
										  NULL,
										  resultTypeId,
										  resultTupleDesc);
	else if (expr && IsA(expr, OpExpr))
		result = internal_get_result_type(get_opcode(((OpExpr *) expr)->opno),
										  expr,
										  NULL,
										  resultTypeId,
										  resultTupleDesc);
	else
	{
		/* handle as a generic expression; no chance to resolve RECORD */
		Oid			typid = exprType(expr);

		if (resultTypeId)
			*resultTypeId = typid;
		if (resultTupleDesc)
			*resultTupleDesc = NULL;
		result = get_type_func_class(typid);
		if (result == TYPEFUNC_COMPOSITE && resultTupleDesc)
			*resultTupleDesc = lookup_rowtype_tupdesc_copy(typid, -1);
	}

	return result;
}

/*
 * get_func_result_type
 *		As above, but work from a function's OID only
 *
 * This will not be able to resolve pure-RECORD results nor polymorphism.
 */
TypeFuncClass
get_func_result_type(Oid functionId,
					 Oid *resultTypeId,
					 TupleDesc *resultTupleDesc)
{
	return internal_get_result_type(functionId,
									NULL,
									NULL,
									resultTypeId,
									resultTupleDesc);
}

/*
 * assign_func_result_transient_type
 *		assign typmod if the result of function is transient type.
 *
 */
void
assign_func_result_transient_type(Oid funcid)
{
	HeapTuple	tp;
	Form_pg_proc procform;
	TupleDesc	tupdesc;

	tp = SearchSysCache1(PROCOID, ObjectIdGetDatum(funcid));
	if (!HeapTupleIsValid(tp))
		elog(ERROR, "cache lookup failed for function %u", funcid);
	procform = (Form_pg_proc) GETSTRUCT(tp);

	tupdesc = build_function_result_tupdesc_t(tp);
	if (tupdesc == NULL)
	{
		ReleaseSysCache(tp);
		return;
	}

	if (resolve_polymorphic_tupdesc(tupdesc,
									&procform->proargtypes,
									NULL))
	{
		if (tupdesc->tdtypeid == RECORDOID &&
			tupdesc->tdtypmod < 0)
			assign_record_type_typmod(tupdesc);
	}
	ReleaseSysCache(tp);
}

/*
 * internal_get_result_type -- workhorse code implementing all the above
 *
 * funcid must always be supplied.	call_expr and rsinfo can be NULL if not
 * available.  We will return TYPEFUNC_RECORD, and store NULL into
 * *resultTupleDesc, if we cannot deduce the complete result rowtype from
 * the available information.
 */
static TypeFuncClass
internal_get_result_type(Oid funcid,
						 Node *call_expr,
						 ReturnSetInfo *rsinfo,
						 Oid *resultTypeId,
						 TupleDesc *resultTupleDesc)
{
	TypeFuncClass result;
	HeapTuple	tp;
	Form_pg_proc procform;
	Oid			rettype;
	TupleDesc	tupdesc;

	/* First fetch the function's pg_proc row to inspect its rettype */
	tp = SearchSysCache(PROCOID,
						ObjectIdGetDatum(funcid),
						0, 0, 0);
	if (!HeapTupleIsValid(tp))
		elog(ERROR, "cache lookup failed for function %u", funcid);
	procform = (Form_pg_proc) GETSTRUCT(tp);

	rettype = procform->prorettype;

	/* Check for OUT parameters defining a RECORD result */
	tupdesc = build_function_result_tupdesc_t(tp);
	if (tupdesc)
	{
		/*
		 * It has OUT parameters, so it's basically like a regular composite
		 * type, except we have to be able to resolve any polymorphic OUT
		 * parameters.
		 */
		if (resultTypeId)
			*resultTypeId = rettype;

		if (resolve_polymorphic_tupdesc(tupdesc,
										&procform->proargtypes,
										call_expr))
		{
			if (tupdesc->tdtypeid == RECORDOID &&
				tupdesc->tdtypmod < 0)
				assign_record_type_typmod(tupdesc);
			if (resultTupleDesc)
				*resultTupleDesc = tupdesc;
			result = TYPEFUNC_COMPOSITE;
		}
		else
		{
			if (resultTupleDesc)
				*resultTupleDesc = NULL;
			result = TYPEFUNC_RECORD;
		}

		ReleaseSysCache(tp);

		return result;
	}

	/*
	 * If scalar polymorphic result, try to resolve it.
	 */
	if (IsPolymorphicType(rettype))
	{
		Oid			newrettype = exprType(call_expr);

		if (!OidIsValid(newrettype))	/* this probably should not happen */
			ereport(ERROR,
					(errcode(ERRCODE_DATATYPE_MISMATCH),
					 errmsg("could not determine actual result type for function \"%s\" declared to return type %s",
							NameStr(procform->proname),
							format_type_be(rettype))));
		rettype = newrettype;
	}

	if (resultTypeId)
		*resultTypeId = rettype;
	if (resultTupleDesc)
		*resultTupleDesc = NULL;	/* default result */

	/* Classify the result type */
	result = get_type_func_class(rettype);
	switch (result)
	{
		case TYPEFUNC_COMPOSITE:
			if (resultTupleDesc)
				*resultTupleDesc = lookup_rowtype_tupdesc_copy(rettype, -1);
			/* Named composite types can't have any polymorphic columns */
			break;
		case TYPEFUNC_SCALAR:
			break;
		case TYPEFUNC_RECORD:
			/* We must get the tupledesc from call context */
			if (rsinfo && IsA(rsinfo, ReturnSetInfo) &&
				rsinfo->expectedDesc != NULL)
			{
				result = TYPEFUNC_COMPOSITE;
				if (resultTupleDesc)
					*resultTupleDesc = rsinfo->expectedDesc;
				/* Assume no polymorphic columns here, either */
			}
			break;
		default:
			break;
	}

	ReleaseSysCache(tp);

	return result;
}

/*
 * Given the result tuple descriptor for a function with OUT parameters,
 * replace any polymorphic columns (ANYELEMENT etc) with correct data types
 * deduced from the input arguments. Returns TRUE if able to deduce all types,
 * FALSE if not.
 */
static bool
resolve_polymorphic_tupdesc(TupleDesc tupdesc, oidvector *declared_args,
							Node *call_expr)
{
	int			natts = tupdesc->natts;
	int			nargs = declared_args->dim1;
	bool		have_anyelement_result = false;
	bool		have_anyarray_result = false;
	bool		have_anynonarray = false;
	bool		have_anyenum = false;
	Oid			anyelement_type = InvalidOid;
	Oid			anyarray_type = InvalidOid;
	int			i;

	/* See if there are any polymorphic outputs; quick out if not */
	for (i = 0; i < natts; i++)
	{
		switch (tupdesc->attrs[i]->atttypid)
		{
			case ANYELEMENTOID:
				have_anyelement_result = true;
				break;
			case ANYARRAYOID:
				have_anyarray_result = true;
				break;
			case ANYNONARRAYOID:
				have_anyelement_result = true;
				have_anynonarray = true;
				break;
			case ANYENUMOID:
				have_anyelement_result = true;
				have_anyenum = true;
				break;
			default:
				break;
		}
	}
	if (!have_anyelement_result && !have_anyarray_result)
		return true;

	/*
	 * Otherwise, extract actual datatype(s) from input arguments.	(We assume
	 * the parser already validated consistency of the arguments.)
	 */
	if (!call_expr)
		return false;			/* no hope */

	for (i = 0; i < nargs; i++)
	{
		switch (declared_args->values[i])
		{
			case ANYELEMENTOID:
			case ANYNONARRAYOID:
			case ANYENUMOID:
				if (!OidIsValid(anyelement_type))
					anyelement_type = get_call_expr_argtype(call_expr, i);
				break;
			case ANYARRAYOID:
				if (!OidIsValid(anyarray_type))
					anyarray_type = get_call_expr_argtype(call_expr, i);
				break;
			default:
				break;
		}
	}

	/* If nothing found, parser messed up */
	if (!OidIsValid(anyelement_type) && !OidIsValid(anyarray_type))
		return false;

	/* If needed, deduce one polymorphic type from the other */
	if (have_anyelement_result && !OidIsValid(anyelement_type))
		anyelement_type = resolve_generic_type(ANYELEMENTOID,
											   anyarray_type,
											   ANYARRAYOID);
	if (have_anyarray_result && !OidIsValid(anyarray_type))
		anyarray_type = resolve_generic_type(ANYARRAYOID,
											 anyelement_type,
											 ANYELEMENTOID);

	/* Enforce ANYNONARRAY if needed */
	if (have_anynonarray && type_is_array(anyelement_type))
		return false;

	/* Enforce ANYENUM if needed */
	if (have_anyenum && !type_is_enum(anyelement_type))
		return false;

	/* And finally replace the tuple column types as needed */
	for (i = 0; i < natts; i++)
	{
		switch (tupdesc->attrs[i]->atttypid)
		{
			case ANYELEMENTOID:
			case ANYNONARRAYOID:
			case ANYENUMOID:
				TupleDescInitEntry(tupdesc, i + 1,
								   NameStr(tupdesc->attrs[i]->attname),
								   anyelement_type,
								   -1,
								   0);
				break;
			case ANYARRAYOID:
				TupleDescInitEntry(tupdesc, i + 1,
								   NameStr(tupdesc->attrs[i]->attname),
								   anyarray_type,
								   -1,
								   0);
				break;
			default:
				break;
		}
	}

	return true;
}

/*
 * Given the declared argument types and modes for a function, replace any
 * polymorphic types (ANYELEMENT etc) with correct data types deduced from the
 * input arguments.  Returns TRUE if able to deduce all types, FALSE if not.
 * This is the same logic as resolve_polymorphic_tupdesc, but with a different
 * argument representation.
 *
 * argmodes may be NULL, in which case all arguments are assumed to be IN mode.
 */
bool
resolve_polymorphic_argtypes(int numargs, Oid *argtypes, char *argmodes,
							 Node *call_expr)
{
	bool		have_anyelement_result = false;
	bool		have_anyarray_result = false;
	Oid			anyelement_type = InvalidOid;
	Oid			anyarray_type = InvalidOid;
	int			inargno;
	int			i;

	/* First pass: resolve polymorphic inputs, check for outputs */
	inargno = 0;
	for (i = 0; i < numargs; i++)
	{
		char		argmode = argmodes ? argmodes[i] : PROARGMODE_IN;

		switch (argtypes[i])
		{
			case ANYELEMENTOID:
			case ANYNONARRAYOID:
			case ANYENUMOID:
				if (argmode == PROARGMODE_OUT || argmode == PROARGMODE_TABLE)
					have_anyelement_result = true;
				else
				{
					if (!OidIsValid(anyelement_type))
					{
						anyelement_type = get_call_expr_argtype(call_expr,
																inargno);
						if (!OidIsValid(anyelement_type))
							return false;
					}
					argtypes[i] = anyelement_type;
				}
				break;
			case ANYARRAYOID:
				if (argmode == PROARGMODE_OUT || argmode == PROARGMODE_TABLE)
					have_anyarray_result = true;
				else
				{
					if (!OidIsValid(anyarray_type))
					{
						anyarray_type = get_call_expr_argtype(call_expr,
															  inargno);
						if (!OidIsValid(anyarray_type))
							return false;
					}
					argtypes[i] = anyarray_type;
				}
				break;
			default:
				break;
		}
		if (argmode != PROARGMODE_OUT && argmode != PROARGMODE_TABLE)
			inargno++;
	}

	/* Done? */
	if (!have_anyelement_result && !have_anyarray_result)
		return true;

	/* If no input polymorphics, parser messed up */
	if (!OidIsValid(anyelement_type) && !OidIsValid(anyarray_type))
		return false;

	/* If needed, deduce one polymorphic type from the other */
	if (have_anyelement_result && !OidIsValid(anyelement_type))
		anyelement_type = resolve_generic_type(ANYELEMENTOID,
											   anyarray_type,
											   ANYARRAYOID);
	if (have_anyarray_result && !OidIsValid(anyarray_type))
		anyarray_type = resolve_generic_type(ANYARRAYOID,
											 anyelement_type,
											 ANYELEMENTOID);

	/* XXX do we need to enforce ANYNONARRAY or ANYENUM here?  I think not */

	/* And finally replace the output column types as needed */
	for (i = 0; i < numargs; i++)
	{
		switch (argtypes[i])
		{
			case ANYELEMENTOID:
			case ANYNONARRAYOID:
			case ANYENUMOID:
				argtypes[i] = anyelement_type;
				break;
			case ANYARRAYOID:
				argtypes[i] = anyarray_type;
				break;
			default:
				break;
		}
	}

	return true;
}

/*
 * get_type_func_class
 *		Given the type OID, obtain its TYPEFUNC classification.
 *
 * This is intended to centralize a bunch of formerly ad-hoc code for
 * classifying types.  The categories used here are useful for deciding
 * how to handle functions returning the datatype.
 */
static TypeFuncClass
get_type_func_class(Oid typid)
{
	switch (get_typtype(typid))
	{
		case TYPTYPE_COMPOSITE:
			return TYPEFUNC_COMPOSITE;
		case TYPTYPE_BASE:
		case TYPTYPE_DOMAIN:
		case TYPTYPE_ENUM:
			return TYPEFUNC_SCALAR;
		case TYPTYPE_PSEUDO:
			if (typid == RECORDOID)
				return TYPEFUNC_RECORD;

			/*
			 * We treat VOID and CSTRING as legitimate scalar datatypes,
			 * mostly for the convenience of the JDBC driver (which wants to
			 * be able to do "SELECT * FROM foo()" for all legitimately
			 * user-callable functions).
			 */
			if (typid == VOIDOID || typid == CSTRINGOID)
				return TYPEFUNC_SCALAR;
			return TYPEFUNC_OTHER;
	}
	/* shouldn't get here, probably */
	return TYPEFUNC_OTHER;
}


/*
 * get_func_arg_info
 *
 * Fetch info about the argument types, names, and IN/OUT modes from the
 * pg_proc tuple.  Return value is the total number of arguments.
 * Other results are palloc'd.  *p_argtypes is always filled in, but
 * *p_argnames and *p_argmodes will be set NULL in the default cases
 * (no names, and all IN arguments, respectively).
 *
 * Note that this function simply fetches what is in the pg_proc tuple;
 * it doesn't do any interpretation of polymorphic types.
 */
int
get_func_arg_info(HeapTuple procTup,
				  Oid **p_argtypes, char ***p_argnames, char **p_argmodes)
{
	Form_pg_proc procStruct = (Form_pg_proc) GETSTRUCT(procTup);
	Datum		proallargtypes;
	Datum		proargmodes;
	Datum		proargnames;
	bool		isNull;
	ArrayType  *arr;
	int			numargs;
	Datum	   *elems;
	int			nelems;
	int			i;

	/* First discover the total number of parameters and get their types */
	proallargtypes = SysCacheGetAttr(PROCOID, procTup,
									 Anum_pg_proc_proallargtypes,
									 &isNull);
	if (!isNull)
	{
		/*
		 * We expect the arrays to be 1-D arrays of the right types; verify
		 * that.  For the OID and char arrays, we don't need to use
		 * deconstruct_array() since the array data is just going to look like
		 * a C array of values.
		 */
		arr = DatumGetArrayTypeP(proallargtypes);		/* ensure not toasted */
		numargs = ARR_DIMS(arr)[0];
		if (ARR_NDIM(arr) != 1 ||
			numargs < 0 ||
			ARR_HASNULL(arr) ||
			ARR_ELEMTYPE(arr) != OIDOID)
			elog(ERROR, "proallargtypes is not a 1-D Oid array");
		Assert(numargs >= procStruct->pronargs);
		*p_argtypes = (Oid *) palloc(numargs * sizeof(Oid));
		memcpy(*p_argtypes, ARR_DATA_PTR(arr),
			   numargs * sizeof(Oid));
	}
	else
	{
		/* If no proallargtypes, use proargtypes */
		numargs = procStruct->proargtypes.dim1;
		Assert(numargs == procStruct->pronargs);
		*p_argtypes = (Oid *) palloc(numargs * sizeof(Oid));
		memcpy(*p_argtypes, procStruct->proargtypes.values,
			   numargs * sizeof(Oid));
	}

	/* Get argument names, if available */
	proargnames = SysCacheGetAttr(PROCOID, procTup,
								  Anum_pg_proc_proargnames,
								  &isNull);
	if (isNull)
		*p_argnames = NULL;
	else
	{
		deconstruct_array(DatumGetArrayTypeP(proargnames),
						  TEXTOID, -1, false, 'i',
						  &elems, NULL, &nelems);
		if (nelems != numargs)	/* should not happen */
			elog(ERROR, "proargnames must have the same number of elements as the function has arguments");
		*p_argnames = (char **) palloc(sizeof(char *) * numargs);
		for (i = 0; i < numargs; i++)
			(*p_argnames)[i] = TextDatumGetCString(elems[i]);
	}

	/* Get argument modes, if available */
	proargmodes = SysCacheGetAttr(PROCOID, procTup,
								  Anum_pg_proc_proargmodes,
								  &isNull);
	if (isNull)
		*p_argmodes = NULL;
	else
	{
		arr = DatumGetArrayTypeP(proargmodes);	/* ensure not toasted */
		if (ARR_NDIM(arr) != 1 ||
			ARR_DIMS(arr)[0] != numargs ||
			ARR_HASNULL(arr) ||
			ARR_ELEMTYPE(arr) != CHAROID)
			elog(ERROR, "proargmodes is not a 1-D char array");
		*p_argmodes = (char *) palloc(numargs * sizeof(char));
		memcpy(*p_argmodes, ARR_DATA_PTR(arr),
			   numargs * sizeof(char));
	}

	return numargs;
}


/*
 * get_func_result_name
 *
 * If the function has exactly one output parameter, and that parameter
 * is named, return the name (as a palloc'd string).  Else return NULL.
 *
 * This is used to determine the default output column name for functions
 * returning scalar types.
 */
char *
get_func_result_name(Oid functionId)
{
	char	   *result;
	HeapTuple	procTuple;
	Datum		proargmodes;
	Datum		proargnames;
	bool		isnull;
	ArrayType  *arr;
	int			numargs;
	char	   *argmodes;
	Datum	   *argnames;
	int			numoutargs;
	int			nargnames;
	int			i;

	/* First fetch the function's pg_proc row */
	procTuple = SearchSysCache(PROCOID,
							   ObjectIdGetDatum(functionId),
							   0, 0, 0);
	if (!HeapTupleIsValid(procTuple))
		elog(ERROR, "cache lookup failed for function %u", functionId);

	/* If there are no named OUT parameters, return NULL */
	if (heap_attisnull(procTuple, Anum_pg_proc_proargmodes) ||
		heap_attisnull(procTuple, Anum_pg_proc_proargnames))
		result = NULL;
	else
	{
		/* Get the data out of the tuple */
		proargmodes = SysCacheGetAttr(PROCOID, procTuple,
									  Anum_pg_proc_proargmodes,
									  &isnull);
		Assert(!isnull);
		proargnames = SysCacheGetAttr(PROCOID, procTuple,
									  Anum_pg_proc_proargnames,
									  &isnull);
		Assert(!isnull);

		/*
		 * We expect the arrays to be 1-D arrays of the right types; verify
		 * that.  For the char array, we don't need to use deconstruct_array()
		 * since the array data is just going to look like a C array of
		 * values.
		 */
		arr = DatumGetArrayTypeP(proargmodes);	/* ensure not toasted */
		numargs = ARR_DIMS(arr)[0];
		if (ARR_NDIM(arr) != 1 ||
			numargs < 0 ||
			ARR_HASNULL(arr) ||
			ARR_ELEMTYPE(arr) != CHAROID)
			elog(ERROR, "proargmodes is not a 1-D char array");
		argmodes = (char *) ARR_DATA_PTR(arr);
		arr = DatumGetArrayTypeP(proargnames);	/* ensure not toasted */
		if (ARR_NDIM(arr) != 1 ||
			ARR_DIMS(arr)[0] != numargs ||
			ARR_HASNULL(arr) ||
			ARR_ELEMTYPE(arr) != TEXTOID)
			elog(ERROR, "proargnames is not a 1-D text array");
		deconstruct_array(arr, TEXTOID, -1, false, 'i',
						  &argnames, NULL, &nargnames);
		Assert(nargnames == numargs);

		/* scan for output argument(s) */
		result = NULL;
		numoutargs = 0;
		for (i = 0; i < numargs; i++)
		{
			if (argmodes[i] == PROARGMODE_IN ||
				argmodes[i] == PROARGMODE_VARIADIC)
				continue;
			Assert(argmodes[i] == PROARGMODE_OUT ||
				   argmodes[i] == PROARGMODE_INOUT ||
				   argmodes[i] == PROARGMODE_TABLE);
			if (++numoutargs > 1)
			{
				/* multiple out args, so forget it */
				result = NULL;
				break;
			}
			result = TextDatumGetCString(argnames[i]);
			if (result == NULL || result[0] == '\0')
			{
				/* Parameter is not named, so forget it */
				result = NULL;
				break;
			}
		}
	}

	ReleaseSysCache(procTuple);

	return result;
}


/*
 * build_function_result_tupdesc_t
 *
 * Given a pg_proc row for a function, return a tuple descriptor for the
 * result rowtype, or NULL if the function does not have OUT parameters.
 *
 * Note that this does not handle resolution of polymorphic types;
 * that is deliberate.
 */
TupleDesc
build_function_result_tupdesc_t(HeapTuple procTuple)
{
	Form_pg_proc procform = (Form_pg_proc) GETSTRUCT(procTuple);
	Datum		proallargtypes;
	Datum		proargmodes;
	Datum		proargnames;
	bool		isnull;

	/* Return NULL if the function isn't declared to return RECORD */
	if (procform->prorettype != RECORDOID)
		return NULL;

	/* If there are no OUT parameters, return NULL */
	if (heap_attisnull(procTuple, Anum_pg_proc_proallargtypes) ||
		heap_attisnull(procTuple, Anum_pg_proc_proargmodes))
		return NULL;

	/* Get the data out of the tuple */
	proallargtypes = SysCacheGetAttr(PROCOID, procTuple,
									 Anum_pg_proc_proallargtypes,
									 &isnull);
	Assert(!isnull);
	proargmodes = SysCacheGetAttr(PROCOID, procTuple,
								  Anum_pg_proc_proargmodes,
								  &isnull);
	Assert(!isnull);
	proargnames = SysCacheGetAttr(PROCOID, procTuple,
								  Anum_pg_proc_proargnames,
								  &isnull);
	if (isnull)
		proargnames = PointerGetDatum(NULL);	/* just to be sure */

	return build_function_result_tupdesc_d(proallargtypes,
										   proargmodes,
										   proargnames);
}

/*
 * build_function_result_tupdesc_d
 *
 * Build a RECORD function's tupledesc from the pg_proc proallargtypes,
 * proargmodes, and proargnames arrays.  This is split out for the
 * convenience of ProcedureCreate, which needs to be able to compute the
 * tupledesc before actually creating the function.
 *
 * Returns NULL if there are not at least two OUT or INOUT arguments.
 */
TupleDesc
build_function_result_tupdesc_d(Datum proallargtypes,
								Datum proargmodes,
								Datum proargnames)
{
	TupleDesc	desc;
	ArrayType  *arr;
	int			numargs;
	Oid		   *argtypes;
	char	   *argmodes;
	Datum	   *argnames = NULL;
	Oid		   *outargtypes;
	char	  **outargnames;
	int			numoutargs;
	int			nargnames;
	int			i;

	/* Can't have output args if columns are null */
	if (proallargtypes == PointerGetDatum(NULL) ||
		proargmodes == PointerGetDatum(NULL))
		return NULL;

	/*
	 * We expect the arrays to be 1-D arrays of the right types; verify that.
	 * For the OID and char arrays, we don't need to use deconstruct_array()
	 * since the array data is just going to look like a C array of values.
	 */
	arr = DatumGetArrayTypeP(proallargtypes);	/* ensure not toasted */
	numargs = ARR_DIMS(arr)[0];
	if (ARR_NDIM(arr) != 1 ||
		numargs < 0 ||
		ARR_HASNULL(arr) ||
		ARR_ELEMTYPE(arr) != OIDOID)
		elog(ERROR, "proallargtypes is not a 1-D Oid array");
	argtypes = (Oid *) ARR_DATA_PTR(arr);
	arr = DatumGetArrayTypeP(proargmodes);		/* ensure not toasted */
	if (ARR_NDIM(arr) != 1 ||
		ARR_DIMS(arr)[0] != numargs ||
		ARR_HASNULL(arr) ||
		ARR_ELEMTYPE(arr) != CHAROID)
		elog(ERROR, "proargmodes is not a 1-D char array");
	argmodes = (char *) ARR_DATA_PTR(arr);
	if (proargnames != PointerGetDatum(NULL))
	{
		arr = DatumGetArrayTypeP(proargnames);	/* ensure not toasted */
		if (ARR_NDIM(arr) != 1 ||
			ARR_DIMS(arr)[0] != numargs ||
			ARR_HASNULL(arr) ||
			ARR_ELEMTYPE(arr) != TEXTOID)
			elog(ERROR, "proargnames is not a 1-D text array");
		deconstruct_array(arr, TEXTOID, -1, false, 'i',
						  &argnames, NULL, &nargnames);
		Assert(nargnames == numargs);
	}

	/* zero elements probably shouldn't happen, but handle it gracefully */
	if (numargs <= 0)
		return NULL;

	/* extract output-argument types and names */
	outargtypes = (Oid *) palloc(numargs * sizeof(Oid));
	outargnames = (char **) palloc(numargs * sizeof(char *));
	numoutargs = 0;
	for (i = 0; i < numargs; i++)
	{
		char	   *pname;

<<<<<<< HEAD
		switch (argmodes[i])
=======
		if (argmodes[i] == PROARGMODE_IN)
			continue;
		Assert(argmodes[i] == PROARGMODE_OUT ||
			   argmodes[i] == PROARGMODE_INOUT);
		outargtypes[numoutargs] = argtypes[i];
		if (argnames)
			pname = TextDatumGetCString(argnames[i]);
		else
			pname = NULL;
		if (pname == NULL || pname[0] == '\0')
>>>>>>> f260edb1
		{
			/* input modes */
			case PROARGMODE_IN:
			case PROARGMODE_VARIADIC:
				break;

			/* input and output */
			case PROARGMODE_INOUT:
				/* fallthrough */

			/* output modes */
			case PROARGMODE_OUT:
			case PROARGMODE_TABLE:
				outargtypes[numoutargs] = argtypes[i];
				if (argnames)
					pname = DatumGetCString(DirectFunctionCall1(textout, argnames[i]));
				else
					pname = NULL;
				if (pname == NULL || pname[0] == '\0')
				{
					/* Parameter is not named, so gin up a column name */
					pname = (char *) palloc(32);
					snprintf(pname, 32, "column%d", numoutargs + 1);
				}
				outargnames[numoutargs] = pname;
				numoutargs++;
		}
	}

	/*
	 * If there is no output argument, or only one, the function does not
	 * return tuples.
	 */
	if (numoutargs < 2)
		return NULL;

	desc = CreateTemplateTupleDesc(numoutargs, false);
	for (i = 0; i < numoutargs; i++)
	{
		TupleDescInitEntry(desc, i + 1,
						   outargnames[i],
						   outargtypes[i],
						   -1,
						   0);
	}

	return desc;
}


/*
 * RelationNameGetTupleDesc
 *
 * Given a (possibly qualified) relation name, build a TupleDesc.
 *
 * Note: while this works as advertised, it's seldom the best way to
 * build a tupdesc for a function's result type.  It's kept around
 * only for backwards compatibility with existing user-written code.
 */
TupleDesc
RelationNameGetTupleDesc(const char *relname)
{
	RangeVar   *relvar;
	Relation	rel;
	TupleDesc	tupdesc;
	List	   *relname_list;

	/* Open relation and copy the tuple description */
	relname_list = stringToQualifiedNameList(relname);
	relvar = makeRangeVarFromNameList(relname_list);
	rel = relation_openrv(relvar, AccessShareLock);
	tupdesc = CreateTupleDescCopy(RelationGetDescr(rel));
	relation_close(rel, AccessShareLock);

	return tupdesc;
}

/*
 * TypeGetTupleDesc
 *
 * Given a type Oid, build a TupleDesc.  (In most cases you should be
 * using get_call_result_type or one of its siblings instead of this
 * routine, so that you can handle OUT parameters, RECORD result type,
 * and polymorphic results.)
 *
 * If the type is composite, *and* a colaliases List is provided, *and*
 * the List is of natts length, use the aliases instead of the relation
 * attnames.  (NB: this usage is deprecated since it may result in
 * creation of unnecessary transient record types.)
 *
 * If the type is a base type, a single item alias List is required.
 */
TupleDesc
TypeGetTupleDesc(Oid typeoid, List *colaliases)
{
	TypeFuncClass functypclass = get_type_func_class(typeoid);
	TupleDesc	tupdesc = NULL;

	/*
	 * Build a suitable tupledesc representing the output rows
	 */
	if (functypclass == TYPEFUNC_COMPOSITE)
	{
		/* Composite data type, e.g. a table's row type */
		tupdesc = lookup_rowtype_tupdesc_copy(typeoid, -1);

		if (colaliases != NIL)
		{
			int			natts = tupdesc->natts;
			int			varattno;

			/* does the list length match the number of attributes? */
			if (list_length(colaliases) != natts)
				ereport(ERROR,
						(errcode(ERRCODE_DATATYPE_MISMATCH),
						 errmsg("number of aliases does not match number of columns")));

			/* OK, use the aliases instead */
			for (varattno = 0; varattno < natts; varattno++)
			{
				char	   *label = strVal(list_nth(colaliases, varattno));

				if (label != NULL)
					namestrcpy(&(tupdesc->attrs[varattno]->attname), label);
			}

			/* The tuple type is now an anonymous record type */
			tupdesc->tdtypeid = RECORDOID;
			tupdesc->tdtypmod = -1;
		}
	}
	else if (functypclass == TYPEFUNC_SCALAR)
	{
		/* Base data type, i.e. scalar */
		char	   *attname;

		/* the alias list is required for base types */
		if (colaliases == NIL)
			ereport(ERROR,
					(errcode(ERRCODE_DATATYPE_MISMATCH),
					 errmsg("no column alias was provided")));

		/* the alias list length must be 1 */
		if (list_length(colaliases) != 1)
			ereport(ERROR,
					(errcode(ERRCODE_DATATYPE_MISMATCH),
			  errmsg("number of aliases does not match number of columns")));

		/* OK, get the column alias */
		attname = strVal(linitial(colaliases));

		tupdesc = CreateTemplateTupleDesc(1, false);
		TupleDescInitEntry(tupdesc,
						   (AttrNumber) 1,
						   attname,
						   typeoid,
						   -1,
						   0);
	}
	else if (functypclass == TYPEFUNC_RECORD)
	{
		/* XXX can't support this because typmod wasn't passed in ... */
		ereport(ERROR,
				(errcode(ERRCODE_DATATYPE_MISMATCH),
				 errmsg("could not determine row description for function returning record")));
	}
	else
	{
		/* crummy error message, but parser should have caught this */
		elog(ERROR, "function in FROM has unsupported return type");
	}

	return tupdesc;
}<|MERGE_RESOLUTION|>--- conflicted
+++ resolved
@@ -1031,20 +1031,7 @@
 	{
 		char	   *pname;
 
-<<<<<<< HEAD
 		switch (argmodes[i])
-=======
-		if (argmodes[i] == PROARGMODE_IN)
-			continue;
-		Assert(argmodes[i] == PROARGMODE_OUT ||
-			   argmodes[i] == PROARGMODE_INOUT);
-		outargtypes[numoutargs] = argtypes[i];
-		if (argnames)
-			pname = TextDatumGetCString(argnames[i]);
-		else
-			pname = NULL;
-		if (pname == NULL || pname[0] == '\0')
->>>>>>> f260edb1
 		{
 			/* input modes */
 			case PROARGMODE_IN:
@@ -1060,7 +1047,7 @@
 			case PROARGMODE_TABLE:
 				outargtypes[numoutargs] = argtypes[i];
 				if (argnames)
-					pname = DatumGetCString(DirectFunctionCall1(textout, argnames[i]));
+					pname = TextDatumGetCString(argnames[i]);
 				else
 					pname = NULL;
 				if (pname == NULL || pname[0] == '\0')
