/*-------------------------------------------------------------------------
 *
 * assert.c
 *	  Assert code.
 *
<<<<<<< HEAD
 * Portions Copyright (c) 2005-2009, Greenplum inc
 * Portions Copyright (c) 2012-Present Pivotal Software, Inc.
 * Portions Copyright (c) 1996-2016, PostgreSQL Global Development Group
=======
 * Portions Copyright (c) 1996-2019, PostgreSQL Global Development Group
>>>>>>> 9e1c9f95
 * Portions Copyright (c) 1994, Regents of the University of California
 *
 *
 * IDENTIFICATION
 *	  src/backend/utils/error/assert.c
 *
 * NOTE
 *	  This should eventually work with elog()
 *
 *-------------------------------------------------------------------------
 */
#include "postgres.h"

#include "libpq/pqsignal.h"
#include "cdb/cdbvars.h"                /* gp_reraise_signal */

#include <unistd.h>

/*
 * ExceptionalCondition - Handles the failure of an Assert()
 */
void
ExceptionalCondition(const char *conditionName,
					 const char *errorType,
					 const char *fileName,
					 int lineNumber)
{
    /* CDB: Try to tell the QD or client what happened. */
    if (errstart(FATAL, fileName, lineNumber, NULL,TEXTDOMAIN))
    {
		if (!PointerIsValid(conditionName)
			|| !PointerIsValid(fileName)
			|| !PointerIsValid(errorType))
			errfinish(errcode(ERRCODE_INTERNAL_ERROR),
					  errFatalReturn(gp_reraise_signal),
					  errmsg("TRAP: ExceptionalCondition: bad arguments"));
		else
			errfinish(errcode(ERRCODE_INTERNAL_ERROR),
					  errFatalReturn(gp_reraise_signal),
					  errmsg("Unexpected internal error"),
					  errdetail("%s(\"%s\", File: \"%s\", Line: %d)\n",
								errorType, conditionName, fileName, lineNumber)
				);
				
		/* Usually this shouldn't be needed, but make sure the msg went out */
		fflush(stderr);
	}

#ifdef SLEEP_ON_ASSERT

	/*
	 * It would be nice to use pg_usleep() here, but only does 2000 sec or 33
	 * minutes, which seems too short.
	 */
	sleep(1000000);
#endif

	abort();
}<|MERGE_RESOLUTION|>--- conflicted
+++ resolved
@@ -3,13 +3,9 @@
  * assert.c
  *	  Assert code.
  *
-<<<<<<< HEAD
  * Portions Copyright (c) 2005-2009, Greenplum inc
  * Portions Copyright (c) 2012-Present Pivotal Software, Inc.
- * Portions Copyright (c) 1996-2016, PostgreSQL Global Development Group
-=======
  * Portions Copyright (c) 1996-2019, PostgreSQL Global Development Group
->>>>>>> 9e1c9f95
  * Portions Copyright (c) 1994, Regents of the University of California
  *
  *
