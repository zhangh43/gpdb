--- conflicted
+++ resolved
@@ -10,11 +10,7 @@
  *
  *
  * IDENTIFICATION
-<<<<<<< HEAD
- *	  $PostgreSQL: pgsql/src/backend/utils/cache/relcache.c,v 1.266.2.10 2010/09/02 03:17:06 tgl Exp $
-=======
  *	  $PostgreSQL: pgsql/src/backend/utils/cache/relcache.c,v 1.267 2008/02/27 17:44:19 tgl Exp $
->>>>>>> 0f855d62
  *
  *-------------------------------------------------------------------------
  */
@@ -3421,7 +3417,6 @@
 	 */
 	if (!criticalRelcachesBuilt)
 	{
-<<<<<<< HEAD
 		load_critical_index(ClassOidIndexId,
 							RelationRelationId);
 		load_critical_index(AttributeRelidNumIndexId,
@@ -3442,31 +3437,6 @@
 							TriggerRelationId);
 
 #define NUM_CRITICAL_LOCAL_INDEXES	9	/* fix if you change list above */
-=======
-		Relation	ird;
-
-#define LOAD_CRIT_INDEX(indexoid) \
-		do { \
-			ird = RelationBuildDesc(indexoid, NULL); \
-			if (ird == NULL) \
-				elog(PANIC, "could not open critical system index %u", \
-					 indexoid); \
-			ird->rd_isnailed = true; \
-			ird->rd_refcnt = 1; \
-		} while (0)
-
-		LOAD_CRIT_INDEX(ClassOidIndexId);
-		LOAD_CRIT_INDEX(AttributeRelidNumIndexId);
-		LOAD_CRIT_INDEX(IndexRelidIndexId);
-		LOAD_CRIT_INDEX(OpclassOidIndexId);
-		LOAD_CRIT_INDEX(AccessMethodStrategyIndexId);
-		LOAD_CRIT_INDEX(AccessMethodProcedureIndexId);
-		LOAD_CRIT_INDEX(OperatorOidIndexId);
-		LOAD_CRIT_INDEX(RewriteRelRulenameIndexId);
-		LOAD_CRIT_INDEX(TriggerRelidNameIndexId);
-
-#define NUM_CRITICAL_INDEXES	9		/* fix if you change list above */
->>>>>>> 0f855d62
 
 		criticalRelcachesBuilt = true;
 	}
