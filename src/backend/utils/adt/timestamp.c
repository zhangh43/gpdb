--- conflicted
+++ resolved
@@ -3596,11 +3596,8 @@
 	PG_RETURN_INTERVAL_P(result);
 }
 
-<<<<<<< HEAD
-/*
+/* 
  * timestamp_pl_interval()
-=======
-/* timestamp_pl_interval()
  * Add an interval to a timestamp data type.
  * Note that interval has provisions for qualitative year/month and day
  *	units, so try to do the right thing with them.
@@ -3609,7 +3606,6 @@
  *	to the last day of month.
  * To add a day, increment the mday, and use the same time of day.
  * Lastly, add in the "quantitative time".
->>>>>>> ab93f90c
  */
 Datum
 timestamp_pl_interval(PG_FUNCTION_ARGS)
@@ -3641,11 +3637,8 @@
 }
 
 
-<<<<<<< HEAD
 /*
  * timestamptz_pl_interval()
-=======
-/* timestamptz_pl_interval()
  * Add an interval to a timestamp with time zone data type.
  * Note that interval has provisions for qualitative year/month
  *	units, so try to do the right thing with them.
@@ -3653,7 +3646,6 @@
  * Then, if the next month has fewer days, set the day of month
  *	to the last day of month.
  * Lastly, add in the "quantitative time".
->>>>>>> ab93f90c
  */
 Datum
 timestamptz_pl_interval(PG_FUNCTION_ARGS)
