/*-------------------------------------------------------------------------
 *
 * int.c
 *	  Functions for the built-in integer types (except int8).
 *
<<<<<<< HEAD
 * Portions Copyright (c) 1996-2009, PostgreSQL Global Development Group
=======
 * Portions Copyright (c) 1996-2008, PostgreSQL Global Development Group
>>>>>>> d13f41d2
 * Portions Copyright (c) 1994, Regents of the University of California
 *
 *
 * IDENTIFICATION
<<<<<<< HEAD
 *	  $PostgreSQL: pgsql/src/backend/utils/adt/int.c,v 1.84.2.1 2009/09/03 18:48:21 tgl Exp $
=======
 *	  $PostgreSQL: pgsql/src/backend/utils/adt/int.c,v 1.81 2008/01/01 19:45:52 momjian Exp $
>>>>>>> d13f41d2
 *
 *-------------------------------------------------------------------------
 */
/*
 * OLD COMMENTS
 *		I/O routines:
 *		 int2in, int2out, int2recv, int2send
 *		 int4in, int4out, int4recv, int4send
 *		 int2vectorin, int2vectorout, int2vectorrecv, int2vectorsend
 *		Boolean operators:
 *		 inteq, intne, intlt, intle, intgt, intge
 *		Arithmetic operators:
 *		 intpl, intmi, int4mul, intdiv
 *
 *		Arithmetic operators:
 *		 intmod
 */
#include "postgres.h"

#include <ctype.h>
#include <limits.h>

#include "catalog/pg_type.h"
#include "funcapi.h"
#include "libpq/pqformat.h"
#include "utils/array.h"
#include "utils/builtins.h"


#define SAMESIGN(a,b)	(((a) < 0) == ((b) < 0))

typedef struct
{
	int32		current;
	int32		finish;
	int32		step;
} generate_series_fctx;


/*****************************************************************************
 *	 USER I/O ROUTINES														 *
 *****************************************************************************/

/*
 *		int2in			- converts "num" to short
 */
Datum
int2in(PG_FUNCTION_ARGS)
{
	char	   *num = PG_GETARG_CSTRING(0);

	PG_RETURN_INT16(pg_atoi(num, sizeof(int16), '\0'));
}

/*
 *		int2out			- converts short to "num"
 */
Datum
int2out(PG_FUNCTION_ARGS)
{
	int16		arg1 = PG_GETARG_INT16(0);
	char	   *result = (char *) palloc(7);	/* sign, 5 digits, '\0' */

	pg_itoa(arg1, result);
	PG_RETURN_CSTRING(result);
}

/*
 *		int2recv			- converts external binary format to int2
 */
Datum
int2recv(PG_FUNCTION_ARGS)
{
	StringInfo	buf = (StringInfo) PG_GETARG_POINTER(0);

	PG_RETURN_INT16((int16) pq_getmsgint(buf, sizeof(int16)));
}

/*
 *		int2send			- converts int2 to binary format
 */
Datum
int2send(PG_FUNCTION_ARGS)
{
	int16		arg1 = PG_GETARG_INT16(0);
	StringInfoData buf;

	pq_begintypsend(&buf);
	pq_sendint(&buf, arg1, sizeof(int16));
	PG_RETURN_BYTEA_P(pq_endtypsend(&buf));
}

/*
 * construct int2vector given a raw array of int2s
 *
 * If int2s is NULL then caller must fill values[] afterward
 */
int2vector *
buildint2vector(const int2 *int2s, int n)
{
	int2vector *result;

	result = (int2vector *) palloc0(Int2VectorSize(n));

	if (n > 0 && int2s)
		memcpy(result->values, int2s, n * sizeof(int2));

	/*
	 * Attach standard array header.  For historical reasons, we set the index
	 * lower bound to 0 not 1.
	 */
	SET_VARSIZE(result, Int2VectorSize(n));
	result->ndim = 1;
	result->dataoffset = 0;		/* never any nulls */
	result->elemtype = INT2OID;
	result->dim1 = n;
	result->lbound1 = 0;

	return result;
}

/*
 *		int2vectorin			- converts "num num ..." to internal form
 */
Datum
int2vectorin(PG_FUNCTION_ARGS)
{
	char	   *intString = PG_GETARG_CSTRING(0);
	int2vector *result;
	int			n;

	result = (int2vector *) palloc0(Int2VectorSize(FUNC_MAX_ARGS));

	for (n = 0; *intString && n < FUNC_MAX_ARGS; n++)
	{
		while (*intString && isspace((unsigned char) *intString))
			intString++;
		if (*intString == '\0')
			break;		
		result->values[n] = pg_atoi(intString, sizeof(int16), ' ');
		while (*intString && !isspace((unsigned char) *intString))
			intString++;
	}
	while (*intString && isspace((unsigned char) *intString))
		intString++;
	if (*intString)
		ereport(ERROR,
				(errcode(ERRCODE_INVALID_PARAMETER_VALUE),
				 errmsg("int2vector has too many elements")));

	SET_VARSIZE(result, Int2VectorSize(n));
	result->ndim = 1;
	result->dataoffset = 0;		/* never any nulls */
	result->elemtype = INT2OID;
	result->dim1 = n;
	result->lbound1 = 0;

	PG_RETURN_POINTER(result);
}

/*
 *		int2vectorout		- converts internal form to "num num ..."
 */
Datum
int2vectorout(PG_FUNCTION_ARGS)
{
	int2vector *int2Array = (int2vector *) PG_GETARG_POINTER(0);
	int			num,
				nnums = int2Array->dim1;
	char	   *rp;
	char	   *result;

	/* assumes sign, 5 digits, ' ' */
	rp = result = (char *) palloc(nnums * 7 + 1);
	for (num = 0; num < nnums; num++)
	{
		if (num != 0)
			*rp++ = ' ';
		pg_itoa(int2Array->values[num], rp);
		while (*++rp != '\0')
			;
	}
	*rp = '\0';
	PG_RETURN_CSTRING(result);
}

/*
 *		int2vectorrecv			- converts external binary format to int2vector
 */
Datum
int2vectorrecv(PG_FUNCTION_ARGS)
{
	StringInfo	buf = (StringInfo) PG_GETARG_POINTER(0);
	FunctionCallInfoData locfcinfo;
	int2vector *result;

	/*
	 * Normally one would call array_recv() using DirectFunctionCall3, but
	 * that does not work since array_recv wants to cache some data using
	 * fcinfo->flinfo->fn_extra.  So we need to pass it our own flinfo
	 * parameter.
	 */
	InitFunctionCallInfoData(locfcinfo, fcinfo->flinfo, 3, NULL, NULL);

	locfcinfo.arg[0] = PointerGetDatum(buf);
	locfcinfo.arg[1] = ObjectIdGetDatum(INT2OID);
	locfcinfo.arg[2] = Int32GetDatum(-1);
	locfcinfo.argnull[0] = false;
	locfcinfo.argnull[1] = false;
	locfcinfo.argnull[2] = false;

	result = (int2vector *) DatumGetPointer(array_recv(&locfcinfo));

	Assert(!locfcinfo.isnull);

	/* sanity checks: int2vector must be 1-D, no nulls */
	if (ARR_NDIM(result) != 1 ||
		ARR_HASNULL(result) ||
		ARR_ELEMTYPE(result) != INT2OID)
		ereport(ERROR,
				(errcode(ERRCODE_INVALID_BINARY_REPRESENTATION),
				 errmsg("invalid int2vector data")));
	PG_RETURN_POINTER(result);
}

/*
 *		int2vectorsend			- converts int2vector to binary format
 */
Datum
int2vectorsend(PG_FUNCTION_ARGS)
{
	return array_send(fcinfo);
}

/*
 * We don't have a complete set of int2vector support routines,
 * but we need int2vectoreq for catcache indexing.
 */
Datum
int2vectoreq(PG_FUNCTION_ARGS)
{
	int2vector *a = (int2vector *) PG_GETARG_POINTER(0);
	int2vector *b = (int2vector *) PG_GETARG_POINTER(1);

	if (a->dim1 != b->dim1)
		PG_RETURN_BOOL(false);
	PG_RETURN_BOOL(memcmp(a->values, b->values, a->dim1 * sizeof(int2)) == 0);
}


/*****************************************************************************
 *	 PUBLIC ROUTINES														 *
 *****************************************************************************/

/*
 *		int4in			- converts "num" to int4
 */
Datum
int4in(PG_FUNCTION_ARGS)
{
	char	   *num = PG_GETARG_CSTRING(0);

	PG_RETURN_INT32(pg_atoi(num, sizeof(int32), '\0'));
}

/*
 *		int4out			- converts int4 to "num"
 */
Datum
int4out(PG_FUNCTION_ARGS)
{
	int32		arg1 = PG_GETARG_INT32(0);
	char	   *result = (char *) palloc(12);	/* sign, 10 digits, '\0' */

	pg_ltoa(arg1, result);
	PG_RETURN_CSTRING(result);
}

/*
 *		int4recv			- converts external binary format to int4
 */
Datum
int4recv(PG_FUNCTION_ARGS)
{
	StringInfo	buf = (StringInfo) PG_GETARG_POINTER(0);

	PG_RETURN_INT32((int32) pq_getmsgint(buf, sizeof(int32)));
}

/*
 *		int4send			- converts int4 to binary format
 */
Datum
int4send(PG_FUNCTION_ARGS)
{
	int32		arg1 = PG_GETARG_INT32(0);
	StringInfoData buf;

	pq_begintypsend(&buf);
	pq_sendint(&buf, arg1, sizeof(int32));
	PG_RETURN_BYTEA_P(pq_endtypsend(&buf));
}


/*
 *		===================
 *		CONVERSION ROUTINES
 *		===================
 */

Datum
i2toi4(PG_FUNCTION_ARGS)
{
	int16		arg1 = PG_GETARG_INT16(0);

	PG_RETURN_INT32((int32) arg1);
}

Datum
i4toi2(PG_FUNCTION_ARGS)
{
	int32		arg1 = PG_GETARG_INT32(0);

	if (arg1 < SHRT_MIN || arg1 > SHRT_MAX)
		ereport(ERROR,
				(errcode(ERRCODE_NUMERIC_VALUE_OUT_OF_RANGE),
				 errmsg("smallint out of range")));

	PG_RETURN_INT16((int16) arg1);
}

<<<<<<< HEAD
Datum
int2_text(PG_FUNCTION_ARGS)
{
	int16		arg1 = PG_GETARG_INT16(0);
	text	   *result = (text *) palloc(7 + VARHDRSZ); /* sign,5 digits, '\0' */

	pg_itoa(arg1, VARDATA(result));
	SET_VARSIZE(result, strlen(VARDATA(result)) + VARHDRSZ);
	PG_RETURN_TEXT_P(result);
}

Datum
text_int2(PG_FUNCTION_ARGS)
{
	text	   *string = PG_GETARG_TEXT_P(0);
	Datum		result;
	int			len;
	char	   *str;

	len = VARSIZE(string) - VARHDRSZ;

	str = palloc(len + 1);
	memcpy(str, VARDATA(string), len);
	*(str + len) = '\0';

	result = DirectFunctionCall1(int2in, CStringGetDatum(str));
	pfree(str);

	return result;
}

Datum
int4_text(PG_FUNCTION_ARGS)
{
	int32		arg1 = PG_GETARG_INT32(0);
	text	   *result = (text *) palloc(12 + VARHDRSZ);		/* sign,10 digits,'\0' */

	pg_ltoa(arg1, VARDATA(result));
	SET_VARSIZE(result, strlen(VARDATA(result)) + VARHDRSZ);
	PG_RETURN_TEXT_P(result);
}

Datum
text_int4(PG_FUNCTION_ARGS)
{
	text	   *string = PG_GETARG_TEXT_P(0);
	Datum		result;
	int			len;
	char	   *str;

	len = VARSIZE(string) - VARHDRSZ;

	str = palloc(len + 1);
	memcpy(str, VARDATA(string), len);
	*(str + len) = '\0';

	result = DirectFunctionCall1(int4in, CStringGetDatum(str));
	pfree(str);

	return result;
}

=======
>>>>>>> d13f41d2
/* Cast int4 -> bool */
Datum
int4_bool(PG_FUNCTION_ARGS)
{
	if (PG_GETARG_INT32(0) == 0)
		PG_RETURN_BOOL(false);
	else
		PG_RETURN_BOOL(true);
}

/* Cast bool -> int4 */
Datum
bool_int4(PG_FUNCTION_ARGS)
{
	if (PG_GETARG_BOOL(0) == false)
		PG_RETURN_INT32(0);
	else
		PG_RETURN_INT32(1);
}

/*
 *		============================
 *		COMPARISON OPERATOR ROUTINES
 *		============================
 */

/*
 *		inteq			- returns 1 iff arg1 == arg2
 *		intne			- returns 1 iff arg1 != arg2
 *		intlt			- returns 1 iff arg1 < arg2
 *		intle			- returns 1 iff arg1 <= arg2
 *		intgt			- returns 1 iff arg1 > arg2
 *		intge			- returns 1 iff arg1 >= arg2
 */

Datum
int4eq(PG_FUNCTION_ARGS)
{
	int32		arg1 = PG_GETARG_INT32(0);
	int32		arg2 = PG_GETARG_INT32(1);

	PG_RETURN_BOOL(arg1 == arg2);
}

Datum
int4ne(PG_FUNCTION_ARGS)
{
	int32		arg1 = PG_GETARG_INT32(0);
	int32		arg2 = PG_GETARG_INT32(1);

	PG_RETURN_BOOL(arg1 != arg2);
}

Datum
int4lt(PG_FUNCTION_ARGS)
{
	int32		arg1 = PG_GETARG_INT32(0);
	int32		arg2 = PG_GETARG_INT32(1);

	PG_RETURN_BOOL(arg1 < arg2);
}

Datum
int4le(PG_FUNCTION_ARGS)
{
	int32		arg1 = PG_GETARG_INT32(0);
	int32		arg2 = PG_GETARG_INT32(1);

	PG_RETURN_BOOL(arg1 <= arg2);
}

Datum
int4gt(PG_FUNCTION_ARGS)
{
	int32		arg1 = PG_GETARG_INT32(0);
	int32		arg2 = PG_GETARG_INT32(1);

	PG_RETURN_BOOL(arg1 > arg2);
}

Datum
int4ge(PG_FUNCTION_ARGS)
{
	int32		arg1 = PG_GETARG_INT32(0);
	int32		arg2 = PG_GETARG_INT32(1);

	PG_RETURN_BOOL(arg1 >= arg2);
}

Datum
int2eq(PG_FUNCTION_ARGS)
{
	int16		arg1 = PG_GETARG_INT16(0);
	int16		arg2 = PG_GETARG_INT16(1);

	PG_RETURN_BOOL(arg1 == arg2);
}

Datum
int2ne(PG_FUNCTION_ARGS)
{
	int16		arg1 = PG_GETARG_INT16(0);
	int16		arg2 = PG_GETARG_INT16(1);

	PG_RETURN_BOOL(arg1 != arg2);
}

Datum
int2lt(PG_FUNCTION_ARGS)
{
	int16		arg1 = PG_GETARG_INT16(0);
	int16		arg2 = PG_GETARG_INT16(1);

	PG_RETURN_BOOL(arg1 < arg2);
}

Datum
int2le(PG_FUNCTION_ARGS)
{
	int16		arg1 = PG_GETARG_INT16(0);
	int16		arg2 = PG_GETARG_INT16(1);

	PG_RETURN_BOOL(arg1 <= arg2);
}

Datum
int2gt(PG_FUNCTION_ARGS)
{
	int16		arg1 = PG_GETARG_INT16(0);
	int16		arg2 = PG_GETARG_INT16(1);

	PG_RETURN_BOOL(arg1 > arg2);
}

Datum
int2ge(PG_FUNCTION_ARGS)
{
	int16		arg1 = PG_GETARG_INT16(0);
	int16		arg2 = PG_GETARG_INT16(1);

	PG_RETURN_BOOL(arg1 >= arg2);
}

Datum
int24eq(PG_FUNCTION_ARGS)
{
	int16		arg1 = PG_GETARG_INT16(0);
	int32		arg2 = PG_GETARG_INT32(1);

	PG_RETURN_BOOL(arg1 == arg2);
}

Datum
int24ne(PG_FUNCTION_ARGS)
{
	int16		arg1 = PG_GETARG_INT16(0);
	int32		arg2 = PG_GETARG_INT32(1);

	PG_RETURN_BOOL(arg1 != arg2);
}

Datum
int24lt(PG_FUNCTION_ARGS)
{
	int16		arg1 = PG_GETARG_INT16(0);
	int32		arg2 = PG_GETARG_INT32(1);

	PG_RETURN_BOOL(arg1 < arg2);
}

Datum
int24le(PG_FUNCTION_ARGS)
{
	int16		arg1 = PG_GETARG_INT16(0);
	int32		arg2 = PG_GETARG_INT32(1);

	PG_RETURN_BOOL(arg1 <= arg2);
}

Datum
int24gt(PG_FUNCTION_ARGS)
{
	int16		arg1 = PG_GETARG_INT16(0);
	int32		arg2 = PG_GETARG_INT32(1);

	PG_RETURN_BOOL(arg1 > arg2);
}

Datum
int24ge(PG_FUNCTION_ARGS)
{
	int16		arg1 = PG_GETARG_INT16(0);
	int32		arg2 = PG_GETARG_INT32(1);

	PG_RETURN_BOOL(arg1 >= arg2);
}

Datum
int42eq(PG_FUNCTION_ARGS)
{
	int32		arg1 = PG_GETARG_INT32(0);
	int16		arg2 = PG_GETARG_INT16(1);

	PG_RETURN_BOOL(arg1 == arg2);
}

Datum
int42ne(PG_FUNCTION_ARGS)
{
	int32		arg1 = PG_GETARG_INT32(0);
	int16		arg2 = PG_GETARG_INT16(1);

	PG_RETURN_BOOL(arg1 != arg2);
}

Datum
int42lt(PG_FUNCTION_ARGS)
{
	int32		arg1 = PG_GETARG_INT32(0);
	int16		arg2 = PG_GETARG_INT16(1);

	PG_RETURN_BOOL(arg1 < arg2);
}

Datum
int42le(PG_FUNCTION_ARGS)
{
	int32		arg1 = PG_GETARG_INT32(0);
	int16		arg2 = PG_GETARG_INT16(1);

	PG_RETURN_BOOL(arg1 <= arg2);
}

Datum
int42gt(PG_FUNCTION_ARGS)
{
	int32		arg1 = PG_GETARG_INT32(0);
	int16		arg2 = PG_GETARG_INT16(1);

	PG_RETURN_BOOL(arg1 > arg2);
}

Datum
int42ge(PG_FUNCTION_ARGS)
{
	int32		arg1 = PG_GETARG_INT32(0);
	int16		arg2 = PG_GETARG_INT16(1);

	PG_RETURN_BOOL(arg1 >= arg2);
}

/*
 *		int[24]pl		- returns arg1 + arg2
 *		int[24]mi		- returns arg1 - arg2
 *		int[24]mul		- returns arg1 * arg2
 *		int[24]div		- returns arg1 / arg2
 */

Datum
int4um(PG_FUNCTION_ARGS)
{
	int32		arg = PG_GETARG_INT32(0);
	int32		result;

	result = -arg;
	/* overflow check (needed for INT_MIN) */
	if (arg != 0 && SAMESIGN(result, arg))
		ereport(ERROR,
				(errcode(ERRCODE_NUMERIC_VALUE_OUT_OF_RANGE),
				 errmsg("integer out of range")));
	PG_RETURN_INT32(result);
}

Datum
int4up(PG_FUNCTION_ARGS)
{
	int32		arg = PG_GETARG_INT32(0);

	PG_RETURN_INT32(arg);
}

Datum
int4pl(PG_FUNCTION_ARGS)
{
	int32		arg1 = PG_GETARG_INT32(0);
	int32		arg2 = PG_GETARG_INT32(1);
	int32		result;

	result = arg1 + arg2;

	/*
	 * Overflow check.	If the inputs are of different signs then their sum
	 * cannot overflow.  If the inputs are of the same sign, their sum had
	 * better be that sign too.
	 */
	if (SAMESIGN(arg1, arg2) && !SAMESIGN(result, arg1))
		ereport(ERROR,
				(errcode(ERRCODE_NUMERIC_VALUE_OUT_OF_RANGE),
				 errmsg("integer out of range")));
	PG_RETURN_INT32(result);
}

Datum
int4mi(PG_FUNCTION_ARGS)
{
	int32		arg1 = PG_GETARG_INT32(0);
	int32		arg2 = PG_GETARG_INT32(1);
	int32		result;

	result = arg1 - arg2;

	/*
	 * Overflow check.	If the inputs are of the same sign then their
	 * difference cannot overflow.	If they are of different signs then the
	 * result should be of the same sign as the first input.
	 */
	if (!SAMESIGN(arg1, arg2) && !SAMESIGN(result, arg1))
		ereport(ERROR,
				(errcode(ERRCODE_NUMERIC_VALUE_OUT_OF_RANGE),
				 errmsg("integer out of range")));
	PG_RETURN_INT32(result);
}

Datum
int4mul(PG_FUNCTION_ARGS)
{
	int32		arg1 = PG_GETARG_INT32(0);
	int32		arg2 = PG_GETARG_INT32(1);
	int32		result;

	result = arg1 * arg2;

	/*
	 * Overflow check.	We basically check to see if result / arg2 gives arg1
	 * again.  There are two cases where this fails: arg2 = 0 (which cannot
	 * overflow) and arg1 = INT_MIN, arg2 = -1 (where the division itself will
	 * overflow and thus incorrectly match).
	 *
	 * Since the division is likely much more expensive than the actual
	 * multiplication, we'd like to skip it where possible.  The best bang for
	 * the buck seems to be to check whether both inputs are in the int16
	 * range; if so, no overflow is possible.
	 */
	if (!(arg1 >= (int32) SHRT_MIN && arg1 <= (int32) SHRT_MAX &&
		  arg2 >= (int32) SHRT_MIN && arg2 <= (int32) SHRT_MAX) &&
		arg2 != 0 &&
		((arg2 == -1 && arg1 < 0 && result < 0) ||
		 result / arg2 != arg1))
		ereport(ERROR,
				(errcode(ERRCODE_NUMERIC_VALUE_OUT_OF_RANGE),
				 errmsg("integer out of range")));
	PG_RETURN_INT32(result);
}

Datum
int4div(PG_FUNCTION_ARGS)
{
	int32		arg1 = PG_GETARG_INT32(0);
	int32		arg2 = PG_GETARG_INT32(1);
	int32		result;

	if (arg2 == 0)
	{
		ereport(ERROR,
				(errcode(ERRCODE_DIVISION_BY_ZERO),
				 errmsg("division by zero")));
		/* ensure compiler realizes we mustn't reach the division (gcc bug) */
		PG_RETURN_NULL();
	}

	/*
	 * INT_MIN / -1 is problematic, since the result can't be represented on a
	 * two's-complement machine.  Some machines produce INT_MIN, some produce
	 * zero, some throw an exception.  We can dodge the problem by recognizing
	 * that division by -1 is the same as negation.
	 */
	if (arg2 == -1)
	{
		result = -arg1;
		/* overflow check (needed for INT_MIN) */
		if (arg1 != 0 && SAMESIGN(result, arg1))
			ereport(ERROR,
					(errcode(ERRCODE_NUMERIC_VALUE_OUT_OF_RANGE),
					 errmsg("integer out of range")));
		PG_RETURN_INT32(result);
	}

	/* No overflow is possible */

	result = arg1 / arg2;

<<<<<<< HEAD
	/*
	 * Overflow check.	The only possible overflow case is for arg1 = INT_MIN,
	 * arg2 = -1, where the correct result is -INT_MIN, which can't be
	 * represented on a two's-complement machine.  Most machines produce
	 * INT_MIN but it seems some produce zero.
	 */
	if (arg2 == -1 && arg1 < 0 && result <= 0)
		ereport(ERROR,
				(errcode(ERRCODE_NUMERIC_VALUE_OUT_OF_RANGE),
				 errmsg("integer out of range")));
=======
>>>>>>> d13f41d2
	PG_RETURN_INT32(result);
}

Datum
int4inc(PG_FUNCTION_ARGS)
{
	int32		arg = PG_GETARG_INT32(0);
	int32		result;

	result = arg + 1;
	/* Overflow check */
	if (arg > 0 && result < 0)
		ereport(ERROR,
				(errcode(ERRCODE_NUMERIC_VALUE_OUT_OF_RANGE),
				 errmsg("integer out of range")));

	PG_RETURN_INT32(result);
}

Datum
int2um(PG_FUNCTION_ARGS)
{
	int16		arg = PG_GETARG_INT16(0);
	int16		result;

	result = -arg;
	/* overflow check (needed for SHRT_MIN) */
	if (arg != 0 && SAMESIGN(result, arg))
		ereport(ERROR,
				(errcode(ERRCODE_NUMERIC_VALUE_OUT_OF_RANGE),
				 errmsg("smallint out of range")));
	PG_RETURN_INT16(result);
}

Datum
int2up(PG_FUNCTION_ARGS)
{
	int16		arg = PG_GETARG_INT16(0);

	PG_RETURN_INT16(arg);
}

Datum
int2pl(PG_FUNCTION_ARGS)
{
	int16		arg1 = PG_GETARG_INT16(0);
	int16		arg2 = PG_GETARG_INT16(1);
	int16		result;

	result = arg1 + arg2;

	/*
	 * Overflow check.	If the inputs are of different signs then their sum
	 * cannot overflow.  If the inputs are of the same sign, their sum had
	 * better be that sign too.
	 */
	if (SAMESIGN(arg1, arg2) && !SAMESIGN(result, arg1))
		ereport(ERROR,
				(errcode(ERRCODE_NUMERIC_VALUE_OUT_OF_RANGE),
				 errmsg("smallint out of range")));
	PG_RETURN_INT16(result);
}

Datum
int2mi(PG_FUNCTION_ARGS)
{
	int16		arg1 = PG_GETARG_INT16(0);
	int16		arg2 = PG_GETARG_INT16(1);
	int16		result;

	result = arg1 - arg2;

	/*
	 * Overflow check.	If the inputs are of the same sign then their
	 * difference cannot overflow.	If they are of different signs then the
	 * result should be of the same sign as the first input.
	 */
	if (!SAMESIGN(arg1, arg2) && !SAMESIGN(result, arg1))
		ereport(ERROR,
				(errcode(ERRCODE_NUMERIC_VALUE_OUT_OF_RANGE),
				 errmsg("smallint out of range")));
	PG_RETURN_INT16(result);
}

Datum
int2mul(PG_FUNCTION_ARGS)
{
	int16		arg1 = PG_GETARG_INT16(0);
	int16		arg2 = PG_GETARG_INT16(1);
	int32		result32;

	/*
	 * The most practical way to detect overflow is to do the arithmetic in
	 * int32 (so that the result can't overflow) and then do a range check.
	 */
	result32 = (int32) arg1 *(int32) arg2;

	if (result32 < SHRT_MIN || result32 > SHRT_MAX)
		ereport(ERROR,
				(errcode(ERRCODE_NUMERIC_VALUE_OUT_OF_RANGE),
				 errmsg("smallint out of range")));

	PG_RETURN_INT16((int16) result32);
}

Datum
int2div(PG_FUNCTION_ARGS)
{
	int16		arg1 = PG_GETARG_INT16(0);
	int16		arg2 = PG_GETARG_INT16(1);
	int16		result;

	if (arg2 == 0)
	{
		ereport(ERROR,
				(errcode(ERRCODE_DIVISION_BY_ZERO),
				 errmsg("division by zero")));
		/* ensure compiler realizes we mustn't reach the division (gcc bug) */
		PG_RETURN_NULL();
	}

	/*
<<<<<<< HEAD
	 * Overflow check.	The only possible overflow case is for arg1 =
	 * SHRT_MIN, arg2 = -1, where the correct result is -SHRT_MIN, which can't
	 * be represented on a two's-complement machine.  Most machines produce
	 * SHRT_MIN but it seems some produce zero.
	 */
	if (arg2 == -1 && arg1 < 0 && result <= 0)
		ereport(ERROR,
				(errcode(ERRCODE_NUMERIC_VALUE_OUT_OF_RANGE),
				 errmsg("smallint out of range")));
=======
	 * SHRT_MIN / -1 is problematic, since the result can't be represented on
	 * a two's-complement machine.  Some machines produce SHRT_MIN, some
	 * produce zero, some throw an exception.  We can dodge the problem by
	 * recognizing that division by -1 is the same as negation.
	 */
	if (arg2 == -1)
	{
		result = -arg1;
		/* overflow check (needed for SHRT_MIN) */
		if (arg1 != 0 && SAMESIGN(result, arg1))
			ereport(ERROR,
					(errcode(ERRCODE_NUMERIC_VALUE_OUT_OF_RANGE),
					 errmsg("smallint out of range")));
		PG_RETURN_INT16(result);
	}

	/* No overflow is possible */

	result = arg1 / arg2;

>>>>>>> d13f41d2
	PG_RETURN_INT16(result);
}

Datum
int24pl(PG_FUNCTION_ARGS)
{
	int16		arg1 = PG_GETARG_INT16(0);
	int32		arg2 = PG_GETARG_INT32(1);
	int32		result;

	result = arg1 + arg2;

	/*
	 * Overflow check.	If the inputs are of different signs then their sum
	 * cannot overflow.  If the inputs are of the same sign, their sum had
	 * better be that sign too.
	 */
	if (SAMESIGN(arg1, arg2) && !SAMESIGN(result, arg1))
		ereport(ERROR,
				(errcode(ERRCODE_NUMERIC_VALUE_OUT_OF_RANGE),
				 errmsg("integer out of range")));
	PG_RETURN_INT32(result);
}

Datum
int24mi(PG_FUNCTION_ARGS)
{
	int16		arg1 = PG_GETARG_INT16(0);
	int32		arg2 = PG_GETARG_INT32(1);
	int32		result;

	result = arg1 - arg2;

	/*
	 * Overflow check.	If the inputs are of the same sign then their
	 * difference cannot overflow.	If they are of different signs then the
	 * result should be of the same sign as the first input.
	 */
	if (!SAMESIGN(arg1, arg2) && !SAMESIGN(result, arg1))
		ereport(ERROR,
				(errcode(ERRCODE_NUMERIC_VALUE_OUT_OF_RANGE),
				 errmsg("integer out of range")));
	PG_RETURN_INT32(result);
}

Datum
int24mul(PG_FUNCTION_ARGS)
{
	int16		arg1 = PG_GETARG_INT16(0);
	int32		arg2 = PG_GETARG_INT32(1);
	int32		result;

	result = arg1 * arg2;

	/*
	 * Overflow check.	We basically check to see if result / arg2 gives arg1
	 * again.  There is one case where this fails: arg2 = 0 (which cannot
	 * overflow).
	 *
	 * Since the division is likely much more expensive than the actual
	 * multiplication, we'd like to skip it where possible.  The best bang for
	 * the buck seems to be to check whether both inputs are in the int16
	 * range; if so, no overflow is possible.
	 */
	if (!(arg2 >= (int32) SHRT_MIN && arg2 <= (int32) SHRT_MAX) &&
		result / arg2 != arg1)
		ereport(ERROR,
				(errcode(ERRCODE_NUMERIC_VALUE_OUT_OF_RANGE),
				 errmsg("integer out of range")));
	PG_RETURN_INT32(result);
}

Datum
int24div(PG_FUNCTION_ARGS)
{
	int16		arg1 = PG_GETARG_INT16(0);
	int32		arg2 = PG_GETARG_INT32(1);

	if (arg2 == 0)
	{
		ereport(ERROR,
				(errcode(ERRCODE_DIVISION_BY_ZERO),
				 errmsg("division by zero")));
		/* ensure compiler realizes we mustn't reach the division (gcc bug) */
		PG_RETURN_NULL();
	}

	/* No overflow is possible */

	PG_RETURN_INT32((int32) arg1 / arg2);
}

Datum
int42pl(PG_FUNCTION_ARGS)
{
	int32		arg1 = PG_GETARG_INT32(0);
	int16		arg2 = PG_GETARG_INT16(1);
	int32		result;

	result = arg1 + arg2;

	/*
	 * Overflow check.	If the inputs are of different signs then their sum
	 * cannot overflow.  If the inputs are of the same sign, their sum had
	 * better be that sign too.
	 */
	if (SAMESIGN(arg1, arg2) && !SAMESIGN(result, arg1))
		ereport(ERROR,
				(errcode(ERRCODE_NUMERIC_VALUE_OUT_OF_RANGE),
				 errmsg("integer out of range")));
	PG_RETURN_INT32(result);
}

Datum
int42mi(PG_FUNCTION_ARGS)
{
	int32		arg1 = PG_GETARG_INT32(0);
	int16		arg2 = PG_GETARG_INT16(1);
	int32		result;

	result = arg1 - arg2;

	/*
	 * Overflow check.	If the inputs are of the same sign then their
	 * difference cannot overflow.	If they are of different signs then the
	 * result should be of the same sign as the first input.
	 */
	if (!SAMESIGN(arg1, arg2) && !SAMESIGN(result, arg1))
		ereport(ERROR,
				(errcode(ERRCODE_NUMERIC_VALUE_OUT_OF_RANGE),
				 errmsg("integer out of range")));
	PG_RETURN_INT32(result);
}

Datum
int42mul(PG_FUNCTION_ARGS)
{
	int32		arg1 = PG_GETARG_INT32(0);
	int16		arg2 = PG_GETARG_INT16(1);
	int32		result;

	result = arg1 * arg2;

	/*
	 * Overflow check.	We basically check to see if result / arg1 gives arg2
	 * again.  There is one case where this fails: arg1 = 0 (which cannot
	 * overflow).
	 *
	 * Since the division is likely much more expensive than the actual
	 * multiplication, we'd like to skip it where possible.  The best bang for
	 * the buck seems to be to check whether both inputs are in the int16
	 * range; if so, no overflow is possible.
	 */
	if (!(arg1 >= (int32) SHRT_MIN && arg1 <= (int32) SHRT_MAX) &&
		result / arg1 != arg2)
		ereport(ERROR,
				(errcode(ERRCODE_NUMERIC_VALUE_OUT_OF_RANGE),
				 errmsg("integer out of range")));
	PG_RETURN_INT32(result);
}

Datum
int42div(PG_FUNCTION_ARGS)
{
	int32		arg1 = PG_GETARG_INT32(0);
	int16		arg2 = PG_GETARG_INT16(1);
	int32		result;

	if (arg2 == 0)
	{
		ereport(ERROR,
				(errcode(ERRCODE_DIVISION_BY_ZERO),
				 errmsg("division by zero")));
		/* ensure compiler realizes we mustn't reach the division (gcc bug) */
		PG_RETURN_NULL();
	}

	/*
<<<<<<< HEAD
	 * Overflow check.	The only possible overflow case is for arg1 = INT_MIN,
	 * arg2 = -1, where the correct result is -INT_MIN, which can't be
	 * represented on a two's-complement machine.  Most machines produce
	 * INT_MIN but it seems some produce zero.
	 */
	if (arg2 == -1 && arg1 < 0 && result <= 0)
		ereport(ERROR,
				(errcode(ERRCODE_NUMERIC_VALUE_OUT_OF_RANGE),
				 errmsg("integer out of range")));
=======
	 * INT_MIN / -1 is problematic, since the result can't be represented on a
	 * two's-complement machine.  Some machines produce INT_MIN, some produce
	 * zero, some throw an exception.  We can dodge the problem by recognizing
	 * that division by -1 is the same as negation.
	 */
	if (arg2 == -1)
	{
		result = -arg1;
		/* overflow check (needed for INT_MIN) */
		if (arg1 != 0 && SAMESIGN(result, arg1))
			ereport(ERROR,
					(errcode(ERRCODE_NUMERIC_VALUE_OUT_OF_RANGE),
					 errmsg("integer out of range")));
		PG_RETURN_INT32(result);
	}

	/* No overflow is possible */

	result = arg1 / arg2;

>>>>>>> d13f41d2
	PG_RETURN_INT32(result);
}

Datum
int4mod(PG_FUNCTION_ARGS)
{
	int32		arg1 = PG_GETARG_INT32(0);
	int32		arg2 = PG_GETARG_INT32(1);

	if (arg2 == 0)
	{
		ereport(ERROR,
				(errcode(ERRCODE_DIVISION_BY_ZERO),
				 errmsg("division by zero")));
		/* ensure compiler realizes we mustn't reach the division (gcc bug) */
		PG_RETURN_NULL();
	}

	/*
	 * Some machines throw a floating-point exception for INT_MIN % -1, which
	 * is a bit silly since the correct answer is perfectly well-defined,
	 * namely zero.
	 */
	if (arg2 == -1)
		PG_RETURN_INT32(0);

	/* No overflow is possible */

	PG_RETURN_INT32(arg1 % arg2);
}

Datum
int2mod(PG_FUNCTION_ARGS)
{
	int16		arg1 = PG_GETARG_INT16(0);
	int16		arg2 = PG_GETARG_INT16(1);

	if (arg2 == 0)
	{
		ereport(ERROR,
				(errcode(ERRCODE_DIVISION_BY_ZERO),
				 errmsg("division by zero")));
		/* ensure compiler realizes we mustn't reach the division (gcc bug) */
		PG_RETURN_NULL();
	}

	/*
	 * Some machines throw a floating-point exception for INT_MIN % -1, which
	 * is a bit silly since the correct answer is perfectly well-defined,
	 * namely zero.  (It's not clear this ever happens when dealing with
	 * int16, but we might as well have the test for safety.)
	 */
	if (arg2 == -1)
		PG_RETURN_INT16(0);

	/* No overflow is possible */

	PG_RETURN_INT16(arg1 % arg2);
}

Datum
int24mod(PG_FUNCTION_ARGS)
{
	int16		arg1 = PG_GETARG_INT16(0);
	int32		arg2 = PG_GETARG_INT32(1);

	if (arg2 == 0)
	{
		ereport(ERROR,
				(errcode(ERRCODE_DIVISION_BY_ZERO),
				 errmsg("division by zero")));
		/* ensure compiler realizes we mustn't reach the division (gcc bug) */
		PG_RETURN_NULL();
	}

	/* No overflow is possible */

	PG_RETURN_INT32(arg1 % arg2);
}

Datum
int42mod(PG_FUNCTION_ARGS)
{
	int32		arg1 = PG_GETARG_INT32(0);
	int16		arg2 = PG_GETARG_INT16(1);

	if (arg2 == 0)
	{
		ereport(ERROR,
				(errcode(ERRCODE_DIVISION_BY_ZERO),
				 errmsg("division by zero")));
		/* ensure compiler realizes we mustn't reach the division (gcc bug) */
		PG_RETURN_NULL();
	}

	/*
	 * Some machines throw a floating-point exception for INT_MIN % -1, which
	 * is a bit silly since the correct answer is perfectly well-defined,
	 * namely zero.
	 */
	if (arg2 == -1)
		PG_RETURN_INT32(0);

	/* No overflow is possible */

	PG_RETURN_INT32(arg1 % arg2);
}


/* int[24]abs()
 * Absolute value
 */
Datum
int4abs(PG_FUNCTION_ARGS)
{
	int32		arg1 = PG_GETARG_INT32(0);
	int32		result;

	result = (arg1 < 0) ? -arg1 : arg1;
	/* overflow check (needed for INT_MIN) */
	if (result < 0)
		ereport(ERROR,
				(errcode(ERRCODE_NUMERIC_VALUE_OUT_OF_RANGE),
				 errmsg("integer out of range")));
	PG_RETURN_INT32(result);
}

Datum
int2abs(PG_FUNCTION_ARGS)
{
	int16		arg1 = PG_GETARG_INT16(0);
	int16		result;

	result = (arg1 < 0) ? -arg1 : arg1;
	/* overflow check (needed for SHRT_MIN) */
	if (result < 0)
		ereport(ERROR,
				(errcode(ERRCODE_NUMERIC_VALUE_OUT_OF_RANGE),
				 errmsg("smallint out of range")));
	PG_RETURN_INT16(result);
}

Datum
int2larger(PG_FUNCTION_ARGS)
{
	int16		arg1 = PG_GETARG_INT16(0);
	int16		arg2 = PG_GETARG_INT16(1);

	PG_RETURN_INT16((arg1 > arg2) ? arg1 : arg2);
}

Datum
int2smaller(PG_FUNCTION_ARGS)
{
	int16		arg1 = PG_GETARG_INT16(0);
	int16		arg2 = PG_GETARG_INT16(1);

	PG_RETURN_INT16((arg1 < arg2) ? arg1 : arg2);
}

Datum
int4larger(PG_FUNCTION_ARGS)
{
	int32		arg1 = PG_GETARG_INT32(0);
	int32		arg2 = PG_GETARG_INT32(1);

	PG_RETURN_INT32((arg1 > arg2) ? arg1 : arg2);
}

Datum
int4smaller(PG_FUNCTION_ARGS)
{
	int32		arg1 = PG_GETARG_INT32(0);
	int32		arg2 = PG_GETARG_INT32(1);

	PG_RETURN_INT32((arg1 < arg2) ? arg1 : arg2);
}

/*
 * Bit-pushing operators
 *
 *		int[24]and		- returns arg1 & arg2
 *		int[24]or		- returns arg1 | arg2
 *		int[24]xor		- returns arg1 # arg2
 *		int[24]not		- returns ~arg1
 *		int[24]shl		- returns arg1 << arg2
 *		int[24]shr		- returns arg1 >> arg2
 */

Datum
int4and(PG_FUNCTION_ARGS)
{
	int32		arg1 = PG_GETARG_INT32(0);
	int32		arg2 = PG_GETARG_INT32(1);

	PG_RETURN_INT32(arg1 & arg2);
}

Datum
int4or(PG_FUNCTION_ARGS)
{
	int32		arg1 = PG_GETARG_INT32(0);
	int32		arg2 = PG_GETARG_INT32(1);

	PG_RETURN_INT32(arg1 | arg2);
}

Datum
int4xor(PG_FUNCTION_ARGS)
{
	int32		arg1 = PG_GETARG_INT32(0);
	int32		arg2 = PG_GETARG_INT32(1);

	PG_RETURN_INT32(arg1 ^ arg2);
}

Datum
int4shl(PG_FUNCTION_ARGS)
{
	int32		arg1 = PG_GETARG_INT32(0);
	int32		arg2 = PG_GETARG_INT32(1);

	PG_RETURN_INT32(arg1 << arg2);
}

Datum
int4shr(PG_FUNCTION_ARGS)
{
	int32		arg1 = PG_GETARG_INT32(0);
	int32		arg2 = PG_GETARG_INT32(1);

	PG_RETURN_INT32(arg1 >> arg2);
}

Datum
int4not(PG_FUNCTION_ARGS)
{
	int32		arg1 = PG_GETARG_INT32(0);

	PG_RETURN_INT32(~arg1);
}

Datum
int2and(PG_FUNCTION_ARGS)
{
	int16		arg1 = PG_GETARG_INT16(0);
	int16		arg2 = PG_GETARG_INT16(1);

	PG_RETURN_INT16(arg1 & arg2);
}

Datum
int2or(PG_FUNCTION_ARGS)
{
	int16		arg1 = PG_GETARG_INT16(0);
	int16		arg2 = PG_GETARG_INT16(1);

	PG_RETURN_INT16(arg1 | arg2);
}

Datum
int2xor(PG_FUNCTION_ARGS)
{
	int16		arg1 = PG_GETARG_INT16(0);
	int16		arg2 = PG_GETARG_INT16(1);

	PG_RETURN_INT16(arg1 ^ arg2);
}

Datum
int2not(PG_FUNCTION_ARGS)
{
	int16		arg1 = PG_GETARG_INT16(0);

	PG_RETURN_INT16(~arg1);
}


Datum
int2shl(PG_FUNCTION_ARGS)
{
	int16		arg1 = PG_GETARG_INT16(0);
	int32		arg2 = PG_GETARG_INT32(1);

	PG_RETURN_INT16(arg1 << arg2);
}

Datum
int2shr(PG_FUNCTION_ARGS)
{
	int16		arg1 = PG_GETARG_INT16(0);
	int32		arg2 = PG_GETARG_INT32(1);

	PG_RETURN_INT16(arg1 >> arg2);
}

/*
 * non-persistent numeric series generator
 */
Datum
generate_series_int4(PG_FUNCTION_ARGS)
{
	return generate_series_step_int4(fcinfo);
}

Datum
generate_series_step_int4(PG_FUNCTION_ARGS)
{
	FuncCallContext *funcctx;
	generate_series_fctx *fctx;
	int32		result;
	MemoryContext oldcontext;

	/* stuff done only on the first call of the function */
	if (SRF_IS_FIRSTCALL())
	{
		int32		start = PG_GETARG_INT32(0);
		int32		finish = PG_GETARG_INT32(1);
		int32		step = 1;

		/* see if we were given an explicit step size */
		if (PG_NARGS() == 3)
			step = PG_GETARG_INT32(2);
		if (step == 0)
			ereport(ERROR,
					(errcode(ERRCODE_INVALID_PARAMETER_VALUE),
					 errmsg("step size cannot equal zero")));

		/* create a function context for cross-call persistence */
		funcctx = SRF_FIRSTCALL_INIT();

		/*
		 * switch to memory context appropriate for multiple function calls
		 */
		oldcontext = MemoryContextSwitchTo(funcctx->multi_call_memory_ctx);

		/* allocate memory for user context */
		fctx = (generate_series_fctx *) palloc(sizeof(generate_series_fctx));

		/*
		 * Use fctx to keep state from call to call. Seed current with the
		 * original start value
		 */
		fctx->current = start;
		fctx->finish = finish;
		fctx->step = step;

		funcctx->user_fctx = fctx;
		MemoryContextSwitchTo(oldcontext);
	}

	/* stuff done on every call of the function */
	funcctx = SRF_PERCALL_SETUP();

	/*
	 * get the saved state and use current as the result for this iteration
	 */
	fctx = funcctx->user_fctx;
	result = fctx->current;

	if ((fctx->step > 0 && fctx->current <= fctx->finish) ||
		(fctx->step < 0 && fctx->current >= fctx->finish))
	{
		/* increment current in preparation for next iteration */
		fctx->current += fctx->step;

		/* if next-value computation overflows, this is the final result */
		if (SAMESIGN(result, fctx->step) && !SAMESIGN(result, fctx->current))
			fctx->step = 0;

		/* do when there is more left to send */
		SRF_RETURN_NEXT(funcctx, Int32GetDatum(result));
	}
	else
		/* do when there is no more left */
		SRF_RETURN_DONE(funcctx);
}<|MERGE_RESOLUTION|>--- conflicted
+++ resolved
@@ -3,20 +3,12 @@
  * int.c
  *	  Functions for the built-in integer types (except int8).
  *
-<<<<<<< HEAD
  * Portions Copyright (c) 1996-2009, PostgreSQL Global Development Group
-=======
- * Portions Copyright (c) 1996-2008, PostgreSQL Global Development Group
->>>>>>> d13f41d2
  * Portions Copyright (c) 1994, Regents of the University of California
  *
  *
  * IDENTIFICATION
-<<<<<<< HEAD
  *	  $PostgreSQL: pgsql/src/backend/utils/adt/int.c,v 1.84.2.1 2009/09/03 18:48:21 tgl Exp $
-=======
- *	  $PostgreSQL: pgsql/src/backend/utils/adt/int.c,v 1.81 2008/01/01 19:45:52 momjian Exp $
->>>>>>> d13f41d2
  *
  *-------------------------------------------------------------------------
  */
@@ -348,71 +340,6 @@
 	PG_RETURN_INT16((int16) arg1);
 }
 
-<<<<<<< HEAD
-Datum
-int2_text(PG_FUNCTION_ARGS)
-{
-	int16		arg1 = PG_GETARG_INT16(0);
-	text	   *result = (text *) palloc(7 + VARHDRSZ); /* sign,5 digits, '\0' */
-
-	pg_itoa(arg1, VARDATA(result));
-	SET_VARSIZE(result, strlen(VARDATA(result)) + VARHDRSZ);
-	PG_RETURN_TEXT_P(result);
-}
-
-Datum
-text_int2(PG_FUNCTION_ARGS)
-{
-	text	   *string = PG_GETARG_TEXT_P(0);
-	Datum		result;
-	int			len;
-	char	   *str;
-
-	len = VARSIZE(string) - VARHDRSZ;
-
-	str = palloc(len + 1);
-	memcpy(str, VARDATA(string), len);
-	*(str + len) = '\0';
-
-	result = DirectFunctionCall1(int2in, CStringGetDatum(str));
-	pfree(str);
-
-	return result;
-}
-
-Datum
-int4_text(PG_FUNCTION_ARGS)
-{
-	int32		arg1 = PG_GETARG_INT32(0);
-	text	   *result = (text *) palloc(12 + VARHDRSZ);		/* sign,10 digits,'\0' */
-
-	pg_ltoa(arg1, VARDATA(result));
-	SET_VARSIZE(result, strlen(VARDATA(result)) + VARHDRSZ);
-	PG_RETURN_TEXT_P(result);
-}
-
-Datum
-text_int4(PG_FUNCTION_ARGS)
-{
-	text	   *string = PG_GETARG_TEXT_P(0);
-	Datum		result;
-	int			len;
-	char	   *str;
-
-	len = VARSIZE(string) - VARHDRSZ;
-
-	str = palloc(len + 1);
-	memcpy(str, VARDATA(string), len);
-	*(str + len) = '\0';
-
-	result = DirectFunctionCall1(int4in, CStringGetDatum(str));
-	pfree(str);
-
-	return result;
-}
-
-=======
->>>>>>> d13f41d2
 /* Cast int4 -> bool */
 Datum
 int4_bool(PG_FUNCTION_ARGS)
@@ -804,19 +731,6 @@
 
 	result = arg1 / arg2;
 
-<<<<<<< HEAD
-	/*
-	 * Overflow check.	The only possible overflow case is for arg1 = INT_MIN,
-	 * arg2 = -1, where the correct result is -INT_MIN, which can't be
-	 * represented on a two's-complement machine.  Most machines produce
-	 * INT_MIN but it seems some produce zero.
-	 */
-	if (arg2 == -1 && arg1 < 0 && result <= 0)
-		ereport(ERROR,
-				(errcode(ERRCODE_NUMERIC_VALUE_OUT_OF_RANGE),
-				 errmsg("integer out of range")));
-=======
->>>>>>> d13f41d2
 	PG_RETURN_INT32(result);
 }
 
@@ -939,17 +853,6 @@
 	}
 
 	/*
-<<<<<<< HEAD
-	 * Overflow check.	The only possible overflow case is for arg1 =
-	 * SHRT_MIN, arg2 = -1, where the correct result is -SHRT_MIN, which can't
-	 * be represented on a two's-complement machine.  Most machines produce
-	 * SHRT_MIN but it seems some produce zero.
-	 */
-	if (arg2 == -1 && arg1 < 0 && result <= 0)
-		ereport(ERROR,
-				(errcode(ERRCODE_NUMERIC_VALUE_OUT_OF_RANGE),
-				 errmsg("smallint out of range")));
-=======
 	 * SHRT_MIN / -1 is problematic, since the result can't be represented on
 	 * a two's-complement machine.  Some machines produce SHRT_MIN, some
 	 * produce zero, some throw an exception.  We can dodge the problem by
@@ -970,7 +873,6 @@
 
 	result = arg1 / arg2;
 
->>>>>>> d13f41d2
 	PG_RETURN_INT16(result);
 }
 
@@ -1059,7 +961,6 @@
 	}
 
 	/* No overflow is possible */
-
 	PG_RETURN_INT32((int32) arg1 / arg2);
 }
 
@@ -1149,17 +1050,6 @@
 	}
 
 	/*
-<<<<<<< HEAD
-	 * Overflow check.	The only possible overflow case is for arg1 = INT_MIN,
-	 * arg2 = -1, where the correct result is -INT_MIN, which can't be
-	 * represented on a two's-complement machine.  Most machines produce
-	 * INT_MIN but it seems some produce zero.
-	 */
-	if (arg2 == -1 && arg1 < 0 && result <= 0)
-		ereport(ERROR,
-				(errcode(ERRCODE_NUMERIC_VALUE_OUT_OF_RANGE),
-				 errmsg("integer out of range")));
-=======
 	 * INT_MIN / -1 is problematic, since the result can't be represented on a
 	 * two's-complement machine.  Some machines produce INT_MIN, some produce
 	 * zero, some throw an exception.  We can dodge the problem by recognizing
@@ -1180,7 +1070,6 @@
 
 	result = arg1 / arg2;
 
->>>>>>> d13f41d2
 	PG_RETURN_INT32(result);
 }
 
