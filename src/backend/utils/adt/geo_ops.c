--- conflicted
+++ resolved
@@ -8,11 +8,7 @@
  *
  *
  * IDENTIFICATION
-<<<<<<< HEAD
- *	  $PostgreSQL: pgsql/src/backend/utils/adt/geo_ops.c,v 1.102 2009/06/23 16:25:02 tgl Exp $
-=======
  *	  $PostgreSQL: pgsql/src/backend/utils/adt/geo_ops.c,v 1.100 2008/04/11 22:52:05 tgl Exp $
->>>>>>> 49f001d8
  *
  *-------------------------------------------------------------------------
  */
