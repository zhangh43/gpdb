/*-------------------------------------------------------------------------
 *
 * postinit.c
 *	  postgres initialization utilities
 *
 * Portions Copyright (c) 1996-2009, PostgreSQL Global Development Group
 * Portions Copyright (c) 1994, Regents of the University of California
 *
 *
 * IDENTIFICATION
<<<<<<< HEAD
 *	  $PostgreSQL: pgsql/src/backend/utils/init/postinit.c,v 1.180.2.1 2008/09/11 14:01:35 alvherre Exp $
=======
 *	  $PostgreSQL: pgsql/src/backend/utils/init/postinit.c,v 1.182 2008/03/26 21:10:39 alvherre Exp $
>>>>>>> f260edb1
 *
 *
 *-------------------------------------------------------------------------
 */
#include "postgres.h"

#include <fcntl.h>
#include <unistd.h>

#include "access/genam.h"
#include "access/heapam.h"
#include "access/xact.h"
#include "catalog/catalog.h"
#include "catalog/namespace.h"
#include "catalog/pg_authid.h"
#include "catalog/pg_database.h"
#include "catalog/pg_tablespace.h"
#include "libpq/auth.h"
#include "libpq/hba.h"
#include "libpq/libpq-be.h"
#include "cdb/cdbvars.h"
#include "cdb/cdbutil.h"
#include "mb/pg_wchar.h"
#include "miscadmin.h"
#include "pgstat.h"
#include "postmaster/autovacuum.h"
#include "postmaster/postmaster.h"
#include "replication/walsender.h"
#include "storage/backendid.h"
#include "storage/fd.h"
#include "storage/ipc.h"
#include "storage/proc.h"
#include "storage/procarray.h"
<<<<<<< HEAD
#include "storage/procsignal.h"
=======
>>>>>>> f260edb1
#include "storage/sinvaladt.h"
#include "storage/smgr.h"
#include "utils/acl.h"
#include "utils/backend_cancel.h"
#include "utils/flatfiles.h"
#include "utils/fmgroids.h"
#include "utils/guc.h"
#include "utils/plancache.h"
#include "utils/portal.h"
#include "utils/ps_status.h"
#include "utils/relcache.h"
#include "utils/resscheduler.h"
#include "utils/sharedsnapshot.h"
#include "utils/syscache.h"
<<<<<<< HEAD
#include "pgstat.h"
#include "utils/session_state.h"
#include "codegen/codegen_wrapper.h"
=======
#include "utils/tqual.h"
>>>>>>> f260edb1

static HeapTuple GetDatabaseTuple(const char *dbname);
static HeapTuple GetDatabaseTupleByOid(Oid dboid);
static void PerformAuthentication(Port *port);
static void CheckMyDatabase(const char *name, bool am_superuser);
static void ProcessRoleGUC(void);
static void InitCommunication(void);
static void ShutdownPostgres(int code, Datum arg);
static bool ThereIsAtLeastOneRole(void);
static void process_startup_options(Port *port, bool am_superuser);

#ifdef USE_ORCA
extern void InitGPOPT();
extern void TerminateGPOPT();
#endif


/*** InitPostgres support ***/

/*
 * FindMyDatabase
 *
 * Get oids of the database and default tablespace by the database name.
 * Returns true if succeeded.
 *
 * XXX: This shouldn't be necessary, but for now it's here for fts, etc.
 */
bool
FindMyDatabase(const char *dbname, Oid *db_id, Oid *db_tablespace)
{
	HeapTuple		tuple;
	Form_pg_database dbform;

	tuple = GetDatabaseTuple(dbname);

	if (!HeapTupleIsValid(tuple))
		return false;

	/* Return oids to the caller */
	dbform = (Form_pg_database) GETSTRUCT(tuple);
	*db_id = HeapTupleGetOid(tuple);
	*db_tablespace = dbform->dattablespace;

	/* Be tidy */
	pfree(tuple);

	return true;
}

/*
 * GetDatabaseTuple -- fetch the pg_database row for a database
 *
 * This is used during backend startup when we don't yet have any access to
 * system catalogs in general.	In the worst case, we can seqscan pg_database
 * using nothing but the hard-wired descriptor that relcache.c creates for
 * pg_database.  In more typical cases, relcache.c was able to load
 * descriptors for both pg_database and its indexes from the shared relcache
 * cache file, and so we can do an indexscan.  criticalSharedRelcachesBuilt
 * tells whether we got the cached descriptors.
 */
static HeapTuple
GetDatabaseTuple(const char *dbname)
{
	HeapTuple	tuple;
	Relation	relation;
	SysScanDesc scan;
	ScanKeyData key[1];

	/*
	 * form a scan key
	 */
	ScanKeyInit(&key[0],
				Anum_pg_database_datname,
				BTEqualStrategyNumber, F_NAMEEQ,
				CStringGetDatum(dbname));

	/*
	 * Open pg_database and fetch a tuple.	Force heap scan if we haven't yet
	 * built the critical shared relcache entries (i.e., we're starting up
	 * without a shared relcache cache file).
	 */
	relation = heap_open(DatabaseRelationId, AccessShareLock);
	scan = systable_beginscan(relation, DatabaseNameIndexId,
							  criticalSharedRelcachesBuilt,
							  SnapshotNow,
							  1, key);

	tuple = systable_getnext(scan);

	/* Must copy tuple before releasing buffer */
	if (HeapTupleIsValid(tuple))
		tuple = heap_copytuple(tuple);

	/* all done */
	systable_endscan(scan);
	heap_close(relation, AccessShareLock);

	return tuple;
}

/*
 * GetDatabaseTupleByOid -- as above, but search by database OID
 */
static HeapTuple
GetDatabaseTupleByOid(Oid dboid)
{
	HeapTuple	tuple;
	Relation	relation;
	SysScanDesc scan;
	ScanKeyData key[1];

	/*
	 * form a scan key
	 */
	ScanKeyInit(&key[0],
				ObjectIdAttributeNumber,
				BTEqualStrategyNumber, F_OIDEQ,
				ObjectIdGetDatum(dboid));

	/*
	 * Open pg_database and fetch a tuple.	Force heap scan if we haven't yet
	 * built the critical shared relcache entries (i.e., we're starting up
	 * without a shared relcache cache file).
	 */
	relation = heap_open(DatabaseRelationId, AccessShareLock);
	scan = systable_beginscan(relation, DatabaseOidIndexId,
							  criticalSharedRelcachesBuilt,
							  SnapshotNow,
							  1, key);

	tuple = systable_getnext(scan);

	/* Must copy tuple before releasing buffer */
	if (HeapTupleIsValid(tuple))
		tuple = heap_copytuple(tuple);

	/* all done */
	systable_endscan(scan);
	heap_close(relation, AccessShareLock);

	return tuple;
}


/*
 * PerformAuthentication -- authenticate a remote client
 *
 * returns: nothing.  Will not return at all if there's any failure.
 */
static void
PerformAuthentication(Port *port)
{
	/* This should be set already, but let's make sure */
	ClientAuthInProgress = true;	/* limit visibility of log messages */

	/*
	 * In EXEC_BACKEND case, we didn't inherit the contents of pg_hba.conf
	 * etcetera from the postmaster, and have to load them ourselves.  Note we
	 * are loading them into the startup transaction's memory context, not
	 * PostmasterContext, but that shouldn't matter.
	 *
	 * FIXME: [fork/exec] Ugh.	Is there a way around this overhead?
	 */
#ifdef EXEC_BACKEND
	if (!load_hba())
	{
		/*
		 * It makes no sense to continue if we fail to load the HBA file,
		 * since there is no way to connect to the database in this case.
		 */
		ereport(FATAL,
				(errmsg("could not load pg_hba.conf")));
	}
	load_ident();
#endif

	/*
	 * Set up a timeout in case a buggy or malicious client fails to respond
	 * during authentication.  Since we're inside a transaction and might do
	 * database access, we have to use the statement_timeout infrastructure.
	 */
	if (!enable_sig_alarm(AuthenticationTimeout * 1000, true))
		elog(FATAL, "could not set timer for authorization timeout");

	/*
	 * Now perform authentication exchange.
	 */
	ClientAuthentication(port); /* might not return, if failure */

	/*
	 * Done with authentication.  Disable the timeout, and log if needed.
	 */
	if (!disable_sig_alarm(true))
		elog(FATAL, "could not disable timer for authorization timeout");

	if (Log_connections)
	{
		if (am_walsender)
			ereport(LOG,
					(errmsg("replication connection authorized: user=%s",
							port->user_name)));
		else
			ereport(LOG,
					(errmsg("connection authorized: user=%s database=%s",
							port->user_name, port->database_name)));
	}

	set_ps_display("startup", false);

	ClientAuthInProgress = false;		/* client_min_messages is active now */
}


/*
 * ProcessRoleGUC --
 * We now process pg_authid.rolconfig separately from InitializeSessionUserId,
 * since it's too early to access toast table before initializing all
 * relcaches in phase3.
 */
static void
ProcessRoleGUC(void)
{
	Oid			roleId;
	HeapTuple	roleTup;
	Datum		datum;
	bool		isnull;

	/* This should have been set by now */
	roleId = GetUserId();
	Assert(OidIsValid(roleId));

	roleTup = SearchSysCache1(AUTHOID,
							  ObjectIdGetDatum(roleId));
	if (!HeapTupleIsValid(roleTup))
		ereport(FATAL,
				(errcode(ERRCODE_INVALID_AUTHORIZATION_SPECIFICATION),
				 errmsg("role %u does not exist", roleId), errSendAlert(false)));

	/*
	 * Set up user-specific configuration variables.  This is a good place to
	 * do it so we don't have to read pg_authid twice during session startup.
	 */
	datum = SysCacheGetAttr(AUTHOID, roleTup,
							Anum_pg_authid_rolconfig, &isnull);
	if (!isnull)
	{
		ArrayType  *a = DatumGetArrayTypeP(datum);

		/*
		 * We process all the options at SUSET level.  We assume that the
		 * right to insert an option into pg_authid was checked when it was
		 * inserted.
		 */
		ProcessGUCArray(a, PGC_SUSET, PGC_S_USER, GUC_ACTION_SET);
	}

	ReleaseSysCache(roleTup);
}

/*
 * CheckMyDatabase -- fetch information from the pg_database entry for our DB
 */
static void
CheckMyDatabase(const char *name, bool am_superuser)
{
	HeapTuple	tup;
	Form_pg_database dbform;

	/* Fetch our pg_database row normally, via syscache */
	tup = SearchSysCache(DATABASEOID,
						 ObjectIdGetDatum(MyDatabaseId),
						 0, 0, 0);
	if (!HeapTupleIsValid(tup))
		elog(ERROR, "cache lookup failed for database %u", MyDatabaseId);
	dbform = (Form_pg_database) GETSTRUCT(tup);

	/* This recheck is strictly paranoia */
	if (strcmp(name, NameStr(dbform->datname)) != 0)
		ereport(FATAL,
				(errcode(ERRCODE_UNDEFINED_DATABASE),
				 errmsg("database \"%s\" has disappeared from pg_database",
						name),
				 errdetail("Database OID %u now seems to belong to \"%s\".",
						   MyDatabaseId, NameStr(dbform->datname))));

	/*
	 * Check permissions to connect to the database.
	 *
	 * These checks are not enforced when in standalone mode, so that there is
	 * a way to recover from disabling all access to all databases, for
	 * example "UPDATE pg_database SET datallowconn = false;".
	 *
	 * We do not enforce them for the autovacuum worker processes either.
	 */
	if (IsUnderPostmaster && !IsAutoVacuumWorkerProcess())
	{
		/*
		 * Check that the database is currently allowing connections.
		 */
		if (!dbform->datallowconn)
			ereport(FATAL,
					(errcode(ERRCODE_OBJECT_NOT_IN_PREREQUISITE_STATE),
			 errmsg("database \"%s\" is not currently accepting connections",
					name)));

		/*
		 * Check privilege to connect to the database.	(The am_superuser test
		 * is redundant, but since we have the flag, might as well check it
		 * and save a few cycles.)
		 */
		if (!am_superuser &&
			pg_database_aclcheck(MyDatabaseId, GetUserId(),
								 ACL_CONNECT) != ACLCHECK_OK)
			ereport(FATAL,
					(errcode(ERRCODE_INSUFFICIENT_PRIVILEGE),
					 errmsg("permission denied for database \"%s\"", name),
					 errdetail("User does not have CONNECT privilege.")));

		/*
		 * Check connection limit for this database.
		 *
		 * There is a race condition here --- we create our PGPROC before
		 * checking for other PGPROCs.	If two backends did this at about the
		 * same time, they might both think they were over the limit, while
		 * ideally one should succeed and one fail.  Getting that to work
		 * exactly seems more trouble than it is worth, however; instead we
		 * just document that the connection limit is approximate.
		 */
		if (dbform->datconnlimit >= 0 &&
			!am_superuser &&
			CountDBBackends(MyDatabaseId) > dbform->datconnlimit)
			ereport(FATAL,
					(errcode(ERRCODE_TOO_MANY_CONNECTIONS),
					 errmsg("too many connections for database \"%s\"",
							name)));
	}

	/*
	 * OK, we're golden.  Next to-do item is to save the encoding info out of
	 * the pg_database tuple.
	 */
	SetDatabaseEncoding(dbform->encoding);
	/* Record it as a GUC internal option, too */
	SetConfigOption("server_encoding", GetDatabaseEncodingName(),
					PGC_INTERNAL, PGC_S_OVERRIDE);
	/* If we have no other source of client_encoding, use server encoding */
	SetConfigOption("client_encoding", GetDatabaseEncodingName(),
					PGC_BACKEND, PGC_S_DEFAULT);

	/* Use the right encoding in translated messages */
#ifdef ENABLE_NLS
	pg_bind_textdomain_codeset(textdomain(NULL));
#endif

	/*
	 * Lastly, set up any database-specific configuration variables.
	 */
	if (IsUnderPostmaster)
	{
		Datum		datum;
		bool		isnull;

		datum = SysCacheGetAttr(DATABASEOID, tup, Anum_pg_database_datconfig,
								&isnull);
		if (!isnull)
		{
			ArrayType  *a = DatumGetArrayTypeP(datum);

			/*
			 * We process all the options at SUSET level.  We assume that the
			 * right to insert an option into pg_database was checked when it
			 * was inserted.
			 */
			ProcessGUCArray(a, PGC_SUSET, PGC_S_DATABASE, GUC_ACTION_SET);
		}
	}

	ReleaseSysCache(tup);
}



/* --------------------------------
 *		InitCommunication
 *
 *		This routine initializes stuff needed for ipc, locking, etc.
 *		it should be called something more informative.
 * --------------------------------
 */
static void
InitCommunication(void)
{
	/*
	 * initialize shared memory and semaphores appropriately.
	 */
	if (!IsUnderPostmaster)		/* postmaster already did this */
	{
		/*
		 * We're running a postgres bootstrap process or a standalone backend.
		 * Create private "shmem" and semaphores.
		 */
		CreateSharedMemoryAndSemaphores(true, 0);
	}
}

/*
 * pg_split_opts -- split a string of options and append it to an argv array
 *
 * The caller is responsible for ensuring the argv array is large enough.  The
 * maximum possible number of arguments added by this routine is
 * (strlen(optstr) + 1) / 2.
 *
 * Because some option values can contain spaces we allow escaping using
 * backslashes, with \\ representing a literal backslash.
 */
void
pg_split_opts(char **argv, int *argcp, char *optstr)
{
	StringInfoData s;

	initStringInfo(&s);

	while (*optstr)
	{
		bool last_was_escape = false;

		resetStringInfo(&s);

		/* skip over leading space */
		while (isspace((unsigned char) *optstr))
			optstr++;

		if (*optstr == '\0')
			break;

		/*
		 * Parse a single option + value, stopping at the first space, unless
		 * it's escaped.
		 */
		while (*optstr)
		{
			if (isspace((unsigned char) *optstr) && !last_was_escape)
				break;

			if (!last_was_escape && *optstr == '\\')
				last_was_escape = true;
			else
			{
				last_was_escape = false;
				appendStringInfoChar(&s, *optstr);
			}

			optstr++;
		}

		/* now store the option */
		argv[(*argcp)++] = pstrdup(s.data);
	}
	resetStringInfo(&s);
}


/*
 * Early initialization of a backend (either standalone or under postmaster).
 * This happens even before InitPostgres.
 *
 * If you're wondering why this is separate from InitPostgres at all:
 * the critical distinction is that this stuff has to happen before we can
 * run XLOG-related initialization, which is done before InitPostgres --- in
 * fact, for cases such as the background writer process, InitPostgres may
 * never be done at all.
 */
void
BaseInit(void)
{
	/*
	 * Attach to shared memory and semaphores, and initialize our
	 * input/output/debugging file descriptors.
	 */
	InitCommunication();
	DebugFileOpen();

	/* Do local initialization of file, storage and buffer managers */
	InitFileAccess();
	smgrinit();
	InitBufferPoolAccess();

	/* Initialize llvm library if USE_CODEGEN is defined */
	init_codegen();
}


/* --------------------------------
 * InitPostgres
 *		Initialize POSTGRES.
 *
 * The database can be specified by name, using the in_dbname parameter, or by
 * OID, using the dboid parameter.	In the latter case, the actual database
 * name can be returned to the caller in out_dbname.  If out_dbname isn't
 * NULL, it must point to a buffer of size NAMEDATALEN.
 *
 * In bootstrap mode no parameters are used.
 *
 * The return value indicates whether the userID is a superuser.  (That
 * can only be tested inside a transaction, so we want to do it during
 * the startup transaction rather than doing a separate one in postgres.c.)
 *
 * As of PostgreSQL 8.2, we expect InitProcess() was already called, so we
 * already have a PGPROC struct ... but it's not filled in yet.
 *
 * Note:
 *		Be very careful with the order of calls in the InitPostgres function.
 * --------------------------------
 */
void
InitPostgres(const char *in_dbname, Oid dboid, const char *username,
			 char *out_dbname)
{
	bool		bootstrap = IsBootstrapProcessingMode();
	bool		autovacuum = IsAutoVacuumWorkerProcess();
	bool		am_superuser;
	char	   *fullpath;
	char		dbname[NAMEDATALEN];

	/*
	 * Add my PGPROC struct to the ProcArray.
	 *
	 * Once I have done this, I am visible to other backends!
	 */
	InitProcessPhase2();

	/* Initialize SessionState entry */
	SessionState_Init();
	/* Initialize memory protection */
	GPMemoryProtect_Init();

#ifdef USE_ORCA
	/* Initialize GPOPT */
	InitGPOPT();
#endif

	/*
	 * Initialize my entry in the shared-invalidation manager's array of
	 * per-backend data.
	 *
	 * Sets up MyBackendId, a unique backend identifier.
	 */
	MyBackendId = InvalidBackendId;

<<<<<<< HEAD
	SharedInvalBackendInit(false);
=======
	SharedInvalBackendInit();
>>>>>>> f260edb1

	if (MyBackendId > MaxBackends || MyBackendId <= 0)
		elog(FATAL, "bad backend id: %d", MyBackendId);

	/* Now that we have a BackendId, we can participate in ProcSignal */
	ProcSignalInit(MyBackendId);

	/*
	 * bufmgr needs another initialization call too
	 */
	InitBufferPoolBackend();

	/*
	 * Initialize local process's access to XLOG.  In bootstrap case we may
	 * skip this since StartupXLOG() was run instead.
	 */
	if (!bootstrap)
		InitXLOGAccess();

	/*
	 * Initialize the relation cache and the system catalog caches.  Note that
	 * no catalog access happens here; we only set up the hashtable structure.
	 * We must do this before starting a transaction because transaction abort
	 * would try to touch these hashtables.
	 */
	RelationCacheInitialize();
	InitCatalogCache();
	InitPlanCache();

	/* Initialize portal manager */
	EnablePortalManager();

	/* Initialize stats collection --- must happen before first xact */
	if (!bootstrap)
		pgstat_initialize();

	/*
	 * Load relcache entries for the shared system catalogs.  This must create
	 * at least entries for pg_database and catalogs used for authentication.
	 */
	RelationCacheInitializePhase2();

	/*
	 * Set up process-exit callback to do pre-shutdown cleanup.  This has to
	 * be after we've initialized all the low-level modules like the buffer
	 * manager, because during shutdown this has to run before the low-level
	 * modules start to close down.  On the other hand, we want it in place
	 * before we begin our first transaction --- if we fail during the
	 * initialization transaction, as is entirely possible, we need the
	 * AbortTransaction call to clean up.
	 */
	on_shmem_exit(ShutdownPostgres, 0);

	/* TODO: autovacuum launcher should be done here? */

	/*
	 * Start a new transaction here before first access to db, and get a
	 * snapshot.  We don't have a use for the snapshot itself, but we're
	 * interested in the secondary effect that it sets RecentGlobalXmin.
	 */
	if (!bootstrap)
	{
		StartTransactionCommand();
		(void) GetTransactionSnapshot();
	}

	/*
	 * Figure out our postgres user id, and see if we are a superuser.
	 *
	 * In standalone mode and in the autovacuum process, we use a fixed id,
	 * otherwise we figure it out from the authenticated user name.
	 */
	if (bootstrap || autovacuum)
	{
		InitializeSessionUserIdStandalone();
		am_superuser = true;
	}
	else if (!IsUnderPostmaster)
	{
		InitializeSessionUserIdStandalone();
		am_superuser = true;
		if (!ThereIsAtLeastOneRole())
			ereport(WARNING,
					(errcode(ERRCODE_UNDEFINED_OBJECT),
					 errmsg("no roles are defined in this database system"),
					 errhint("You should immediately run CREATE USER \"%s\" CREATEUSER;.",
							 username)));
	}
	else
	{
		/* normal multiuser case */
		Assert(MyProcPort != NULL);
		PerformAuthentication(MyProcPort);
		InitializeSessionUserId(username);
		am_superuser = superuser();
		BackendCancelInit(MyBackendId);
	}

	/*
	 * Binary upgrades only allowed super-user connections
	 */
	if (IsBinaryUpgrade && !am_superuser)
	{
		ereport(FATAL,
				(errcode(ERRCODE_INSUFFICIENT_PRIVILEGE),
				 errmsg("must be superuser to connect in binary upgrade mode")));
	}

	/*
	 * Check a normal user hasn't connected to a superuser reserved slot.
	 */
	if (!am_superuser &&
		ReservedBackends > 0 &&
		!HaveNFreeProcs(ReservedBackends))
		ereport(FATAL,
				(errcode(ERRCODE_TOO_MANY_CONNECTIONS),
				 errmsg("connection limit exceeded for non-superusers"),
				 errSendAlert(true)));

	/*
	 * If walsender, we don't want to connect to any particular database. Just
	 * finish the backend startup by processing any options from the startup
	 * packet, and we're done.
	 */
	if (am_walsender)
	{
		Assert(!bootstrap);

		/*
		 * We don't have replication role, which existed in postgres.
		 */
		if (!superuser())
			ereport(FATAL,
					(errcode(ERRCODE_INSUFFICIENT_PRIVILEGE),
					 errmsg("must be superuser role to start walsender")));

		/* process any options passed in the startup packet */
		if (MyProcPort != NULL)
			process_startup_options(MyProcPort, am_superuser);

		/* Apply PostAuthDelay as soon as we've read all options */
		if (PostAuthDelay > 0)
			pg_usleep(PostAuthDelay * 1000000L);

		/* initialize client encoding */
		InitializeClientEncoding();

		/* report this backend in the PgBackendStatus array */
		pgstat_bestart();

		/* close the transaction we started above */
		CommitTransactionCommand();

		return;
	}

	/*
	 * Set up the global variables holding database id and path.  But note we
	 * won't actually try to touch the database just yet.
	 *
	 * We take a shortcut in the bootstrap case, otherwise we have to look up
	 * the db name in pg_database.
	 */
	if (bootstrap)
	{
		MyDatabaseId = TemplateDbOid;
		MyDatabaseTableSpace = DEFAULTTABLESPACE_OID;
	}
	else if (in_dbname != NULL)
	{
		HeapTuple	tuple;
		Form_pg_database dbform;

		tuple = GetDatabaseTuple(in_dbname);
		if (!HeapTupleIsValid(tuple))
			ereport(FATAL,
					(errcode(ERRCODE_UNDEFINED_DATABASE),
					 errmsg("database \"%s\" does not exist", in_dbname)));
		dbform = (Form_pg_database) GETSTRUCT(tuple);
		MyDatabaseId = HeapTupleGetOid(tuple);
		MyDatabaseTableSpace = dbform->dattablespace;
		/* take database name from the caller, just for paranoia */
		strlcpy(dbname, in_dbname, sizeof(dbname));
		pfree(tuple);
	}
	else
	{
		/* caller specified database by OID */
		HeapTuple	tuple;
		Form_pg_database dbform;

		tuple = GetDatabaseTupleByOid(dboid);
		if (!HeapTupleIsValid(tuple))
			ereport(FATAL,
					(errcode(ERRCODE_UNDEFINED_DATABASE),
					 errmsg("database %u does not exist", dboid)));
		dbform = (Form_pg_database) GETSTRUCT(tuple);
		MyDatabaseId = HeapTupleGetOid(tuple);
		MyDatabaseTableSpace = dbform->dattablespace;
		Assert(MyDatabaseId == dboid);
		strlcpy(dbname, NameStr(dbform->datname), sizeof(dbname));
		/* pass the database name back to the caller */
		if (out_dbname)
			strcpy(out_dbname, dbname);
		pfree(tuple);
	}

	/* Now we can mark our PGPROC entry with the database ID */
	/* (We assume this is an atomic store so no lock is needed) */
	MyProc->databaseId = MyDatabaseId;

	/*
	 * Now, take a writer's lock on the database we are trying to connect to.
	 * If there is a concurrently running DROP DATABASE on that database, this
	 * will block us until it finishes (and has committed its update of
	 * pg_database).
	 *
	 * Note that the lock is not held long, only until the end of this startup
	 * transaction.  This is OK since we are already advertising our use of
	 * the database in the PGPROC array; anyone trying a DROP DATABASE after
	 * this point will see us there.
	 *
	 * Note: use of RowExclusiveLock here is reasonable because we envision
	 * our session as being a concurrent writer of the database.  If we had a
	 * way of declaring a session as being guaranteed-read-only, we could use
	 * AccessShareLock for such sessions and thereby not conflict against
	 * CREATE DATABASE.
	 */
	if (!bootstrap)
		LockSharedObject(DatabaseRelationId, MyDatabaseId, 0,
						 RowExclusiveLock);

	/*
	 * Recheck pg_database to make sure the target database hasn't gone away.
	 * If there was a concurrent DROP DATABASE, this ensures we will die
	 * cleanly without creating a mess.
	 */
	if (!bootstrap)
	{
		HeapTuple	tuple;

		tuple = GetDatabaseTuple(dbname);
		if (!HeapTupleIsValid(tuple) ||
			MyDatabaseId != HeapTupleGetOid(tuple) ||
			MyDatabaseTableSpace != ((Form_pg_database) GETSTRUCT(tuple))->dattablespace)
			ereport(FATAL,
					(errcode(ERRCODE_UNDEFINED_DATABASE),
					 errmsg("database \"%s\" does not exist", dbname),
			   errdetail("It seems to have just been dropped or renamed.")));
	}

	fullpath = GetDatabasePath(MyDatabaseId, MyDatabaseTableSpace);

	if (!bootstrap)
	{
		if (access(fullpath, F_OK) == -1)
		{
			if (errno == ENOENT)
				ereport(FATAL,
						(errcode(ERRCODE_UNDEFINED_DATABASE),
						 errmsg("database \"%s\" does not exist",
								dbname),
					errdetail("The database subdirectory \"%s\" is missing.",
							  fullpath)));
			else
				ereport(FATAL,
						(errcode_for_file_access(),
						 errmsg("could not access directory \"%s\": %m",
								fullpath)));
		}

		ValidatePgVersion(fullpath);
	}

	SetDatabasePath(fullpath);

	/*
	 * It's now possible to do real access to the system catalogs.
	 *
	 * Load relcache entries for the system catalogs.  This must create at
	 * least the minimum set of "nailed-in" cache entries.
	 */
	RelationCacheInitializePhase3();

	/*
	 * Now we have full access to catalog including toast tables,
	 * we can process pg_authid.rolconfig.  This ought to come before
	 * processing startup options so that it can override the settings.
	 */
	if (!bootstrap)
		ProcessRoleGUC();

	/* set up ACL framework (so CheckMyDatabase can check permissions) */
	initialize_acl();

	/*
	 * Re-read the pg_database row for our database, check permissions and set
	 * up database-specific GUC settings.  We can't do this until all the
	 * database-access infrastructure is up.  (Also, it wants to know if the
	 * user is a superuser, so the above stuff has to happen first.)
	 */
	if (!bootstrap)
		CheckMyDatabase(dbname, am_superuser);

	/*
	 * Now process any command-line switches and any additional GUC variable
	 * settings passed in the startup packet.	We couldn't do this before
	 * because we didn't know if client is a superuser.
	 */
	if (MyProcPort != NULL)
		process_startup_options(MyProcPort, am_superuser);

	/*
	 * Maintenance Mode: allow superuser to connect when
	 * gp_maintenance_conn GUC is set.  We cannot check it until
	 * process_startup_options parses the GUC.
	 */
	if (gp_maintenance_mode && Gp_role == GP_ROLE_DISPATCH &&
		!(superuser() && gp_maintenance_conn))
		ereport(FATAL,
				(errcode(ERRCODE_INSUFFICIENT_PRIVILEGE),
				 errmsg("maintenance mode: connected by superuser only"),
				 errSendAlert(false)));

	/*
	 * MPP:  If we were started in utility mode then we only want to allow
	 * incoming sessions that specify gp_session_role=utility as well.  This
	 * lets the bash scripts start the QD in utility mode and connect in but
	 * protect ourselves from normal clients who might be trying to connect to
	 * the system while we startup.
	 */
	if ((Gp_role == GP_ROLE_UTILITY) && (Gp_session_role != GP_ROLE_UTILITY))
	{
		ereport(FATAL,
				(errcode(ERRCODE_CANNOT_CONNECT_NOW),
				 errmsg("System was started in master-only utility mode - only utility mode connections are allowed")));
	}

	/* Apply PostAuthDelay as soon as we've read all options */
	if (PostAuthDelay > 0)
		pg_usleep(PostAuthDelay * 1000000L);

	/* set default namespace search path */
	InitializeSearchPath();

	/* initialize client encoding */
	InitializeClientEncoding();

	/* report this backend in the PgBackendStatus array */
	if (!bootstrap)
		pgstat_bestart();
		
	/* 
     * MPP package setup 
     *
     * Primary function is to establish connctions to the qExecs.
     * This is SKIPPED when the database is in bootstrap mode or 
     * Is not UnderPostmaster.
     */
    if (!bootstrap && IsUnderPostmaster)
    {
		cdb_setup();
		on_proc_exit( cdb_cleanup, 0 );
    }

    /* 
     * MPP SharedSnapshot Setup
	 */
	if (Gp_role == GP_ROLE_DISPATCH)
	{
		addSharedSnapshot("Query Dispatcher", gp_session_id);
	}
    else if (Gp_segment == -1 && Gp_role == GP_ROLE_EXECUTE && !Gp_is_writer)
    {
		/* 
		 * Entry db singleton QE is a user of the shared snapshot -- not a creator.
		 * The lookup will occur once the distributed snapshot has been received.
		 */	
		lookupSharedSnapshot("Entry DB Singleton", "Query Dispatcher", gp_session_id);
    }
    else if (Gp_role == GP_ROLE_EXECUTE)
	{
		if (Gp_is_writer)
		{
			addSharedSnapshot("Writer qExec", gp_session_id);
		}
		else
		{
			/*
			 * NOTE: This assumes that the Slot has already been
			 *       allocated by the writer.  Need to make sure we
			 *       always allocate the writer qExec first.
			 */			 			
			lookupSharedSnapshot("Reader qExec", "Writer qExec", gp_session_id);
		}
	}

	/* close the transaction we started above */
	if (!bootstrap)
		CommitTransactionCommand();

	return;
}

/*
 * Process any command-line switches and any additional GUC variable
 * settings passed in the startup packet.
 */
static void
process_startup_options(Port *port, bool am_superuser)
{
	GucContext	gucctx;
	ListCell   *gucopts;

	gucctx = am_superuser ? PGC_SUSET : PGC_BACKEND;

	/*
	 * First process any command-line switches that were included in the
	 * startup packet, if we are in a regular backend.
	 */
	if (port->cmdline_options != NULL)
	{
		/*
		 * The maximum possible number of commandline arguments that could
		 * come from port->cmdline_options is (strlen + 1) / 2; see
		 * pg_split_opts().
		 */
		char	  **av;
		int			maxac;
		int			ac;

		maxac = 2 + (strlen(port->cmdline_options) + 1) / 2;

		av = (char **) palloc(maxac * sizeof(char *));
		ac = 0;

		av[ac++] = "postgres";

		pg_split_opts(av, &ac, port->cmdline_options);

		av[ac] = NULL;

		Assert(ac < maxac);

		(void) process_postgres_switches(ac, av, gucctx, NULL);
	}

	/*
	 * Process any additional GUC variable settings passed in startup packet.
	 * These are handled exactly like command-line variables.
	 */
	gucopts = list_head(port->guc_options);
	while (gucopts)
	{
		char	   *name;
		char	   *value;

		name = lfirst(gucopts);
		gucopts = lnext(gucopts);

		value = lfirst(gucopts);
		gucopts = lnext(gucopts);

		SetConfigOption(name, value, gucctx, PGC_S_CLIENT);
	}
}

/*
 * Backend-shutdown callback.  Do cleanup that we want to be sure happens
 * before all the supporting modules begin to nail their doors shut via
 * their own callbacks.
 *
 * User-level cleanup, such as temp-relation removal and UNLISTEN, happens
 * via separate callbacks that execute before this one.  We don't combine the
 * callbacks because we still want this one to happen if the user-level
 * cleanup fails.
 */
static void
ShutdownPostgres(int code, Datum arg)
{
	/* Make sure we've killed any active transaction */
	AbortOutOfAnyTransaction();

	/*
	 * If there was a segment OOM for which we haven't already reported
	 * our usage, report now.
	 */
	ReportOOMConsumption();

#ifdef USE_ORCA
  TerminateGPOPT();
#endif

	/* Disable memory protection */
	GPMemoryProtect_Shutdown();
	/* Release SessionState entry */
	SessionState_Shutdown();

	/*
	 * User locks are not released by transaction end, so be sure to release
	 * them explicitly.
	 */
	LockReleaseAll(USER_LOCKMETHOD, true);
}


/*
 * Returns true if at least one role is defined in this database cluster.
 */
static bool
ThereIsAtLeastOneRole(void)
{
	Relation	pg_authid_rel;
	HeapScanDesc scan;
	bool		result;

	pg_authid_rel = heap_open(AuthIdRelationId, AccessShareLock);

	scan = heap_beginscan(pg_authid_rel, SnapshotNow, 0, NULL);
	result = (heap_getnext(scan, ForwardScanDirection) != NULL);

	heap_endscan(scan);
	heap_close(pg_authid_rel, AccessShareLock);

	return result;
}<|MERGE_RESOLUTION|>--- conflicted
+++ resolved
@@ -8,11 +8,7 @@
  *
  *
  * IDENTIFICATION
-<<<<<<< HEAD
- *	  $PostgreSQL: pgsql/src/backend/utils/init/postinit.c,v 1.180.2.1 2008/09/11 14:01:35 alvherre Exp $
-=======
  *	  $PostgreSQL: pgsql/src/backend/utils/init/postinit.c,v 1.182 2008/03/26 21:10:39 alvherre Exp $
->>>>>>> f260edb1
  *
  *
  *-------------------------------------------------------------------------
@@ -46,10 +42,7 @@
 #include "storage/ipc.h"
 #include "storage/proc.h"
 #include "storage/procarray.h"
-<<<<<<< HEAD
 #include "storage/procsignal.h"
-=======
->>>>>>> f260edb1
 #include "storage/sinvaladt.h"
 #include "storage/smgr.h"
 #include "utils/acl.h"
@@ -63,14 +56,13 @@
 #include "utils/relcache.h"
 #include "utils/resscheduler.h"
 #include "utils/sharedsnapshot.h"
+#include "utils/snapmgr.h"
 #include "utils/syscache.h"
-<<<<<<< HEAD
-#include "pgstat.h"
+#include "utils/tqual.h"
+
 #include "utils/session_state.h"
 #include "codegen/codegen_wrapper.h"
-=======
-#include "utils/tqual.h"
->>>>>>> f260edb1
+
 
 static HeapTuple GetDatabaseTuple(const char *dbname);
 static HeapTuple GetDatabaseTupleByOid(Oid dboid);
@@ -620,11 +612,7 @@
 	 */
 	MyBackendId = InvalidBackendId;
 
-<<<<<<< HEAD
 	SharedInvalBackendInit(false);
-=======
-	SharedInvalBackendInit();
->>>>>>> f260edb1
 
 	if (MyBackendId > MaxBackends || MyBackendId <= 0)
 		elog(FATAL, "bad backend id: %d", MyBackendId);
