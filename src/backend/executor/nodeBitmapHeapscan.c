/*-------------------------------------------------------------------------
 *
 * nodeBitmapHeapscan.c
 *	  Routines to support bitmapped scans of relations
 *
 * NOTE: it is critical that this plan type only be used with MVCC-compliant
 * snapshots (ie, regular snapshots, not SnapshotNow or one of the other
 * special snapshots).	The reason is that since index and heap scans are
 * decoupled, there can be no assurance that the index tuple prompting a
 * visit to a particular heap TID still exists when the visit is made.
 * Therefore the tuple might not exist anymore either (which is OK because
 * heap_fetch will cope) --- but worse, the tuple slot could have been
 * re-used for a newer tuple.  With an MVCC snapshot the newer tuple is
 * certain to fail the time qual and so it will not be mistakenly returned.
 * With SnapshotNow we might return a tuple that doesn't meet the required
 * index qual conditions.
 *
 *
 * Portions Copyright (c) 1996-2012, PostgreSQL Global Development Group
 * Portions Copyright (c) 1994, Regents of the University of California
 *
 *
 * IDENTIFICATION
 *	  src/backend/executor/nodeBitmapHeapscan.c
 *
 *-------------------------------------------------------------------------
 */
/*
 * INTERFACE ROUTINES
 *		ExecBitmapHeapScan			scans a relation using bitmap info
 *		ExecBitmapHeapNext			workhorse for above
 *		ExecInitBitmapHeapScan		creates and initializes state info.
 *		ExecReScanBitmapHeapScan	prepares to rescan the plan.
 *		ExecEndBitmapHeapScan		releases all storage.
 */
#include "postgres.h"

#include "access/relscan.h"
#include "access/transam.h"
#include "executor/execdebug.h"
#include "executor/nodeBitmapHeapscan.h"
#include "pgstat.h"
#include "storage/bufmgr.h"
#include "storage/predicate.h"
#include "utils/memutils.h"
<<<<<<< HEAD
#include "miscadmin.h"
#include "parser/parsetree.h"
#include "cdb/cdbvars.h" /* gp_select_invisible */
#include "nodes/tidbitmap.h"
=======
#include "utils/rel.h"
>>>>>>> 80edfd76
#include "utils/snapmgr.h"
#include "utils/tqual.h"


static TupleTableSlot *BitmapHeapNext(BitmapHeapScanState *node);

/*
 * Initialize the heap scan descriptor if it is not initialized.
 */
static inline void
initScanDesc(BitmapHeapScanState *scanstate)
{
	Relation currentRelation = scanstate->ss.ss_currentRelation;
	EState *estate = scanstate->ss.ps.state;

	if (scanstate->ss_currentScanDesc == NULL)
	{
		/*
		 * Even though we aren't going to do a conventional seqscan, it is useful
		 * to create a HeapScanDesc --- most of the fields in it are usable.
		 */
		scanstate->ss_currentScanDesc = heap_beginscan_bm(currentRelation,
														  estate->es_snapshot,
														  0,
														  NULL);
	}
}

/*
 * Free the heap scan descriptor.
 */
static inline void
freeScanDesc(BitmapHeapScanState *scanstate)
{
	if (scanstate->ss_currentScanDesc != NULL)
	{
		heap_endscan(scanstate->ss_currentScanDesc);
		scanstate->ss_currentScanDesc = NULL;
	}
}

/*
 * Free the state relevant to bitmaps
 */
static inline void
freeBitmapState(BitmapHeapScanState *scanstate)
{
	/* BitmapIndexScan is the owner of the bitmap memory. Don't free it here */
	scanstate->tbm = NULL;
	/* Likewise, the tbmres member is owned by the iterator. It'll be freed
	 * during end_iterate. */
	scanstate->tbmres = NULL;
	if (scanstate->tbmiterator)
		tbm_generic_end_iterate(scanstate->tbmiterator);
	scanstate->tbmiterator = NULL;
	if (scanstate->prefetch_iterator)
		tbm_generic_end_iterate(scanstate->prefetch_iterator);
	scanstate->prefetch_iterator = NULL;
}

/* ----------------------------------------------------------------
 *		BitmapHeapNext
 *
 *		Retrieve next tuple from the BitmapHeapScan node's currentRelation
 * ----------------------------------------------------------------
 */
static TupleTableSlot *
BitmapHeapNext(BitmapHeapScanState *node)
{
	ExprContext *econtext;
	HeapScanDesc scan;
	Node  		*tbm;
	GenericBMIterator *tbmiterator;
	TBMIterateResult *tbmres;
<<<<<<< HEAD
	GenericBMIterator *prefetch_iterator;
=======

#ifdef USE_PREFETCH
	TBMIterator *prefetch_iterator;
#endif
>>>>>>> 80edfd76
	OffsetNumber targoffset;
	TupleTableSlot *slot;
	bool		more = true;

	/*
	 * extract necessary information from index scan node
	 */
	econtext = node->ss.ps.ps_ExprContext;
	slot = node->ss.ss_ScanTupleSlot;

	initScanDesc(node);

	scan = node->ss_currentScanDesc;
	tbm = node->tbm;
	tbmiterator = node->tbmiterator;
	tbmres = node->tbmres;
#ifdef USE_PREFETCH
	prefetch_iterator = node->prefetch_iterator;
#endif

	/*
	 * If we haven't yet performed the underlying index scan, do it, and begin
	 * the iteration over the bitmap.
	 *
	 * For prefetching, we use *two* iterators, one for the pages we are
	 * actually scanning and another that runs ahead of the first for
	 * prefetching.  node->prefetch_pages tracks exactly how many pages ahead
	 * the prefetch iterator is.  Also, node->prefetch_target tracks the
	 * desired prefetch distance, which starts small and increases up to the
	 * GUC-controlled maximum, target_prefetch_pages.  This is to avoid doing
	 * a lot of prefetching in a scan that stops after a few tuples because of
	 * a LIMIT.
	 */
	if (tbm == NULL)
	{
		tbm = (Node *) MultiExecProcNode(outerPlanState(node));

		if (!tbm || !(IsA(tbm, TIDBitmap) || IsA(tbm, StreamBitmap)))
			elog(ERROR, "unrecognized result from subplan");

		node->tbm = tbm;
		node->tbmiterator = tbmiterator = tbm_generic_begin_iterate(tbm);
		node->tbmres = tbmres = NULL;

#ifdef USE_PREFETCH
		if (target_prefetch_pages > 0)
		{
			node->prefetch_iterator = prefetch_iterator = tbm_generic_begin_iterate(tbm);
			node->prefetch_pages = 0;
			node->prefetch_target = -1;
		}
#endif   /* USE_PREFETCH */
	}

	for (;;)
	{
		Page		dp;
		ItemId		lp;

		if (tbmres == NULL || tbmres->ntuples == 0)
		{
			CHECK_FOR_INTERRUPTS();

			if (QueryFinishPending)
				return NULL;

			node->tbmres = tbmres = tbm_generic_iterate(tbmiterator);
			more = (tbmres != NULL);

			if (!more)
			{
				/* no more entries in the bitmap */
				break;
			}

#ifdef USE_PREFETCH
			if (node->prefetch_pages > 0)
			{
				/* The main iterator has closed the distance by one page */
				node->prefetch_pages--;
			}
			else if (prefetch_iterator)
			{
				/* Do not let the prefetch iterator get behind the main one */
				TBMIterateResult *tbmpre = tbm_generic_iterate(prefetch_iterator);

				if (tbmpre == NULL || tbmpre->blockno != tbmres->blockno)
					elog(ERROR, "prefetch and main iterators are out of sync");
			}
#endif   /* USE_PREFETCH */

			/*
			 * Ignore any claimed entries past what we think is the end of
			 * the relation.  (This is probably not necessary given that we
			 * got at least AccessShareLock on the table before performing
			 * any of the indexscans, but let's be safe.)
			 */
			if (tbmres->blockno >= scan->rs_nblocks)
			{
				more = false;
				tbmres->ntuples = 0;
				continue;
			}

			/* If tbmres contains no tuples, continue. */
			if (tbmres->ntuples == 0)
				continue;

			/*
			 * Fetch the current heap page and identify candidate tuples.
			 */
			bitgetpage(scan, tbmres);

			CheckSendPlanStateGpmonPkt(&node->ss.ps);

			/*
			 * Set rs_cindex to first slot to examine
			 */
			scan->rs_cindex = 0;

#ifdef USE_PREFETCH

			/*
			 * Increase prefetch target if it's not yet at the max.  Note that
			 * we will increase it to zero after fetching the very first
			 * page/tuple, then to one after the second tuple is fetched, then
			 * it doubles as later pages are fetched.
			 */
			if (node->prefetch_target >= target_prefetch_pages)
				 /* don't increase any further */ ;
			else if (node->prefetch_target >= target_prefetch_pages / 2)
				node->prefetch_target = target_prefetch_pages;
			else if (node->prefetch_target > 0)
				node->prefetch_target *= 2;
			else
				node->prefetch_target++;
#endif   /* USE_PREFETCH */
		}
		else
		{
			/*
			 * Continuing in previously obtained page; advance rs_cindex
			 */
			scan->rs_cindex++;
			tbmres->ntuples--;

#ifdef USE_PREFETCH

			/*
			 * Try to prefetch at least a few pages even before we get to the
			 * second page if we don't stop reading after the first tuple.
			 */
			if (node->prefetch_target < target_prefetch_pages)
				node->prefetch_target++;
#endif   /* USE_PREFETCH */
		}

		/*
		 * Out of range?  If so, nothing more to look at on this page
		 */
		if (scan->rs_cindex < 0 || scan->rs_cindex >= scan->rs_ntuples)
		{
			more = false;
			tbmres->ntuples = 0;
			continue;
		}

#ifdef USE_PREFETCH

		/*
		 * We issue prefetch requests *after* fetching the current page to try
		 * to avoid having prefetching interfere with the main I/O. Also, this
		 * should happen only when we have determined there is still something
		 * to do on the current page, else we may uselessly prefetch the same
		 * page we are just about to request for real.
		 */
		if (prefetch_iterator)
		{
			while (node->prefetch_pages < node->prefetch_target)
			{
				TBMIterateResult *tbmpre = tbm_generic_iterate(prefetch_iterator);

				if (tbmpre == NULL)
				{
					/* No more pages to prefetch */
					tbm_generic_end_iterate(prefetch_iterator);
					node->prefetch_iterator = prefetch_iterator = NULL;
					break;
				}
				node->prefetch_pages++;
				PrefetchBuffer(scan->rs_rd, MAIN_FORKNUM, tbmpre->blockno);
			}
		}
#endif   /* USE_PREFETCH */

		/*
		 * Okay to fetch the tuple
		 */
		targoffset = scan->rs_vistuples[scan->rs_cindex];
		dp = (Page) BufferGetPage(scan->rs_cbuf);
		lp = PageGetItemId(dp, targoffset);
		Assert(ItemIdIsNormal(lp));

		scan->rs_ctup.t_data = (HeapTupleHeader) PageGetItem((Page) dp, lp);
		scan->rs_ctup.t_len = ItemIdGetLength(lp);
		ItemPointerSet(&scan->rs_ctup.t_self, tbmres->blockno, targoffset);

		pgstat_count_heap_fetch(scan->rs_rd);

		/*
		 * Set up the result slot to point to this tuple. Note that the slot
		 * acquires a pin on the buffer.
		 */
		ExecStoreHeapTuple(&scan->rs_ctup,
					   slot,
					   scan->rs_cbuf,
					   false);

		/*
		 * We recheck the qual conditions for every tuple, since the bitmap
		 * may contain invalid entries from deleted tuples.
		 */
		econtext->ecxt_scantuple = slot;
		ResetExprContext(econtext);

<<<<<<< HEAD
		if (!ExecQual(node->bitmapqualorig, econtext, false))
		{
			/* Fails recheck, so drop it and loop back for another */
			ExecClearTuple(slot);
			continue;
=======
			if (!ExecQual(node->bitmapqualorig, econtext, false))
			{
				/* Fails recheck, so drop it and loop back for another */
				InstrCountFiltered2(node, 1);
				ExecClearTuple(slot);
				continue;
			}
>>>>>>> 80edfd76
		}

		/* OK to return this tuple */
		return slot;
	}

	ExecEagerFreeBitmapHeapScan(node);

	/*
	 * if we get here it means we are at the end of the scan..
	 */
	return ExecClearTuple(slot);
}

/*
 * bitgetpage - subroutine for BitmapHeapNext()
 *
 * This routine reads and pins the specified page of the relation, then
 * builds an array indicating which tuples on the page are both potentially
 * interesting according to the bitmap, and visible according to the snapshot.
 */
void
bitgetpage(HeapScanDesc scan, TBMIterateResult *tbmres)
{
	BlockNumber page = tbmres->blockno;
	Buffer		buffer;
	Snapshot	snapshot;
	int			ntup;

	/*
	 * Acquire pin on the target heap page, trading in any pin we held before.
	 */
	Assert(page < scan->rs_nblocks);

	scan->rs_cbuf = ReleaseAndReadBuffer(scan->rs_cbuf,
										 scan->rs_rd,
										 page);
	buffer = scan->rs_cbuf;
	snapshot = scan->rs_snapshot;

	ntup = 0;

	/*
	 * Prune and repair fragmentation for the whole page, if possible.
	 */
	Assert(TransactionIdIsValid(RecentGlobalXmin));
	heap_page_prune_opt(scan->rs_rd, buffer, RecentGlobalXmin);

	/*
	 * We must hold share lock on the buffer content while examining tuple
	 * visibility.	Afterwards, however, the tuples we have found to be
	 * visible are guaranteed good as long as we hold the buffer pin.
	 */
	LockBuffer(buffer, BUFFER_LOCK_SHARE);

	/*
	 * We need two separate strategies for lossy and non-lossy cases.
	 */
	if (tbmres->ntuples >= 0)
	{
		/*
		 * Bitmap is non-lossy, so we just look through the offsets listed in
		 * tbmres; but we have to follow any HOT chain starting at each such
		 * offset.
		 */
		int			curslot;

		for (curslot = 0; curslot < tbmres->ntuples; curslot++)
		{
			OffsetNumber offnum = tbmres->offsets[curslot];
			ItemPointerData tid;
			HeapTupleData heapTuple;

			ItemPointerSet(&tid, page, offnum);
			if (heap_hot_search_buffer(&tid, scan->rs_rd, buffer, snapshot,
									   &heapTuple, NULL, true))
				scan->rs_vistuples[ntup++] = ItemPointerGetOffsetNumber(&tid);
		}
	}
	else
	{
		/*
		 * Bitmap is lossy, so we must examine each item pointer on the page.
		 * But we can ignore HOT chains, since we'll check each tuple anyway.
		 */
		Page		dp = (Page) BufferGetPage(buffer);
		OffsetNumber maxoff = PageGetMaxOffsetNumber(dp);
		OffsetNumber offnum;

		for (offnum = FirstOffsetNumber; offnum <= maxoff; offnum = OffsetNumberNext(offnum))
		{
			ItemId		lp;
			HeapTupleData loctup;
			bool		valid;

			lp = PageGetItemId(dp, offnum);
			if (!ItemIdIsNormal(lp))
				continue;
			loctup.t_data = (HeapTupleHeader) PageGetItem((Page) dp, lp);
			loctup.t_len = ItemIdGetLength(lp);
<<<<<<< HEAD
			if (HeapTupleSatisfiesVisibility(scan->rs_rd, &loctup, snapshot, buffer))
=======
			loctup.t_tableOid = scan->rs_rd->rd_id;
			ItemPointerSet(&loctup.t_self, page, offnum);
			valid = HeapTupleSatisfiesVisibility(&loctup, snapshot, buffer);
			if (valid)
			{
>>>>>>> 80edfd76
				scan->rs_vistuples[ntup++] = offnum;
				PredicateLockTuple(scan->rs_rd, &loctup, snapshot);
			}
			CheckForSerializableConflictOut(valid, scan->rs_rd, &loctup,
											buffer, snapshot);
		}
	}

	LockBuffer(buffer, BUFFER_LOCK_UNLOCK);

	Assert(ntup <= MaxHeapTuplesPerPage);
	scan->rs_ntuples = ntup;
}

/*
 * BitmapHeapRecheck -- access method routine to recheck a tuple in EvalPlanQual
 */
static bool
BitmapHeapRecheck(BitmapHeapScanState *node, TupleTableSlot *slot)
{
	ExprContext *econtext;

	/*
	 * extract necessary information from index scan node
	 */
	econtext = node->ss.ps.ps_ExprContext;

	/* Does the tuple meet the original qual conditions? */
	econtext->ecxt_scantuple = slot;

	ResetExprContext(econtext);

	return ExecQual(node->bitmapqualorig, econtext, false);
}

/* ----------------------------------------------------------------
 *		ExecBitmapHeapScan(node)
 * ----------------------------------------------------------------
 */
TupleTableSlot *
ExecBitmapHeapScan(BitmapHeapScanState *node)
{
	return ExecScan(&node->ss,
					(ExecScanAccessMtd) BitmapHeapNext,
					(ExecScanRecheckMtd) BitmapHeapRecheck);
}

/* ----------------------------------------------------------------
 *		ExecReScanBitmapHeapScan(node)
 * ----------------------------------------------------------------
 */
void
ExecReScanBitmapHeapScan(BitmapHeapScanState *node)
{
	/* rescan to release any page pin */
	if (node->ss_currentScanDesc)
		heap_rescan(node->ss_currentScanDesc, NULL);

	freeBitmapState(node);

	ExecScanReScan(&node->ss);

	/*
	 * if chgParam of subnode is not null then plan will be re-scanned by
	 * first ExecProcNode.
	 */
	if (node->ss.ps.lefttree->chgParam == NULL)
		ExecReScan(node->ss.ps.lefttree);
}

/* ----------------------------------------------------------------
 *		ExecEndBitmapHeapScan
 * ----------------------------------------------------------------
 */
void
ExecEndBitmapHeapScan(BitmapHeapScanState *node)
{
	Relation	relation;
	HeapScanDesc scanDesc;

	/*
	 * extract information from the node
	 */
	relation = node->ss.ss_currentRelation;
	scanDesc = node->ss_currentScanDesc;

	/*
	 * Free the exprcontext
	 */
	ExecFreeExprContext(&node->ss.ps);

	/*
	 * clear out tuple table slots
	 */
	ExecClearTuple(node->ss.ps.ps_ResultTupleSlot);
	ExecClearTuple(node->ss.ss_ScanTupleSlot);

	/*
	 * close down subplans
	 */
	ExecEndNode(outerPlanState(node));

	/*
	 * release bitmap if any
	 */
	ExecEagerFreeBitmapHeapScan(node);

	/*
	 * close heap scan
	 */
	freeScanDesc(node);

	/*
	 * close the heap relation.
	 */
	ExecCloseScanRelation(relation);

	EndPlanStateGpmonPkt(&node->ss.ps);
}

/* ----------------------------------------------------------------
 *		ExecInitBitmapHeapScan
 *
 *		Initializes the scan's state information.
 * ----------------------------------------------------------------
 */
BitmapHeapScanState *
ExecInitBitmapHeapScan(BitmapHeapScan *node, EState *estate, int eflags)
{
	BitmapHeapScanState *scanstate;
	Relation	currentRelation;

	/* check for unsupported flags */
	Assert(!(eflags & (EXEC_FLAG_BACKWARD | EXEC_FLAG_MARK)));

	/*
	 * Assert caller didn't ask for an unsafe snapshot --- see comments at
	 * head of file.
	 *
	 * MPP-4703: the MVCC-snapshot restriction is required for correct results.
	 * our test-mode may deliberately return incorrect results, but that's OK.
	 */
	Assert(IsMVCCSnapshot(estate->es_snapshot) || gp_select_invisible);

	/*
	 * create state structure
	 */
	scanstate = makeNode(BitmapHeapScanState);
	scanstate->ss.ps.plan = (Plan *) node;
	scanstate->ss.ps.state = estate;

	scanstate->tbm = NULL;
	scanstate->tbmiterator = NULL;
	scanstate->tbmres = NULL;
	scanstate->prefetch_iterator = NULL;
	scanstate->prefetch_pages = 0;
	scanstate->prefetch_target = 0;

	/*
	 * Miscellaneous initialization
	 *
	 * create expression context for node
	 */
	ExecAssignExprContext(estate, &scanstate->ss.ps);

	/* scanstate->ss.ps.ps_TupFromTlist = false; */

	/*
	 * initialize child expressions
	 */
	scanstate->ss.ps.targetlist = (List *)
		ExecInitExpr((Expr *) node->scan.plan.targetlist,
					 (PlanState *) scanstate);
	scanstate->ss.ps.qual = (List *)
		ExecInitExpr((Expr *) node->scan.plan.qual,
					 (PlanState *) scanstate);
	scanstate->bitmapqualorig = (List *)
		ExecInitExpr((Expr *) node->bitmapqualorig,
					 (PlanState *) scanstate);

	/*
	 * tuple table initialization
	 */
	ExecInitResultTupleSlot(estate, &scanstate->ss.ps);
	ExecInitScanTupleSlot(estate, &scanstate->ss);

	/*
	 * open the base relation and acquire appropriate lock on it.
	 */
	currentRelation = ExecOpenScanRelation(estate, node->scan.scanrelid);

	scanstate->ss.ss_currentRelation = currentRelation;

	/*
	 * get the scan type from the relation descriptor.
	 */
	ExecAssignScanType(&scanstate->ss, RelationGetDescr(currentRelation));

	/*
	 * Initialize result tuple type and projection info.
	 */
	ExecAssignResultTypeFromTL(&scanstate->ss.ps);
	ExecAssignScanProjectionInfo(&scanstate->ss);

	/*
	 * initialize child nodes
	 *
	 * We do this last because the child nodes will open indexscans on our
	 * relation's indexes, and we want to be sure we have acquired a lock on
	 * the relation first.
	 */
	outerPlanState(scanstate) = ExecInitNode(outerPlan(node), estate, eflags);

	/*
	 * all done.
	 */
	return scanstate;
}

void
ExecEagerFreeBitmapHeapScan(BitmapHeapScanState *node)
{
	freeScanDesc(node);
	freeBitmapState(node);
}<|MERGE_RESOLUTION|>--- conflicted
+++ resolved
@@ -43,14 +43,11 @@
 #include "storage/bufmgr.h"
 #include "storage/predicate.h"
 #include "utils/memutils.h"
-<<<<<<< HEAD
 #include "miscadmin.h"
 #include "parser/parsetree.h"
 #include "cdb/cdbvars.h" /* gp_select_invisible */
 #include "nodes/tidbitmap.h"
-=======
 #include "utils/rel.h"
->>>>>>> 80edfd76
 #include "utils/snapmgr.h"
 #include "utils/tqual.h"
 
@@ -125,14 +122,10 @@
 	Node  		*tbm;
 	GenericBMIterator *tbmiterator;
 	TBMIterateResult *tbmres;
-<<<<<<< HEAD
+#ifdef USE_PREFETCH
 	GenericBMIterator *prefetch_iterator;
-=======
-
-#ifdef USE_PREFETCH
-	TBMIterator *prefetch_iterator;
 #endif
->>>>>>> 80edfd76
+
 	OffsetNumber targoffset;
 	TupleTableSlot *slot;
 	bool		more = true;
@@ -355,16 +348,14 @@
 		 * We recheck the qual conditions for every tuple, since the bitmap
 		 * may contain invalid entries from deleted tuples.
 		 */
-		econtext->ecxt_scantuple = slot;
-		ResetExprContext(econtext);
-
-<<<<<<< HEAD
-		if (!ExecQual(node->bitmapqualorig, econtext, false))
-		{
-			/* Fails recheck, so drop it and loop back for another */
-			ExecClearTuple(slot);
-			continue;
-=======
+		/*
+		 * GPDB_92_MERGE_FIXME:
+		 * PG check "if (tbmres->recheck)" here. Do we really not want this?
+		 */
+		{
+			econtext->ecxt_scantuple = slot;
+			ResetExprContext(econtext);
+
 			if (!ExecQual(node->bitmapqualorig, econtext, false))
 			{
 				/* Fails recheck, so drop it and loop back for another */
@@ -372,7 +363,6 @@
 				ExecClearTuple(slot);
 				continue;
 			}
->>>>>>> 80edfd76
 		}
 
 		/* OK to return this tuple */
@@ -473,15 +463,10 @@
 				continue;
 			loctup.t_data = (HeapTupleHeader) PageGetItem((Page) dp, lp);
 			loctup.t_len = ItemIdGetLength(lp);
-<<<<<<< HEAD
-			if (HeapTupleSatisfiesVisibility(scan->rs_rd, &loctup, snapshot, buffer))
-=======
-			loctup.t_tableOid = scan->rs_rd->rd_id;
 			ItemPointerSet(&loctup.t_self, page, offnum);
-			valid = HeapTupleSatisfiesVisibility(&loctup, snapshot, buffer);
+			valid = HeapTupleSatisfiesVisibility(scan->rs_rd, &loctup, snapshot, buffer);
 			if (valid)
 			{
->>>>>>> 80edfd76
 				scan->rs_vistuples[ntup++] = offnum;
 				PredicateLockTuple(scan->rs_rd, &loctup, snapshot);
 			}
