--- conflicted
+++ resolved
@@ -21,11 +21,8 @@
  *	ExecutorRun accepts direction and count arguments that specify whether
  *	the plan is to be executed forwards, backwards, and for how many tuples.
  *
-<<<<<<< HEAD
  * Portions Copyright (c) 2005-2010, Greenplum inc
  * Portions Copyright (c) 2012-Present Pivotal Software, Inc.
-=======
->>>>>>> b0a6ad70
  * Portions Copyright (c) 1996-2009, PostgreSQL Global Development Group
  * Portions Copyright (c) 1994, Regents of the University of California
  *
