/*-------------------------------------------------------------------------
 *
 * instrument.c
 *	 functions for instrumentation of plan execution
 *
 *
<<<<<<< HEAD
 * Portions Copyright (c) 2006-2009, Greenplum inc
 * Portions Copyright (c) 2012-Present Pivotal Software, Inc.
 * Copyright (c) 2001-2012, PostgreSQL Global Development Group
=======
 * Copyright (c) 2001-2013, PostgreSQL Global Development Group
>>>>>>> e472b921
 *
 * IDENTIFICATION
 *	  src/backend/executor/instrument.c
 *
 *-------------------------------------------------------------------------
 */
#include "postgres.h"

#include <unistd.h>

#include "cdb/cdbvars.h"
#include "storage/spin.h"
#include "executor/instrument.h"
#include "utils/memutils.h"
#include "gpmon/gpmon.h"
#include "miscadmin.h"

BufferUsage pgBufferUsage;

static void BufferUsageAccumDiff(BufferUsage *dst,
					 const BufferUsage *add, const BufferUsage *sub);

/* GPDB specific */
static bool shouldPickInstrInShmem(NodeTag tag);
static Instrumentation *pickInstrFromShmem(const Plan *plan, int instrument_options);
static void instrShmemRecycleCallback(ResourceReleasePhase phase, bool isCommit,
						  bool isTopLevel, void *arg);

InstrumentationHeader *InstrumentGlobal = NULL;
static int  scanNodeCounter = 0;
static int  shmemNumSlots = -1;
static bool instrumentResownerCallbackRegistered = false;
static InstrumentationResownerSet *slotsOccupied = NULL;

/* Allocate new instrumentation structure(s) */
Instrumentation *
InstrAlloc(int n, int instrument_options)
{
	Instrumentation *instr;

	/* initialize all fields to zeroes, then modify as needed */
	instr = palloc0(n * sizeof(Instrumentation));
	if (instrument_options & (INSTRUMENT_BUFFERS | INSTRUMENT_TIMER | INSTRUMENT_CDB))
	{
		bool		need_buffers = (instrument_options & INSTRUMENT_BUFFERS) != 0;
		bool		need_timer = (instrument_options & INSTRUMENT_TIMER) != 0;
		int			i;
<<<<<<< HEAD
		bool		need_buffers = instrument_options & INSTRUMENT_BUFFERS;
		bool		need_timer = instrument_options & INSTRUMENT_TIMER;
		bool		need_cdb = (instrument_options & INSTRUMENT_CDB) != 0;
=======
>>>>>>> e472b921

		for (i = 0; i < n; i++)
		{
			instr[i].need_bufusage = need_buffers;
			instr[i].need_timer = need_timer;
			instr[i].need_cdb = need_cdb;
		}
	}

	return instr;
}

/* Entry to a plan node */
/*
 * GPDB Note: Macro INSTR_START_NODE replaces InstrStartNode in ExecProcNode for
 * performance benefits, other files keep using InstrStartNode. Pay attention
 * to keep InstrStartNode/INSTR_START_NODE synchronized when modifying this function.
 */
void
InstrStartNode(Instrumentation *instr)
{
	if (instr->need_timer)
	{
		if (INSTR_TIME_IS_ZERO(instr->starttime))
			INSTR_TIME_SET_CURRENT(instr->starttime);
		else
			elog(ERROR, "InstrStartNode called twice in a row");
	}

	/* save buffer usage totals at node entry, if needed */
	if (instr->need_bufusage)
		instr->bufusage_start = pgBufferUsage;
}

/* Exit from a plan node */
/*
 * GPDB Note: Macro INSTR_STOP_NODE replaces InstrStopNode in ExecProcNode for
 * performance benefits, other files keep using InstrStopNode. Pay attention
 * to keep InstrStopNode/INSTR_STOP_NODE synchronized when modifying this function.
 */
void
InstrStopNode(Instrumentation *instr, uint64 nTuples)
{
	instr_time	endtime;

	/* count the returned tuples */
	instr->tuplecount += nTuples;

	/* let's update the time only if the timer was requested */
	if (instr->need_timer)
	{
		if (INSTR_TIME_IS_ZERO(instr->starttime))
			elog(ERROR, "InstrStopNode called without start");

		INSTR_TIME_SET_CURRENT(endtime);
		INSTR_TIME_ACCUM_DIFF(instr->counter, endtime, instr->starttime);

		INSTR_TIME_SET_ZERO(instr->starttime);
	}

	/* Add delta of buffer usage since entry to node's totals */
	if (instr->need_bufusage)
		BufferUsageAccumDiff(&instr->bufusage,
							 &pgBufferUsage, &instr->bufusage_start);

	/* Is this the first tuple of this cycle? */
	if (!instr->running)
	{
		instr->running = true;
		instr->firsttuple = INSTR_TIME_GET_DOUBLE(instr->counter);
		/* CDB: save this start time as the first start */
		instr->firststart = instr->starttime;
	}

	INSTR_TIME_SET_ZERO(instr->starttime);
}

/* Finish a run cycle for a plan node */
void
InstrEndLoop(Instrumentation *instr)
{
	double		totaltime;

	/* Skip if nothing has happened, or already shut down */
	if (!instr->running)
		return;

	if (!INSTR_TIME_IS_ZERO(instr->starttime))
		elog(ERROR, "InstrEndLoop called on running node");

	/* Accumulate per-cycle statistics into totals */
	totaltime = INSTR_TIME_GET_DOUBLE(instr->counter);

	/* CDB: Report startup time from only the first cycle. */
	if (instr->nloops == 0)
		instr->startup = instr->firsttuple;

	instr->total += totaltime;
	instr->ntuples += instr->tuplecount;
	instr->nloops += 1;

	/* Reset for next cycle (if any) */
	instr->running = false;
	INSTR_TIME_SET_ZERO(instr->starttime);
	INSTR_TIME_SET_ZERO(instr->counter);
	instr->firsttuple = 0;
	instr->tuplecount = 0;
}

/* dst += add - sub */
static void
BufferUsageAccumDiff(BufferUsage *dst,
					 const BufferUsage *add,
					 const BufferUsage *sub)
{
	dst->shared_blks_hit += add->shared_blks_hit - sub->shared_blks_hit;
	dst->shared_blks_read += add->shared_blks_read - sub->shared_blks_read;
	dst->shared_blks_dirtied += add->shared_blks_dirtied - sub->shared_blks_dirtied;
	dst->shared_blks_written += add->shared_blks_written - sub->shared_blks_written;
	dst->local_blks_hit += add->local_blks_hit - sub->local_blks_hit;
	dst->local_blks_read += add->local_blks_read - sub->local_blks_read;
	dst->local_blks_dirtied += add->local_blks_dirtied - sub->local_blks_dirtied;
	dst->local_blks_written += add->local_blks_written - sub->local_blks_written;
	dst->temp_blks_read += add->temp_blks_read - sub->temp_blks_read;
	dst->temp_blks_written += add->temp_blks_written - sub->temp_blks_written;
	INSTR_TIME_ACCUM_DIFF(dst->blk_read_time,
						  add->blk_read_time, sub->blk_read_time);
	INSTR_TIME_ACCUM_DIFF(dst->blk_write_time,
						  add->blk_write_time, sub->blk_write_time);
}

/* Calculate number slots from gp_instrument_shmem_size */
Size
InstrShmemNumSlots(void)
{
	if (shmemNumSlots < 0) {
		shmemNumSlots = (int)(gp_instrument_shmem_size * 1024 - sizeof(InstrumentationHeader)) / sizeof(InstrumentationSlot);
		shmemNumSlots = (shmemNumSlots < 0) ? 0 : shmemNumSlots;
	}
	return shmemNumSlots;
}

/* Allocate a header and an array of Instrumentation slots */
Size
InstrShmemSize(void)
{
	Size		size = 0;
	Size		number_slots;

	/* If start in utility mode, disallow Instrumentation on Shmem */
	if (Gp_session_role == GP_ROLE_UTILITY)
		return size;

	/* If GUCs not enabled, bypass Instrumentation on Shmem */
	if (!gp_enable_query_metrics || gp_instrument_shmem_size <= 0)
		return size;

	number_slots = InstrShmemNumSlots();

	if (number_slots <= 0)
		return size;

	size = add_size(size, sizeof(InstrumentationHeader));
	size = add_size(size, mul_size(number_slots, sizeof(InstrumentationSlot)));

	return size;
}

/* Initialize Shmem space to construct a free list of Instrumentation */
void
InstrShmemInit(void)
{
	Size		size, number_slots;
	InstrumentationSlot *slot;
	InstrumentationHeader *header;
	int			i;

	number_slots = InstrShmemNumSlots();
	size = InstrShmemSize();
	if (size <= 0)
		return;

	/* Allocate space from Shmem */
	header = (InstrumentationHeader *) ShmemAlloc(size);
	if (!header)
		ereport(FATAL, (errcode(ERRCODE_OUT_OF_MEMORY), errmsg("out of shared memory")));

	/* Initialize header and all slots to zeroes, then modify as needed */
	memset(header, PATTERN, size);

	/* pointer to the first Instrumentation slot */
	slot = (InstrumentationSlot *) (header + 1);

	/* header points to the first slot */
	header->head = slot;
	header->free = number_slots;
	SpinLockInit(&header->lock);

	/* Each slot points to next one to construct the free list */
	for (i = 0; i < number_slots - 1; i++)
		GetInstrumentNext(&slot[i]) = &slot[i + 1];
	GetInstrumentNext(&slot[i]) = NULL;

	/* Finished init the free list */
	InstrumentGlobal = header;

	if (NULL != InstrumentGlobal && !instrumentResownerCallbackRegistered)
	{
		/*
		 * Register a callback function in ResourceOwner to recycle Instr in
		 * shmem
		 */
		RegisterResourceReleaseCallback(instrShmemRecycleCallback, NULL);
		instrumentResownerCallbackRegistered = true;
	}
}

/*
 * This is GPDB replacement of InstrAlloc for ExecInitNode to get an
 * Instrumentation struct
 *
 * Use shmem if gp_enable_query_metrics is on and there is free slot.
 * Otherwise use local memory.
 */
Instrumentation *
GpInstrAlloc(const Plan *node, int instrument_options)
{
	Instrumentation *instr = NULL;

	if (shouldPickInstrInShmem(nodeTag(node)))
		instr = pickInstrFromShmem(node, instrument_options);

	if (instr == NULL)
		instr = InstrAlloc(1, instrument_options);

	return instr;
}

static bool
shouldPickInstrInShmem(NodeTag tag)
{
	/* For utility mode, don't alloc in shmem */
	if (Gp_session_role == GP_ROLE_UTILITY)
		return false;

	if (!gp_enable_query_metrics || NULL == InstrumentGlobal)
		return false;

	switch (tag)
	{
		case T_SeqScan:
		case T_AppendOnlyScan:
		case T_AOCSScan:
		case T_TableScan:

			/*
			 * If table has many partitions, legacy planner will generate a
			 * plan with many SCAN nodes under a APPEND node. If the number of
			 * partitions are too many, this plan will occupy too many slots.
			 * Here is a limitation on number of shmem slots used by scan
			 * nodes for each backend. Instruments exceeding the limitation
			 * are allocated local memory.
			 */
			if (scanNodeCounter >= MAX_SCAN_ON_SHMEM)
				return false;
			scanNodeCounter++;
			break;
		default:
			break;
	}
	return true;
}

/*
 * Pick an Instrumentation from free slots in Shmem.
 * Return NULL when no more free slots in Shmem.
 *
 * Instrumentation returned by this function requires to be
 * recycled back to the free slots list when the query is done.
 * See instrShmemRecycleCallback for recycling behavior
 */
static Instrumentation *
pickInstrFromShmem(const Plan *plan, int instrument_options)
{
	Instrumentation *instr = NULL;
	InstrumentationSlot *slot = NULL;
	InstrumentationResownerSet *item;

	/* Lock to protect write to header */
	SpinLockAcquire(&InstrumentGlobal->lock);

	/* Pick the first free slot */
	slot = InstrumentGlobal->head;
	if (NULL != slot && SlotIsEmpty(slot))
	{
		/* Header points to the next free slot */
		InstrumentGlobal->head = GetInstrumentNext(slot);
		InstrumentGlobal->free--;
	}

	SpinLockRelease(&InstrumentGlobal->lock);

	if (NULL != slot && SlotIsEmpty(slot))
	{
		memset(slot, 0x00, sizeof(InstrumentationSlot));
		/* initialize the picked slot */
		instr = &(slot->data);
		slot->segid = (int16) GpIdentity.segindex;
		slot->pid = MyProcPid;
		gpmon_gettmid(&(slot->tmid));
		slot->ssid = gp_session_id;
		slot->ccnt = gp_command_count;
		slot->nid = (int16) plan->plan_node_id;

		MemoryContext contextSave = MemoryContextSwitchTo(TopMemoryContext);

		item = (InstrumentationResownerSet *) palloc0(sizeof(InstrumentationResownerSet));
		item->owner = CurrentResourceOwner;
		item->slot = slot;
		item->next = slotsOccupied;
		slotsOccupied = item;
		MemoryContextSwitchTo(contextSave);
	}

	if (NULL != instr && instrument_options & (INSTRUMENT_TIMER | INSTRUMENT_CDB))
	{
		instr->need_timer = (instrument_options & INSTRUMENT_TIMER) != 0;
		instr->need_cdb = (instrument_options & INSTRUMENT_CDB) != 0;
	}

	return instr;
}

/*
 * Recycle instrumentation in shmem
 */
static void
instrShmemRecycleCallback(ResourceReleasePhase phase, bool isCommit, bool isTopLevel, void *arg)
{
	InstrumentationResownerSet *next;
	InstrumentationResownerSet *curr;
	InstrumentationSlot *slot;

	if (NULL == InstrumentGlobal || NULL == slotsOccupied || phase != RESOURCE_RELEASE_AFTER_LOCKS)
		return;

	/* Reset scanNodeCounter */
	scanNodeCounter = 0;

	next = slotsOccupied;
	slotsOccupied = NULL;
	SpinLockAcquire(&InstrumentGlobal->lock);
	while (next)
	{
		curr = next;
		next = curr->next;
		if (curr->owner != CurrentResourceOwner)
		{
			curr->next = slotsOccupied;
			slotsOccupied = curr;
			continue;
		}

		slot = curr->slot;

		/* Recycle Instrumentation slot back to the free list */
		memset(slot, PATTERN, sizeof(InstrumentationSlot));

		GetInstrumentNext(slot) = InstrumentGlobal->head;
		InstrumentGlobal->head = slot;
		InstrumentGlobal->free++;

		pfree(curr);
	}
	SpinLockRelease(&InstrumentGlobal->lock);
}<|MERGE_RESOLUTION|>--- conflicted
+++ resolved
@@ -4,13 +4,9 @@
  *	 functions for instrumentation of plan execution
  *
  *
-<<<<<<< HEAD
  * Portions Copyright (c) 2006-2009, Greenplum inc
  * Portions Copyright (c) 2012-Present Pivotal Software, Inc.
- * Copyright (c) 2001-2012, PostgreSQL Global Development Group
-=======
  * Copyright (c) 2001-2013, PostgreSQL Global Development Group
->>>>>>> e472b921
  *
  * IDENTIFICATION
  *	  src/backend/executor/instrument.c
@@ -27,6 +23,7 @@
 #include "utils/memutils.h"
 #include "gpmon/gpmon.h"
 #include "miscadmin.h"
+#include "storage/shmem.h"
 
 BufferUsage pgBufferUsage;
 
@@ -57,13 +54,8 @@
 	{
 		bool		need_buffers = (instrument_options & INSTRUMENT_BUFFERS) != 0;
 		bool		need_timer = (instrument_options & INSTRUMENT_TIMER) != 0;
+		bool		need_cdb = (instrument_options & INSTRUMENT_CDB) != 0;
 		int			i;
-<<<<<<< HEAD
-		bool		need_buffers = instrument_options & INSTRUMENT_BUFFERS;
-		bool		need_timer = instrument_options & INSTRUMENT_TIMER;
-		bool		need_cdb = (instrument_options & INSTRUMENT_CDB) != 0;
-=======
->>>>>>> e472b921
 
 		for (i = 0; i < n; i++)
 		{
