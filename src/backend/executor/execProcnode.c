/*-------------------------------------------------------------------------
 *
 * execProcnode.c
 *	 contains dispatch functions which call the appropriate "initialize",
 *	 "get a tuple", and "cleanup" routines for the given node type.
 *	 If the node has children, then it will presumably call ExecInitNode,
 *	 ExecProcNode, or ExecEndNode on its subnodes and do the appropriate
 *	 processing.
 *
<<<<<<< HEAD
 * Portions Copyright (c) 2005-2008, Greenplum inc
 * Portions Copyright (c) 2012-Present Pivotal Software, Inc.
 * Portions Copyright (c) 1996-2012, PostgreSQL Global Development Group
=======
 * Portions Copyright (c) 1996-2013, PostgreSQL Global Development Group
>>>>>>> e472b921
 * Portions Copyright (c) 1994, Regents of the University of California
 *
 *
 * IDENTIFICATION
 *	  src/backend/executor/execProcnode.c
 *
 *-------------------------------------------------------------------------
 */
/*
 *	 INTERFACE ROUTINES
 *		ExecInitNode	-		initialize a plan node and its subplans
 *		ExecProcNode	-		get a tuple by executing the plan node
 *		ExecEndNode		-		shut down a plan node and its subplans
 *		ExecSquelchNode		-	notify subtree that no more tuples are needed
 *
 *	 NOTES
 *		This used to be three files.  It is now all combined into
 *		one file so that it is easier to keep ExecInitNode, ExecProcNode,
 *		and ExecEndNode in sync when new nodes are added.
 *
 *	 EXAMPLE
 *		Suppose we want the age of the manager of the shoe department and
 *		the number of employees in that department.  So we have the query:
 *
 *				select DEPT.no_emps, EMP.age
 *				from DEPT, EMP
 *				where EMP.name = DEPT.mgr and
 *					  DEPT.name = "shoe"
 *
 *		Suppose the planner gives us the following plan:
 *
 *						Nest Loop (DEPT.mgr = EMP.name)
 *						/		\
 *					   /		 \
 *				   Seq Scan		Seq Scan
 *					DEPT		  EMP
 *				(name = "shoe")
 *
 *		ExecutorStart() is called first.
 *		It calls InitPlan() which calls ExecInitNode() on
 *		the root of the plan -- the nest loop node.
 *
 *	  * ExecInitNode() notices that it is looking at a nest loop and
 *		as the code below demonstrates, it calls ExecInitNestLoop().
 *		Eventually this calls ExecInitNode() on the right and left subplans
 *		and so forth until the entire plan is initialized.	The result
 *		of ExecInitNode() is a plan state tree built with the same structure
 *		as the underlying plan tree.
 *
 *	  * Then when ExecutorRun() is called, it calls ExecutePlan() which calls
 *		ExecProcNode() repeatedly on the top node of the plan state tree.
 *		Each time this happens, ExecProcNode() will end up calling
 *		ExecNestLoop(), which calls ExecProcNode() on its subplans.
 *		Each of these subplans is a sequential scan so ExecSeqScan() is
 *		called.  The slots returned by ExecSeqScan() may contain
 *		tuples which contain the attributes ExecNestLoop() uses to
 *		form the tuples it returns.
 *
 *	  * Eventually ExecSeqScan() stops returning tuples and the nest
 *		loop join ends.  Lastly, ExecutorEnd() calls ExecEndNode() which
 *		calls ExecEndNestLoop() which in turn calls ExecEndNode() on
 *		its subplans which result in ExecEndSeqScan().
 *
 *		This should show how the executor works by having
 *		ExecInitNode(), ExecProcNode() and ExecEndNode() dispatch
 *		their work to the appopriate node support routines which may
 *		in turn call these routines themselves on their subplans.
 */
#include "postgres.h"

#include "executor/executor.h"
#include "executor/nodeAgg.h"
#include "executor/nodeAppend.h"
#include "executor/nodeBitmapAnd.h"
#include "executor/nodeBitmapHeapscan.h"
#include "executor/nodeBitmapIndexscan.h"
#include "executor/nodeDynamicBitmapIndexscan.h"
#include "executor/nodeBitmapOr.h"
#include "executor/nodeCtescan.h"
#include "executor/nodeForeignscan.h"
#include "executor/nodeFunctionscan.h"
#include "executor/nodeHash.h"
#include "executor/nodeHashjoin.h"
#include "executor/nodeIndexonlyscan.h"
#include "executor/nodeIndexscan.h"
#include "executor/nodeLimit.h"
#include "executor/nodeLockRows.h"
#include "executor/nodeMaterial.h"
#include "executor/nodeMergeAppend.h"
#include "executor/nodeMergejoin.h"
#include "executor/nodeModifyTable.h"
#include "executor/nodeNestloop.h"
#include "executor/nodeRecursiveunion.h"
#include "executor/nodeResult.h"
#include "executor/nodeSetOp.h"
#include "executor/nodeSort.h"
#include "executor/nodeSubplan.h"
#include "executor/nodeSubqueryscan.h"
#include "executor/nodeTidscan.h"
#include "executor/nodeUnique.h"
#include "executor/nodeValuesscan.h"
#include "executor/nodeWindowAgg.h"
#include "executor/nodeWorktablescan.h"
#include "miscadmin.h"

#include "cdb/cdbvars.h"
#include "cdb/ml_ipc.h"			/* interconnect context */
#include "executor/nodeAssertOp.h"
#include "executor/nodeBitmapAppendOnlyscan.h"
#include "executor/nodeBitmapTableScan.h"
#include "executor/nodeDML.h"
#include "executor/nodeDynamicIndexscan.h"
#include "executor/nodeDynamicTableScan.h"
#include "executor/nodeExternalscan.h"
#include "executor/nodeMotion.h"
#include "executor/nodePartitionSelector.h"
#include "executor/nodeRepeat.h"
#include "executor/nodeRowTrigger.h"
#include "executor/nodeSequence.h"
#include "executor/nodeShareInputScan.h"
#include "executor/nodeSplitUpdate.h"
#include "executor/nodeTableFunction.h"
#include "executor/nodeTableScan.h"
#include "pg_trace.h"
#include "tcop/tcopprot.h"
#include "utils/metrics_utils.h"

 /* flags bits for planstate walker */
#define PSW_IGNORE_INITPLAN    0x01

 /**
  * Forward declarations of static functions
  */
static CdbVisitOpt planstate_walk_node_extended(PlanState *planstate,
				 CdbVisitOpt (*walker) (PlanState *planstate, void *context),
							 void *context,
							 int flags);

static CdbVisitOpt planstate_walk_array(PlanState **planstates,
					 int nplanstate,
				 CdbVisitOpt (*walker) (PlanState *planstate, void *context),
					 void *context,
					 int flags);

static CdbVisitOpt planstate_walk_kids(PlanState *planstate,
				 CdbVisitOpt (*walker) (PlanState *planstate, void *context),
					void *context,
					int flags);

/*
 * setSubplanSliceId
 *	 Set the slice id info for the given subplan.
 */
static void
setSubplanSliceId(SubPlan *subplan, EState *estate)
{
	Assert(subplan != NULL && IsA(subplan, SubPlan) &&estate != NULL);

	estate->currentSliceIdInPlan = subplan->qDispSliceId;

	/*
	 * The slice that the initPlan will be running is the same as the root
	 * slice. Depending on the location of InitPlan in the plan, the root
	 * slice is the root slice of the whole plan, or the root slice of the
	 * parent subplan of this InitPlan.
	 */
	if (Gp_role == GP_ROLE_DISPATCH)
	{
		estate->currentExecutingSliceId = RootSliceIndex(estate);
	}
	else
	{
		estate->currentExecutingSliceId = estate->rootSliceId;
	}
}



/* ------------------------------------------------------------------------
 *		ExecInitNode
 *
 *		Recursively initializes all the nodes in the plan tree rooted
 *		at 'node'.
 *
 *		Inputs:
 *		  'node' is the current node of the plan produced by the query planner
 *		  'estate' is the shared execution state for the plan tree
 *		  'eflags' is a bitwise OR of flag bits described in executor.h
 *
 *		Returns a PlanState node corresponding to the given Plan node.
 * ------------------------------------------------------------------------
 */
PlanState *
ExecInitNode(Plan *node, EState *estate, int eflags)
{
	PlanState  *result;
	List	   *subps;
	ListCell   *l;

	/*
	 * do nothing when we get to the end of a leaf on tree.
	 */
	if (node == NULL)
		return NULL;

	Assert(estate != NULL);
	int			origSliceIdInPlan = estate->currentSliceIdInPlan;
	int			origExecutingSliceId = estate->currentExecutingSliceId;

	MemoryAccountIdType curMemoryAccountId = MEMORY_OWNER_TYPE_Undefined;


	int localMotionId = LocallyExecutingSliceIndex(estate);

	/*
	 * For most plan nodes the ascendant motion is the parent motion
	 * node. However, subplans are different. They can be executed under
	 * different slices, although appearing in another slice. Other
	 * exception includes two stage agg where agg node on the master
	 * does not have any parent motion. Any time we see such null parent
	 * motion, we assume they are not alien. They either assume "citizen"
	 * status under a subplan, or they are the root of the execution on
	 * the master.
	 */
	Motion *parentMotion = (Motion *) node->motionNode;
	int parentMotionId = parentMotion != NULL ? parentMotion->motionID : UNSET_SLICE_ID;

	/*
	 * Is current plan node supposed to execute in current slice?
	 * Special case is sending motion node, which may be at the root
	 * and therefore parentless. We can sending motions motionId to
	 * determine its alien status.
	 *
	 * On master we don't do alien elimination because of EXPLAIN ANALYZE
	 * gathering stats from all slices.
	 */
	bool isAlienPlanNode = !((localMotionId == parentMotionId) || (parentMotionId == UNSET_SLICE_ID) ||
							 (nodeTag(node) == T_Motion && ((Motion*)node)->motionID == localMotionId) || IS_QUERY_DISPATCHER());

	/* We cannot have alien nodes if we are eliminating aliens */
	AssertImply(estate->eliminateAliens, !isAlienPlanNode);

	/*
	 * As of 03/28/2014, there is no support for BitmapTableScan
	 * in the planner/optimizer. Therefore, for testing purpose
	 * we treat Bitmap Heap/AO/AOCO as BitmapTableScan, if the guc
	 * force_bitmap_table_scan is true.
	 *
	 * TODO rahmaf2 04/01/2014: remove all "fake" BitmapTableScan
	 * once the planner/optimizer is capable of generating BitmapTableScan
	 * nodes. [JIRA: MPP-23177]
	 */
	if (force_bitmap_table_scan)
	{
		if (IsA(node, BitmapHeapScan) ||
				IsA(node, BitmapAppendOnlyScan))
		{
			node->type = T_BitmapTableScan;
		}
	}

	switch (nodeTag(node))
	{
			/*
			 * control nodes
			 */
		case T_Result:
			curMemoryAccountId = CREATE_EXECUTOR_MEMORY_ACCOUNT(isAlienPlanNode, node, Result);

			START_MEMORY_ACCOUNT(curMemoryAccountId);
			{
			result = (PlanState *) ExecInitResult((Result *) node,
												  estate, eflags);
			}
			END_MEMORY_ACCOUNT();
			break;

		case T_ModifyTable:
			curMemoryAccountId = CREATE_EXECUTOR_MEMORY_ACCOUNT(isAlienPlanNode, node, ModifyTable);

			START_MEMORY_ACCOUNT(curMemoryAccountId);
			{
			result = (PlanState *) ExecInitModifyTable((ModifyTable *) node,
													   estate, eflags);
			}
			END_MEMORY_ACCOUNT();
			break;

		case T_Append:
			curMemoryAccountId = CREATE_EXECUTOR_MEMORY_ACCOUNT(isAlienPlanNode, node, Append);

			START_MEMORY_ACCOUNT(curMemoryAccountId);
			{
			result = (PlanState *) ExecInitAppend((Append *) node,
												  estate, eflags);
			}
			END_MEMORY_ACCOUNT();
			break;

		case T_Sequence:
			curMemoryAccountId = CREATE_EXECUTOR_MEMORY_ACCOUNT(isAlienPlanNode, node, Sequence);

			START_MEMORY_ACCOUNT(curMemoryAccountId);
			{
			result = (PlanState *) ExecInitSequence((Sequence *) node,
													estate, eflags);
			}
			END_MEMORY_ACCOUNT();
			break;

		case T_MergeAppend:
			result = (PlanState *) ExecInitMergeAppend((MergeAppend *) node,
													   estate, eflags);
			break;

		case T_RecursiveUnion:
			curMemoryAccountId = CREATE_EXECUTOR_MEMORY_ACCOUNT(isAlienPlanNode, node, Sequence);

			START_MEMORY_ACCOUNT(curMemoryAccountId);
			{
			result = (PlanState *) ExecInitRecursiveUnion((RecursiveUnion *) node,
														  estate, eflags);
			}
			END_MEMORY_ACCOUNT();
			break;

		case T_BitmapAnd:
			curMemoryAccountId = CREATE_EXECUTOR_MEMORY_ACCOUNT(isAlienPlanNode, node, BitmapAnd);

			START_MEMORY_ACCOUNT(curMemoryAccountId);
			{

			result = (PlanState *) ExecInitBitmapAnd((BitmapAnd *) node,
													 estate, eflags);
			}
			END_MEMORY_ACCOUNT();
			break;

		case T_BitmapOr:
			curMemoryAccountId = CREATE_EXECUTOR_MEMORY_ACCOUNT(isAlienPlanNode, node, BitmapOr);

			START_MEMORY_ACCOUNT(curMemoryAccountId);
			{
			result = (PlanState *) ExecInitBitmapOr((BitmapOr *) node,
													estate, eflags);
			}
			END_MEMORY_ACCOUNT();
			break;

			/*
			 * scan nodes
			 */
		case T_SeqScan:
		case T_AppendOnlyScan:
		case T_AOCSScan:
		case T_TableScan:
			/* SeqScan, AppendOnlyScan and AOCSScan are defunct */
			curMemoryAccountId = CREATE_EXECUTOR_MEMORY_ACCOUNT(isAlienPlanNode, node, TableScan);

			START_MEMORY_ACCOUNT(curMemoryAccountId);
			{
			result = (PlanState *) ExecInitTableScan((TableScan *) node,
													 estate, eflags);
			}
			END_MEMORY_ACCOUNT();
			break;

		case T_DynamicTableScan:
			curMemoryAccountId = CREATE_EXECUTOR_MEMORY_ACCOUNT(isAlienPlanNode, node, DynamicTableScan);

			START_MEMORY_ACCOUNT(curMemoryAccountId);
			{
			result = (PlanState *) ExecInitDynamicTableScan((DynamicTableScan *) node,
												   estate, eflags);
			}
			END_MEMORY_ACCOUNT();
			break;

		case T_ExternalScan:
			curMemoryAccountId = CREATE_EXECUTOR_MEMORY_ACCOUNT(isAlienPlanNode, node, ExternalScan);

			START_MEMORY_ACCOUNT(curMemoryAccountId);
			{
			result = (PlanState *) ExecInitExternalScan((ExternalScan *) node,
														estate, eflags);
			}
			END_MEMORY_ACCOUNT();
			break;

		case T_IndexScan:
			curMemoryAccountId = CREATE_EXECUTOR_MEMORY_ACCOUNT(isAlienPlanNode, node, IndexScan);

			START_MEMORY_ACCOUNT(curMemoryAccountId);
			{
			result = (PlanState *) ExecInitIndexScan((IndexScan *) node,
													 estate, eflags);
			}
			END_MEMORY_ACCOUNT();
			break;

		case T_DynamicIndexScan:
			curMemoryAccountId = CREATE_EXECUTOR_MEMORY_ACCOUNT(isAlienPlanNode, node, DynamicIndexScan);

			START_MEMORY_ACCOUNT(curMemoryAccountId);
			{
			result = (PlanState *) ExecInitDynamicIndexScan((DynamicIndexScan *) node,
													estate, eflags);
			}
			END_MEMORY_ACCOUNT();
			break;

		case T_IndexOnlyScan:
			curMemoryAccountId = CREATE_EXECUTOR_MEMORY_ACCOUNT(isAlienPlanNode, node, IndexOnlyScan);

			START_MEMORY_ACCOUNT(curMemoryAccountId);
			{
			result = (PlanState *) ExecInitIndexOnlyScan((IndexOnlyScan *) node,
														 estate, eflags);
			}
			END_MEMORY_ACCOUNT();
			break;

		case T_BitmapIndexScan:
			curMemoryAccountId = CREATE_EXECUTOR_MEMORY_ACCOUNT(isAlienPlanNode, node, BitmapIndexScan);

			START_MEMORY_ACCOUNT(curMemoryAccountId);
			{
				result = (PlanState *) ExecInitBitmapIndexScan((BitmapIndexScan *) node,
															   estate, eflags);
			}
			END_MEMORY_ACCOUNT();
			break;

		case T_DynamicBitmapIndexScan:
			curMemoryAccountId = CREATE_EXECUTOR_MEMORY_ACCOUNT(isAlienPlanNode, node, DynamicBitmapIndexScan);

			START_MEMORY_ACCOUNT(curMemoryAccountId);
			{
				result = (PlanState *) ExecInitDynamicBitmapIndexScan((DynamicBitmapIndexScan *) node,
																	  estate, eflags);
			}
			END_MEMORY_ACCOUNT();
			break;

		case T_BitmapHeapScan:
			curMemoryAccountId = CREATE_EXECUTOR_MEMORY_ACCOUNT(isAlienPlanNode, node, BitmapHeapScan);

			START_MEMORY_ACCOUNT(curMemoryAccountId);
			{
			result = (PlanState *) ExecInitBitmapHeapScan((BitmapHeapScan *) node,
														  estate, eflags);
			}
			END_MEMORY_ACCOUNT();
			break;

		case T_BitmapAppendOnlyScan:
			curMemoryAccountId = CREATE_EXECUTOR_MEMORY_ACCOUNT(isAlienPlanNode, node, BitmapAppendOnlyScan);

			START_MEMORY_ACCOUNT(curMemoryAccountId);
			{
			result = (PlanState *) ExecInitBitmapAppendOnlyScan((BitmapAppendOnlyScan*) node,
														        estate, eflags);
			}
			END_MEMORY_ACCOUNT();
			break;

		case T_BitmapTableScan:
			curMemoryAccountId = CREATE_EXECUTOR_MEMORY_ACCOUNT(isAlienPlanNode, node, BitmapTableScan);

			START_MEMORY_ACCOUNT(curMemoryAccountId);
			{
			result = (PlanState *) ExecInitBitmapTableScan((BitmapTableScan*) node,
														        estate, eflags);
			}
			END_MEMORY_ACCOUNT();
			break;

		case T_TidScan:
			curMemoryAccountId = CREATE_EXECUTOR_MEMORY_ACCOUNT(isAlienPlanNode, node, TidScan);

			START_MEMORY_ACCOUNT(curMemoryAccountId);
			{
			result = (PlanState *) ExecInitTidScan((TidScan *) node,
												   estate, eflags);
			}
			END_MEMORY_ACCOUNT();
			break;

		case T_SubqueryScan:
			curMemoryAccountId = CREATE_EXECUTOR_MEMORY_ACCOUNT(isAlienPlanNode, node, SubqueryScan);

			START_MEMORY_ACCOUNT(curMemoryAccountId);
			{
			result = (PlanState *) ExecInitSubqueryScan((SubqueryScan *) node,
														estate, eflags);
			}
			END_MEMORY_ACCOUNT();
			break;

		case T_FunctionScan:
			curMemoryAccountId = CREATE_EXECUTOR_MEMORY_ACCOUNT(isAlienPlanNode, node, FunctionScan);

			START_MEMORY_ACCOUNT(curMemoryAccountId);
			{
			result = (PlanState *) ExecInitFunctionScan((FunctionScan *) node,
														estate, eflags);
			}
			END_MEMORY_ACCOUNT();
			break;

		case T_TableFunctionScan:
			curMemoryAccountId = CREATE_EXECUTOR_MEMORY_ACCOUNT(isAlienPlanNode, node, TableFunctionScan);

			START_MEMORY_ACCOUNT(curMemoryAccountId);
			{
			result = (PlanState *) ExecInitTableFunction((TableFunctionScan *) node,
														 estate, eflags);
			}
			END_MEMORY_ACCOUNT();
			break;

		case T_ValuesScan:
			curMemoryAccountId = CREATE_EXECUTOR_MEMORY_ACCOUNT(isAlienPlanNode, node, ValuesScan);

			START_MEMORY_ACCOUNT(curMemoryAccountId);
			{
			result = (PlanState *) ExecInitValuesScan((ValuesScan *) node,
													  estate, eflags);
			}
			END_MEMORY_ACCOUNT();
			break;

		case T_CteScan:
			curMemoryAccountId = CREATE_EXECUTOR_MEMORY_ACCOUNT(isAlienPlanNode, node, CteScan);

			START_MEMORY_ACCOUNT(curMemoryAccountId);
			{
			result = (PlanState *) ExecInitCteScan((CteScan *) node,
												   estate, eflags);
			}
			END_MEMORY_ACCOUNT();
			break;

		case T_WorkTableScan:
			curMemoryAccountId = CREATE_EXECUTOR_MEMORY_ACCOUNT(isAlienPlanNode, node, WorkTableScan);

			START_MEMORY_ACCOUNT(curMemoryAccountId);
			{
			result = (PlanState *) ExecInitWorkTableScan((WorkTableScan *) node,
														 estate, eflags);
			}
			END_MEMORY_ACCOUNT();
			break;

		case T_ForeignScan:
			curMemoryAccountId = CREATE_EXECUTOR_MEMORY_ACCOUNT(isAlienPlanNode, node, ForeignScan);

			START_MEMORY_ACCOUNT(curMemoryAccountId);
			{
			result = (PlanState *) ExecInitForeignScan((ForeignScan *) node,
														estate, eflags);
			}
			END_MEMORY_ACCOUNT();
			break;

			/*
			 * join nodes
			 */
		case T_NestLoop:
			curMemoryAccountId = CREATE_EXECUTOR_MEMORY_ACCOUNT(isAlienPlanNode, node, NestLoop);

			START_MEMORY_ACCOUNT(curMemoryAccountId);
			{
			result = (PlanState *) ExecInitNestLoop((NestLoop *) node,
													estate, eflags);
			}
			END_MEMORY_ACCOUNT();
			break;

		case T_MergeJoin:
			curMemoryAccountId = CREATE_EXECUTOR_MEMORY_ACCOUNT(isAlienPlanNode, node, MergeJoin);

			START_MEMORY_ACCOUNT(curMemoryAccountId);
			{
			result = (PlanState *) ExecInitMergeJoin((MergeJoin *) node,
													 estate, eflags);
			}
			END_MEMORY_ACCOUNT();
			break;

		case T_HashJoin:
			curMemoryAccountId = CREATE_EXECUTOR_MEMORY_ACCOUNT(isAlienPlanNode, node, HashJoin);

			START_MEMORY_ACCOUNT(curMemoryAccountId);
			{
			result = (PlanState *) ExecInitHashJoin((HashJoin *) node,
													estate, eflags);
			}
			END_MEMORY_ACCOUNT();
			break;

			/*
			 * share input nodes
			 */
		case T_ShareInputScan:
			curMemoryAccountId = CREATE_EXECUTOR_MEMORY_ACCOUNT(isAlienPlanNode, node, ShareInputScan);

			START_MEMORY_ACCOUNT(curMemoryAccountId);
			{
			result = (PlanState *) ExecInitShareInputScan((ShareInputScan *) node, estate, eflags);
			}
			END_MEMORY_ACCOUNT();
			break;

			/*
			 * materialization nodes
			 */
		case T_Material:
			curMemoryAccountId = CREATE_EXECUTOR_MEMORY_ACCOUNT(isAlienPlanNode, node, Material);

			START_MEMORY_ACCOUNT(curMemoryAccountId);
			{
			result = (PlanState *) ExecInitMaterial((Material *) node,
													estate, eflags);
			}
			END_MEMORY_ACCOUNT();
			break;

		case T_Sort:
			curMemoryAccountId = CREATE_EXECUTOR_MEMORY_ACCOUNT(isAlienPlanNode, node, Sort);

			START_MEMORY_ACCOUNT(curMemoryAccountId);
			{
			result = (PlanState *) ExecInitSort((Sort *) node,
												estate, eflags);
			}
			END_MEMORY_ACCOUNT();
			break;

		case T_Agg:
			curMemoryAccountId = CREATE_EXECUTOR_MEMORY_ACCOUNT(isAlienPlanNode, node, Agg);

			START_MEMORY_ACCOUNT(curMemoryAccountId);
			{
			result = (PlanState *) ExecInitAgg((Agg *) node,
												 estate, eflags);
			}
			END_MEMORY_ACCOUNT();
			break;

		case T_WindowAgg:
			curMemoryAccountId = CREATE_EXECUTOR_MEMORY_ACCOUNT(isAlienPlanNode, node, WindowAgg);

			START_MEMORY_ACCOUNT(curMemoryAccountId);
			{
			result = (PlanState *) ExecInitWindowAgg((WindowAgg *) node,
													 estate, eflags);
			}
			END_MEMORY_ACCOUNT();
			break;

		case T_Unique:
			curMemoryAccountId = CREATE_EXECUTOR_MEMORY_ACCOUNT(isAlienPlanNode, node, Unique);

			START_MEMORY_ACCOUNT(curMemoryAccountId);
			{
			result = (PlanState *) ExecInitUnique((Unique *) node,
												  estate, eflags);
			}
			END_MEMORY_ACCOUNT();
			break;

		case T_Hash:
			curMemoryAccountId = CREATE_EXECUTOR_MEMORY_ACCOUNT(isAlienPlanNode, node, Hash);

			START_MEMORY_ACCOUNT(curMemoryAccountId);
			{
			result = (PlanState *) ExecInitHash((Hash *) node,
												estate, eflags);
			}
			END_MEMORY_ACCOUNT();
			break;

		case T_SetOp:
			curMemoryAccountId = CREATE_EXECUTOR_MEMORY_ACCOUNT(isAlienPlanNode, node, SetOp);

			START_MEMORY_ACCOUNT(curMemoryAccountId);
			{
			result = (PlanState *) ExecInitSetOp((SetOp *) node,
												 estate, eflags);
			}
			END_MEMORY_ACCOUNT();
			break;

		case T_LockRows:
			curMemoryAccountId = CREATE_EXECUTOR_MEMORY_ACCOUNT(isAlienPlanNode, node, LockRows);

			START_MEMORY_ACCOUNT(curMemoryAccountId);
			{
			result = (PlanState *) ExecInitLockRows((LockRows *) node,
													estate, eflags);
			}
			END_MEMORY_ACCOUNT();
			break;

		case T_Limit:
			curMemoryAccountId = CREATE_EXECUTOR_MEMORY_ACCOUNT(isAlienPlanNode, node, Limit);

			START_MEMORY_ACCOUNT(curMemoryAccountId);
			{
			result = (PlanState *) ExecInitLimit((Limit *) node,
												 estate, eflags);
			}
			END_MEMORY_ACCOUNT();
			break;

		case T_Motion:
			curMemoryAccountId = CREATE_EXECUTOR_MEMORY_ACCOUNT(isAlienPlanNode, node, Motion);

			START_MEMORY_ACCOUNT(curMemoryAccountId);
			{
			result = (PlanState *) ExecInitMotion((Motion *) node,
												  estate, eflags);
			}
			END_MEMORY_ACCOUNT();
			break;

		case T_Repeat:
			curMemoryAccountId = CREATE_EXECUTOR_MEMORY_ACCOUNT(isAlienPlanNode, node, Repeat);

			START_MEMORY_ACCOUNT(curMemoryAccountId);
			{
			result = (PlanState *) ExecInitRepeat((Repeat *) node,
												  estate, eflags);
			}
			END_MEMORY_ACCOUNT();
			break;
		case T_DML:
			curMemoryAccountId = CREATE_EXECUTOR_MEMORY_ACCOUNT(isAlienPlanNode, node, DML);

			START_MEMORY_ACCOUNT(curMemoryAccountId);
			{
			result = (PlanState *) ExecInitDML((DML *) node,
												  estate, eflags);
			}
			END_MEMORY_ACCOUNT();
			break;
		case T_SplitUpdate:
			curMemoryAccountId = CREATE_EXECUTOR_MEMORY_ACCOUNT(isAlienPlanNode, node, SplitUpdate);

			START_MEMORY_ACCOUNT(curMemoryAccountId);
			{
			result = (PlanState *) ExecInitSplitUpdate((SplitUpdate *) node,
												  estate, eflags);
			}
			END_MEMORY_ACCOUNT();
			break;
		case T_AssertOp:
			curMemoryAccountId = CREATE_EXECUTOR_MEMORY_ACCOUNT(isAlienPlanNode, node, AssertOp);

			START_MEMORY_ACCOUNT(curMemoryAccountId);
			{
 			result = (PlanState *) ExecInitAssertOp((AssertOp *) node,
 												  estate, eflags);
			}
			END_MEMORY_ACCOUNT();
			break;
		case T_RowTrigger:
			curMemoryAccountId = CREATE_EXECUTOR_MEMORY_ACCOUNT(isAlienPlanNode, node, RowTrigger);

			START_MEMORY_ACCOUNT(curMemoryAccountId);
			{
 			result = (PlanState *) ExecInitRowTrigger((RowTrigger *) node,
 												   estate, eflags);
			}
			END_MEMORY_ACCOUNT();
 			break;
		case T_PartitionSelector:
			curMemoryAccountId = CREATE_EXECUTOR_MEMORY_ACCOUNT(isAlienPlanNode, node, PartitionSelector);

			START_MEMORY_ACCOUNT(curMemoryAccountId);
			{
			result = (PlanState *) ExecInitPartitionSelector((PartitionSelector *) node,
															estate, eflags);
			}
			END_MEMORY_ACCOUNT();
			break;
		default:
			elog(ERROR, "unrecognized node type: %d", (int) nodeTag(node));
			result = NULL;		/* keep compiler quiet */
			break;
	}

	estate->currentSliceIdInPlan = origSliceIdInPlan;
	estate->currentExecutingSliceId = origExecutingSliceId;

	/*
	 * Initialize any initPlans present in this node.  The planner put them in
	 * a separate list for us.
	 */
	subps = NIL;
	foreach(l, node->initPlan)
	{
		SubPlan    *subplan = (SubPlan *) lfirst(l);
		SubPlanState *sstate;

		Assert(IsA(subplan, SubPlan));

		setSubplanSliceId(subplan, estate);

		sstate = ExecInitSubPlan(subplan, result);
		subps = lappend(subps, sstate);
	}
	if (result != NULL)
		result->initPlan = subps;

	estate->currentSliceIdInPlan = origSliceIdInPlan;
	estate->currentExecutingSliceId = origExecutingSliceId;

	/* Set up instrumentation for this node if requested */
	if (estate->es_instrument && result != NULL)
		result->instrument = GpInstrAlloc(node, estate->es_instrument);

	/* Also set up gpmon counters */
	InitPlanNodeGpmonPkt(node, &result->gpmon_pkt, estate);

	if (result != NULL)
	{
		SAVE_EXECUTOR_MEMORY_ACCOUNT(result, curMemoryAccountId);
	}
	return result;
}

/* ----------------------------------------------------------------
 *		ExecSliceDependencyNode
 *
 *		Exec dependency, block till slice dependency are met
 * ----------------------------------------------------------------
 */
void
ExecSliceDependencyNode(PlanState *node)
{
	CHECK_FOR_INTERRUPTS();

	if (node == NULL)
		return;

	if (nodeTag(node) == T_ShareInputScanState)
		ExecSliceDependencyShareInputScan((ShareInputScanState *) node);
	else if (nodeTag(node) == T_SubqueryScanState)
	{
		SubqueryScanState *subq = (SubqueryScanState *) node;

		ExecSliceDependencyNode(subq->subplan);
	}
	else if (nodeTag(node) == T_AppendState)
	{
		int			i = 0;
		AppendState *app = (AppendState *) node;

		for (; i < app->as_nplans; ++i)
			ExecSliceDependencyNode(app->appendplans[i]);
	}
	else if (nodeTag(node) == T_SequenceState)
	{
		int			i = 0;
		SequenceState *ss = (SequenceState *) node;

		for (; i < ss->numSubplans; ++i)
			ExecSliceDependencyNode(ss->subplans[i]);
	}

	ExecSliceDependencyNode(outerPlanState(node));
	ExecSliceDependencyNode(innerPlanState(node));
}

/* ----------------------------------------------------------------
 *		ExecProcNode
 *
 *		Execute the given node to return a(nother) tuple.
 * ----------------------------------------------------------------
 */
TupleTableSlot *
ExecProcNode(PlanState *node)
{
	TupleTableSlot *result = NULL;

	START_MEMORY_ACCOUNT(node->plan->memoryAccountId);
	{

	CHECK_FOR_INTERRUPTS();

	/*
	 * Even if we are requested to finish query, Motion has to do its work
	 * to tell End of Stream message to upper slice.  He will probably get
	 * NULL tuple from underlying operator by calling another ExecProcNode,
	 * so one additional operator execution should not be a big hit.
	 */
	if (QueryFinishPending && !IsA(node, MotionState))
		return NULL;

	if (node->plan)
		TRACE_POSTGRESQL_EXECPROCNODE_ENTER(GpIdentity.segindex, currentSliceId, nodeTag(node), node->plan->plan_node_id);

	if (node->chgParam != NULL) /* something changed */
		ExecReScan(node);		/* let ReScan handle this */

	if (node->instrument)
		INSTR_START_NODE(node->instrument);

	if(!node->fHadSentGpmon)
		CheckSendPlanStateGpmonPkt(node);

	if(!node->fHadSentNodeStart)
	{
		/* GPDB hook for collecting query info */
		if (query_info_collect_hook)
			(*query_info_collect_hook)(METRICS_PLAN_NODE_EXECUTING, node);
		node->fHadSentNodeStart = true;
	}

	switch (nodeTag(node))
	{
			/*
			 * control nodes
			 */
		case T_ResultState:
			result = ExecResult((ResultState *) node);
			break;

		case T_ModifyTableState:
			result = ExecModifyTable((ModifyTableState *) node);
			break;

		case T_AppendState:
			result = ExecAppend((AppendState *) node);
			break;

		case T_MergeAppendState:
			result = ExecMergeAppend((MergeAppendState *) node);
			break;

		case T_RecursiveUnionState:
			result = ExecRecursiveUnion((RecursiveUnionState *) node);
			break;

		case T_SequenceState:
			result = ExecSequence((SequenceState *) node);
			break;

			/* BitmapAndState does not yield tuples */

			/* BitmapOrState does not yield tuples */

			/*
			 * scan nodes
			 */
		case T_TableScanState:
			result = ExecTableScan((TableScanState *)node);
			break;

		case T_DynamicTableScanState:
			result = ExecDynamicTableScan((DynamicTableScanState *) node);
			break;

		case T_ExternalScanState:
			result = ExecExternalScan((ExternalScanState *) node);
			break;

		case T_IndexScanState:
			result = ExecIndexScan((IndexScanState *) node);
			break;

		case T_DynamicIndexScanState:
			result = ExecDynamicIndexScan((DynamicIndexScanState *) node);
			break;

		case T_IndexOnlyScanState:
			result = ExecIndexOnlyScan((IndexOnlyScanState *) node);
			break;

			/* BitmapIndexScanState does not yield tuples */

		case T_BitmapHeapScanState:
			result = ExecBitmapHeapScan((BitmapHeapScanState *) node);
			break;

		case T_BitmapAppendOnlyScanState:
			result = ExecBitmapAppendOnlyScan((BitmapAppendOnlyScanState *) node);
			break;

		case T_BitmapTableScanState:
			result = ExecBitmapTableScan((BitmapTableScanState *) node);
			break;

		case T_TidScanState:
			result = ExecTidScan((TidScanState *) node);
			break;

		case T_SubqueryScanState:
			result = ExecSubqueryScan((SubqueryScanState *) node);
			break;

		case T_FunctionScanState:
			result = ExecFunctionScan((FunctionScanState *) node);
			break;

		case T_TableFunctionState:
			result = ExecTableFunction((TableFunctionState *) node);
			break;

		case T_ValuesScanState:
			result = ExecValuesScan((ValuesScanState *) node);
			break;

		case T_CteScanState:
			result = ExecCteScan((CteScanState *) node);
			break;

		case T_WorkTableScanState:
			result = ExecWorkTableScan((WorkTableScanState *) node);
			break;

		case T_ForeignScanState:
			result = ExecForeignScan((ForeignScanState *) node);
			break;

			/*
			 * join nodes
			 */
		case T_NestLoopState:
			result = ExecNestLoop((NestLoopState *) node);
			break;

		case T_MergeJoinState:
			result = ExecMergeJoin((MergeJoinState *) node);
			break;

		case T_HashJoinState:
			result = ExecHashJoin((HashJoinState *) node);
			break;

			/*
			 * materialization nodes
			 */
		case T_MaterialState:
			result = ExecMaterial((MaterialState *) node);
			break;

		case T_SortState:
			result = ExecSort((SortState *) node);
			break;

		case T_AggState:
			result = ExecAgg((AggState *) node);
			break;

		case T_UniqueState:
			result = ExecUnique((UniqueState *) node);
			break;

		case T_HashState:
			result = ExecHash((HashState *) node);
			break;

		case T_SetOpState:
			result = ExecSetOp((SetOpState *) node);
			break;

		case T_LockRowsState:
			result = ExecLockRows((LockRowsState *) node);
			break;

		case T_LimitState:
			result = ExecLimit((LimitState *) node);
			break;

		case T_MotionState:
			result = ExecMotion((MotionState *) node);
			break;

		case T_ShareInputScanState:
			result = ExecShareInputScan((ShareInputScanState *) node);
			break;

		case T_WindowAggState:
			result = ExecWindowAgg((WindowAggState *) node);
			break;

		case T_RepeatState:
			result = ExecRepeat((RepeatState *) node);
			break;

		case T_DMLState:
			result = ExecDML((DMLState *) node);
			break;

		case T_SplitUpdateState:
			result = ExecSplitUpdate((SplitUpdateState *) node);
			break;

		case T_RowTriggerState:
			result = ExecRowTrigger((RowTriggerState *) node);
			break;

		case T_AssertOpState:
			result = ExecAssertOp((AssertOpState *) node);
			break;

		case T_PartitionSelectorState:
			result = ExecPartitionSelector((PartitionSelectorState *) node);
			break;

		default:
			elog(ERROR, "unrecognized node type: %d", (int) nodeTag(node));
			result = NULL;
			break;
	}

	if (!TupIsNull(result))
	{
		Gpmon_Incr_Rows_Out(&node->gpmon_pkt);
		CheckSendPlanStateGpmonPkt(node);
	}

	if (node->instrument)
		INSTR_STOP_NODE(node->instrument, TupIsNull(result) ? 0 : 1);

	if (node->plan)
		TRACE_POSTGRESQL_EXECPROCNODE_EXIT(GpIdentity.segindex, currentSliceId, nodeTag(node), node->plan->plan_node_id);

	/*
	 * Eager free and squelch the subplans, unless it's a nested subplan.
	 * In that case we cannot free or squelch, because it will be re-executed.
	 */
	if (TupIsNull(result))
	{
		ListCell *subp;
		foreach(subp, node->subPlan)
		{
			SubPlanState *subplanState = (SubPlanState *)lfirst(subp);
			Assert(subplanState != NULL &&
				   subplanState->planstate != NULL);

			bool subplanAtTopNestLevel = (node->state->currentSubplanLevel == 0);

			if (subplanAtTopNestLevel)
			{
				ExecSquelchNode(subplanState->planstate);
				ExecEagerFreeChildNodes(subplanState->planstate, subplanAtTopNestLevel);
				ExecEagerFree(subplanState->planstate);
			}
		}
	}

	}
	END_MEMORY_ACCOUNT();
	return result;
}


/* ----------------------------------------------------------------
 *		MultiExecProcNode
 *
 *		Execute a node that doesn't return individual tuples
 *		(it might return a hashtable, bitmap, etc).  Caller should
 *		check it got back the expected kind of Node.
 *
 * This has essentially the same responsibilities as ExecProcNode,
 * but it does not do InstrStartNode/InstrStopNode (mainly because
 * it can't tell how many returned tuples to count).  Each per-node
 * function must provide its own instrumentation support.
 * ----------------------------------------------------------------
 */
Node *
MultiExecProcNode(PlanState *node)
{
	Node	   *result;

	CHECK_FOR_INTERRUPTS();

	Assert(NULL != node->plan);

	START_MEMORY_ACCOUNT(node->plan->memoryAccountId);
{
	TRACE_POSTGRESQL_EXECPROCNODE_ENTER(GpIdentity.segindex, currentSliceId, nodeTag(node), node->plan->plan_node_id);

	if (node->chgParam != NULL) /* something changed */
		ExecReScan(node);		/* let ReScan handle this */

	switch (nodeTag(node))
	{
			/*
			 * Only node types that actually support multiexec will be listed
			 */

		case T_HashState:
			result = MultiExecHash((HashState *) node);
			break;

		case T_BitmapIndexScanState:
			result = MultiExecBitmapIndexScan((BitmapIndexScanState *) node);
			break;

		case T_DynamicBitmapIndexScanState:
			result = MultiExecDynamicBitmapIndexScan((DynamicBitmapIndexScanState *) node);
			break;

		case T_BitmapAndState:
			result = MultiExecBitmapAnd((BitmapAndState *) node);
			break;

		case T_BitmapOrState:
			result = MultiExecBitmapOr((BitmapOrState *) node);
			break;

		default:
			elog(ERROR, "unrecognized node type: %d", (int) nodeTag(node));
			result = NULL;
			break;
	}

	TRACE_POSTGRESQL_EXECPROCNODE_EXIT(GpIdentity.segindex, currentSliceId, nodeTag(node), node->plan->plan_node_id);
}
	END_MEMORY_ACCOUNT();
	return result;
}

/* ----------------------------------------------------------------
 *		ExecSquelchNode
 *
 *		When a node decides that it will not consume any more
 *		input tuples from a subtree that has not yet returned
 *		end-of-data, it must call ExecSquelchNode() on the subtree.
 * ----------------------------------------------------------------
 */

static CdbVisitOpt
squelchNodeWalker(PlanState *node,
				  void *context)
{
	if (IsA(node, ShareInputScanState))
	{
		ShareInputScanState* sisc_state = (ShareInputScanState *)node;
		ShareType share_type = ((ShareInputScan *)sisc_state->ss.ps.plan)->share_type;
		bool isWriter = outerPlanState(sisc_state) != NULL;
		bool tuplestoreInitialized = sisc_state->ts_state != NULL;

		/*
		 * If there is a SharedInputScan that is shared within the same slice
		 * then its subtree may still need to be executed and the motions in the
		 * subtree cannot yet be stopped. Thus, we short-circuit
		 * squelchNodeWalker in this case.
		 *
		 * In squelching a cross-slice SharedInputScan writer, we need to
		 * ensure we don't block any reader on other slices as a result of
		 * not materializing the shared plan.
		 *
		 * Note that we emphatically can't "fake" an empty tuple store
		 * and just go ahead waking up the readers because that can
		 * lead to wrong results.  c.f. nodeShareInputScan.c
		*/
		switch (share_type)
		{
			case SHARE_MATERIAL:
			case SHARE_SORT:
				return CdbVisit_Skip;

			case SHARE_MATERIAL_XSLICE:
			case SHARE_SORT_XSLICE:
				if (isWriter && !tuplestoreInitialized)
					ExecProcNode(node);
				break;
			case SHARE_NOTSHARED:
				break;
		}
	}
	else if (IsA(node, MotionState))
	{
		ExecStopMotion((MotionState *) node);
		return CdbVisit_Skip;	/* don't visit subtree */
	}
	else if (IsA(node, ExternalScanState))
	{
		ExecStopExternalScan((ExternalScanState *) node);
		/* ExternalScan nodes are expected to be leaf nodes (without subplans) */
	}

	return CdbVisit_Walk;
}	/* squelchNodeWalker */


void
ExecSquelchNode(PlanState *node)
{
	/*
	 * If parameters have changed, then node can be part of subquery
	 * execution. In this case we cannot squelch node, otherwise next subquery
	 * invocations will receive no tuples from lower motion nodes (MPP-13921).
	 */
	if (node->chgParam == NULL)
	{
		planstate_walk_node_extended(node, squelchNodeWalker, NULL, PSW_IGNORE_INITPLAN);
	}
}	/* ExecSquelchNode */


static CdbVisitOpt
transportUpdateNodeWalker(PlanState *node, void *context)
{
	/*
	 * For motion nodes, we just transfer the context information established
	 * during SetupInterconnect
	 */
	if (IsA(node, MotionState))
	{
		node->state->interconnect_context = (ChunkTransportState *) context;
		/* visit subtree */
	}

	return CdbVisit_Walk;
}	/* transportUpdateNodeWalker */

void
ExecUpdateTransportState(PlanState *node, ChunkTransportState * state)
{
	Assert(node);
	Assert(state);
	planstate_walk_node(node, transportUpdateNodeWalker, state);
}	/* ExecUpdateTransportState */


/* ----------------------------------------------------------------
 *		ExecEndNode
 *
 *		Recursively cleans up all the nodes in the plan rooted
 *		at 'node'.
 *
 *		After this operation, the query plan will not be able to be
 *		processed any further.	This should be called only after
 *		the query plan has been fully executed.
 * ----------------------------------------------------------------
 */
void
ExecEndNode(PlanState *node)
{
	/*
	 * do nothing when we get to the end of a leaf on tree.
	 */
	if (node == NULL)
		return;

	EState	   *estate = node->state;

	Assert(estate != NULL);
	int			origSliceIdInPlan = estate->currentSliceIdInPlan;
	int			origExecutingSliceId = estate->currentExecutingSliceId;

	estate->currentSliceIdInPlan = origSliceIdInPlan;
	estate->currentExecutingSliceId = origExecutingSliceId;

	if (node->chgParam != NULL)
	{
		bms_free(node->chgParam);
		node->chgParam = NULL;
	}

	/* Free EXPLAIN ANALYZE buffer */
	if (node->cdbexplainbuf)
	{
		if (node->cdbexplainbuf->data)
			pfree(node->cdbexplainbuf->data);
		pfree(node->cdbexplainbuf);
		node->cdbexplainbuf = NULL;
	}

	switch (nodeTag(node))
	{
			/*
			 * control nodes
			 */
		case T_ResultState:
			ExecEndResult((ResultState *) node);
			break;

		case T_ModifyTableState:
			ExecEndModifyTable((ModifyTableState *) node);
			break;

		case T_AppendState:
			ExecEndAppend((AppendState *) node);
			break;

		case T_MergeAppendState:
			ExecEndMergeAppend((MergeAppendState *) node);
			break;

		case T_RecursiveUnionState:
			ExecEndRecursiveUnion((RecursiveUnionState *) node);
			break;

		case T_SequenceState:
			ExecEndSequence((SequenceState *) node);
			break;

		case T_BitmapAndState:
			ExecEndBitmapAnd((BitmapAndState *) node);
			break;

		case T_BitmapOrState:
			ExecEndBitmapOr((BitmapOrState *) node);
			break;

			/*
			 * scan nodes
			 */
		case T_SeqScanState:
		case T_AppendOnlyScanState:
		case T_AOCSScanState:
			insist_log(false, "SeqScan/AppendOnlyScan/AOCSScan are defunct");
			break;

		case T_TableScanState:
			ExecEndTableScan((TableScanState *) node);
			break;

		case T_DynamicTableScanState:
			ExecEndDynamicTableScan((DynamicTableScanState *) node);
			break;

		case T_IndexScanState:
			ExecEndIndexScan((IndexScanState *) node);
			break;

		case T_DynamicIndexScanState:
			ExecEndDynamicIndexScan((DynamicIndexScanState *) node);
			break;

		case T_ExternalScanState:
			ExecEndExternalScan((ExternalScanState *) node);
			break;

		case T_IndexOnlyScanState:
			ExecEndIndexOnlyScan((IndexOnlyScanState *) node);
			break;

		case T_BitmapIndexScanState:
			ExecEndBitmapIndexScan((BitmapIndexScanState *) node);
			break;

		case T_DynamicBitmapIndexScanState:
			ExecEndDynamicBitmapIndexScan((DynamicBitmapIndexScanState *) node);
			break;

		case T_BitmapHeapScanState:
			ExecEndBitmapHeapScan((BitmapHeapScanState *) node);
			break;

		case T_BitmapAppendOnlyScanState:
			ExecEndBitmapAppendOnlyScan((BitmapAppendOnlyScanState *) node);
			break;

		case T_BitmapTableScanState:
			ExecEndBitmapTableScan((BitmapTableScanState *) node);
			break;

		case T_TidScanState:
			ExecEndTidScan((TidScanState *) node);
			break;

		case T_SubqueryScanState:
			ExecEndSubqueryScan((SubqueryScanState *) node);
			break;

		case T_FunctionScanState:
			ExecEndFunctionScan((FunctionScanState *) node);
			break;

		case T_TableFunctionState:
			ExecEndTableFunction((TableFunctionState *) node);
			break;

		case T_ValuesScanState:
			ExecEndValuesScan((ValuesScanState *) node);
			break;

		case T_CteScanState:
			ExecEndCteScan((CteScanState *) node);
			break;

		case T_WorkTableScanState:
			ExecEndWorkTableScan((WorkTableScanState *) node);
			break;

		case T_ForeignScanState:
			ExecEndForeignScan((ForeignScanState *) node);
			break;

			/*
			 * join nodes
			 */
		case T_NestLoopState:
			ExecEndNestLoop((NestLoopState *) node);
			break;

		case T_MergeJoinState:
			ExecEndMergeJoin((MergeJoinState *) node);
			break;

		case T_HashJoinState:
			ExecEndHashJoin((HashJoinState *) node);
			break;

			/*
			 * ShareInput nodes
			 */
		case T_ShareInputScanState:
			ExecEndShareInputScan((ShareInputScanState *) node);
			break;

			/*
			 * materialization nodes
			 */
		case T_MaterialState:
			ExecEndMaterial((MaterialState *) node);
			break;

		case T_SortState:
			ExecEndSort((SortState *) node);
			break;

		case T_AggState:
			ExecEndAgg((AggState *) node);
			break;

		case T_WindowAggState:
			ExecEndWindowAgg((WindowAggState *) node);
			break;

		case T_UniqueState:
			ExecEndUnique((UniqueState *) node);
			break;

		case T_HashState:
			ExecEndHash((HashState *) node);
			break;

		case T_SetOpState:
			ExecEndSetOp((SetOpState *) node);
			break;

		case T_LockRowsState:
			ExecEndLockRows((LockRowsState *) node);
			break;

		case T_LimitState:
			ExecEndLimit((LimitState *) node);
			break;

		case T_MotionState:
			ExecEndMotion((MotionState *) node);
			break;

		case T_RepeatState:
			ExecEndRepeat((RepeatState *) node);
			break;

			/*
			 * DML nodes
			 */
		case T_DMLState:
			ExecEndDML((DMLState *) node);
			break;
		case T_SplitUpdateState:
			ExecEndSplitUpdate((SplitUpdateState *) node);
			break;
		case T_AssertOpState:
			ExecEndAssertOp((AssertOpState *) node);
			break;
		case T_RowTriggerState:
			ExecEndRowTrigger((RowTriggerState *) node);
			break;
		case T_PartitionSelectorState:
			ExecEndPartitionSelector((PartitionSelectorState *) node);
			break;

		default:
			elog(ERROR, "unrecognized node type: %d", (int) nodeTag(node));
			break;
	}
	/* GPDB hook for collecting query info */
	if (query_info_collect_hook)
		(*query_info_collect_hook)(METRICS_PLAN_NODE_FINISHED, node);

	estate->currentSliceIdInPlan = origSliceIdInPlan;
	estate->currentExecutingSliceId = origExecutingSliceId;
}



/* -----------------------------------------------------------------------
 *						PlanState Tree Walking Functions
 * -----------------------------------------------------------------------
 *
 * planstate_walk_node
 *	  Calls a 'walker' function for the given PlanState node; or returns
 *	  CdbVisit_Walk if 'planstate' is NULL.
 *
 *	  If 'walker' returns CdbVisit_Walk, then this function calls
 *	  planstate_walk_kids() to visit the node's children, and returns
 *	  the result.
 *
 *	  If 'walker' returns CdbVisit_Skip, then this function immediately
 *	  returns CdbVisit_Walk and does not visit the node's children.
 *
 *	  If 'walker' returns CdbVisit_Stop or another value, then this function
 *	  immediately returns that value and does not visit the node's children.
 *
 * planstate_walk_array
 *	  Calls planstate_walk_node() for each non-NULL PlanState ptr in
 *	  the given array of pointers to PlanState objects.
 *
 *	  Quits if the result of planstate_walk_node() is CdbVisit_Stop or another
 *	  value other than CdbVisit_Walk, and returns that result without visiting
 *	  any more nodes.
 *
 *	  Returns CdbVisit_Walk if 'planstates' is NULL, or if all of the
 *	  subtrees return CdbVisit_Walk.
 *
 *	  Note that this function never returns CdbVisit_Skip to its caller.
 *	  Only the caller's 'walker' function can return CdbVisit_Skip.
 *
 * planstate_walk_list
 *	  Calls planstate_walk_node() for each PlanState node in the given List.
 *
 *	  Quits if the result of planstate_walk_node() is CdbVisit_Stop or another
 *	  value other than CdbVisit_Walk, and returns that result without visiting
 *	  any more nodes.
 *
 *	  Returns CdbVisit_Walk if all of the subtrees return CdbVisit_Walk, or
 *	  if the list is empty.
 *
 *	  Note that this function never returns CdbVisit_Skip to its caller.
 *	  Only the caller's 'walker' function can return CdbVisit_Skip.
 *
 * planstate_walk_kids
 *	  Calls planstate_walk_node() for each child of the given PlanState node.
 *
 *	  Quits if the result of planstate_walk_node() is CdbVisit_Stop or another
 *	  value other than CdbVisit_Walk, and returns that result without visiting
 *	  any more nodes.
 *
 *	  Returns CdbVisit_Walk if the given planstate node ptr is NULL, or if
 *	  all of the children return CdbVisit_Walk, or if there are no children.
 *
 *	  Note that this function never returns CdbVisit_Skip to its caller.
 *	  Only the 'walker' can return CdbVisit_Skip.
 *
 * NB: All CdbVisitOpt values other than CdbVisit_Walk or CdbVisit_Skip are
 * treated as equivalent to CdbVisit_Stop.  Thus the walker can break out
 * of a traversal and at the same time return a smidgen of information to the
 * caller, perhaps to indicate the reason for termination.  For convenience,
 * a couple of alternative stopping codes are predefined for walkers to use at
 * their discretion: CdbVisit_Failure and CdbVisit_Success.
 *
 * NB: We do not visit the left subtree of a NestLoopState node (NJ) whose
 * 'shared_outer' flag is set.  This occurs when the NJ is the left child of
 * an AdaptiveNestLoopState (AJ); the AJ's right child is a HashJoinState (HJ);
 * and both the NJ and HJ point to the same left subtree.  This way we avoid
 * visiting the common subtree twice when descending through the AJ node.
 * The caller's walker function can handle the NJ as a special case to
 * override this behavior if there is a need to always visit both subtrees.
 *
 * NB: Use PSW_* flags to skip walking certain parts of the planstate tree.
 * -----------------------------------------------------------------------
 */


/**
 * Version of walker that uses no flags.
 */
CdbVisitOpt
planstate_walk_node(PlanState *planstate,
				 CdbVisitOpt (*walker) (PlanState *planstate, void *context),
					void *context)
{
	return planstate_walk_node_extended(planstate, walker, context, 0);
}

/**
 * Workhorse walker that uses flags.
 */
CdbVisitOpt
planstate_walk_node_extended(PlanState *planstate,
				 CdbVisitOpt (*walker) (PlanState *planstate, void *context),
							 void *context,
							 int flags)
{
	CdbVisitOpt whatnext;

	if (planstate == NULL)
		whatnext = CdbVisit_Walk;
	else
	{
		whatnext = walker(planstate, context);
		if (whatnext == CdbVisit_Walk)
			whatnext = planstate_walk_kids(planstate, walker, context, flags);
		else if (whatnext == CdbVisit_Skip)
			whatnext = CdbVisit_Walk;
	}
	Assert(whatnext != CdbVisit_Skip);
	return whatnext;
}	/* planstate_walk_node */

CdbVisitOpt
planstate_walk_array(PlanState **planstates,
					 int nplanstate,
				 CdbVisitOpt (*walker) (PlanState *planstate, void *context),
					 void *context,
					 int flags)
{
	CdbVisitOpt whatnext = CdbVisit_Walk;
	int			i;

	if (planstates == NULL)
		return CdbVisit_Walk;

	for (i = 0; i < nplanstate && whatnext == CdbVisit_Walk; i++)
		whatnext = planstate_walk_node_extended(planstates[i], walker, context, flags);

	return whatnext;
}	/* planstate_walk_array */

CdbVisitOpt
planstate_walk_kids(PlanState *planstate,
				 CdbVisitOpt (*walker) (PlanState *planstate, void *context),
					void *context,
					int flags)
{
	CdbVisitOpt v;

	if (planstate == NULL)
		return CdbVisit_Walk;

	switch (nodeTag(planstate))
	{
		case T_NestLoopState:
			{
				NestLoopState *nls = (NestLoopState *) planstate;

				/*
				 * Don't visit left subtree of NJ if it is shared with brother
				 * HJ
				 */
				if (nls->shared_outer)
					v = CdbVisit_Walk;
				else
					v = planstate_walk_node_extended(planstate->lefttree, walker, context, flags);

				/* Right subtree */
				if (v == CdbVisit_Walk)
					v = planstate_walk_node_extended(planstate->righttree, walker, context, flags);
				break;
			}

		case T_AppendState:
			{
				AppendState *as = (AppendState *) planstate;

				v = planstate_walk_array(as->appendplans, as->as_nplans, walker, context, flags);
				Assert(!planstate->lefttree && !planstate->righttree);
				break;
			}

		case T_ModifyTableState:
			{
				ModifyTableState *mts = (ModifyTableState *) planstate;

				v = planstate_walk_array(mts->mt_plans, mts->mt_nplans, walker, context, flags);
				Assert(!planstate->lefttree && !planstate->righttree);
				break;
			}

		case T_SequenceState:
			{
				SequenceState *ss = (SequenceState *) planstate;

				v = planstate_walk_array(ss->subplans, ss->numSubplans, walker, context, flags);
				Assert(!planstate->lefttree && !planstate->righttree);
				break;
			}

		case T_BitmapAndState:
			{
				BitmapAndState *bas = (BitmapAndState *) planstate;

				v = planstate_walk_array(bas->bitmapplans, bas->nplans, walker, context, flags);
				Assert(!planstate->lefttree && !planstate->righttree);
				break;
			}
		case T_BitmapOrState:
			{
				BitmapOrState *bos = (BitmapOrState *) planstate;

				v = planstate_walk_array(bos->bitmapplans, bos->nplans, walker, context, flags);
				Assert(!planstate->lefttree && !planstate->righttree);
				break;
			}

		case T_SubqueryScanState:
			v = planstate_walk_node_extended(((SubqueryScanState *) planstate)->subplan, walker, context, flags);
			Assert(!planstate->lefttree && !planstate->righttree);
			break;

		default:
			/* Left subtree */
			v = planstate_walk_node_extended(planstate->lefttree, walker, context, flags);

			/* Right subtree */
			if (v == CdbVisit_Walk)
				v = planstate_walk_node_extended(planstate->righttree, walker, context, flags);
			break;
	}

	/* Init plan subtree */
	if (!(flags & PSW_IGNORE_INITPLAN)
		&& (v == CdbVisit_Walk))
	{
		ListCell   *lc = NULL;
		CdbVisitOpt v1 = v;

		foreach(lc, planstate->initPlan)
		{
			SubPlanState *sps = (SubPlanState *) lfirst(lc);
			PlanState  *ips = sps->planstate;

			Assert(ips);
			if (v1 == CdbVisit_Walk)
			{
				v1 = planstate_walk_node_extended(ips, walker, context, flags);
			}
		}
	}

	/* Sub plan subtree */
	if (v == CdbVisit_Walk)
	{
		ListCell   *lc = NULL;
		CdbVisitOpt v1 = v;

		foreach(lc, planstate->subPlan)
		{
			SubPlanState *sps = (SubPlanState *) lfirst(lc);
			PlanState  *ips = sps->planstate;

			Assert(ips);
			if (v1 == CdbVisit_Walk)
			{
				v1 = planstate_walk_node_extended(ips, walker, context, flags);
			}
		}

	}

	return v;
}	/* planstate_walk_kids */<|MERGE_RESOLUTION|>--- conflicted
+++ resolved
@@ -7,13 +7,9 @@
  *	 ExecProcNode, or ExecEndNode on its subnodes and do the appropriate
  *	 processing.
  *
-<<<<<<< HEAD
  * Portions Copyright (c) 2005-2008, Greenplum inc
  * Portions Copyright (c) 2012-Present Pivotal Software, Inc.
- * Portions Copyright (c) 1996-2012, PostgreSQL Global Development Group
-=======
  * Portions Copyright (c) 1996-2013, PostgreSQL Global Development Group
->>>>>>> e472b921
  * Portions Copyright (c) 1994, Regents of the University of California
  *
  *
