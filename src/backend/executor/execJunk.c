/*-------------------------------------------------------------------------
 *
 * execJunk.c
 *	  Junk attribute support stuff....
 *
 * Portions Copyright (c) 1996-2011, PostgreSQL Global Development Group
 * Portions Copyright (c) 1994, Regents of the University of California
 *
 *
 * IDENTIFICATION
 *	  src/backend/executor/execJunk.c
 *
 *-------------------------------------------------------------------------
 */
#include "postgres.h"

#include "executor/executor.h"

/*-------------------------------------------------------------------------
 *		XXX this stuff should be rewritten to take advantage
 *			of ExecProject() and the ProjectionInfo node.
 *			-cim 6/3/91
 *
 * An attribute of a tuple living inside the executor, can be
 * either a normal attribute or a "junk" attribute. "junk" attributes
 * never make it out of the executor, i.e. they are never printed,
 * returned or stored on disk. Their only purpose in life is to
 * store some information useful only to the executor, mainly the values
 * of system attributes like "ctid", or sort key columns that are not to
 * be output.
 *
 * The general idea is the following: A target list consists of a list of
 * TargetEntry nodes containing expressions. Each TargetEntry has a field
 * called 'resjunk'. If the value of this field is true then the
 * corresponding attribute is a "junk" attribute.
 *
 * When we initialize a plan we call ExecInitJunkFilter to create a filter.
 *
 * We then execute the plan, treating the resjunk attributes like any others.
 *
 * Finally, when at the top level we get back a tuple, we can call
 * ExecFindJunkAttribute/ExecGetJunkAttribute to retrieve the values of the
 * junk attributes we are interested in, and ExecFilterJunk to remove all the
 * junk attributes from a tuple.  This new "clean" tuple is then printed,
 * inserted, or updated.
 *
 *-------------------------------------------------------------------------
 */

/*
 * ExecInitJunkFilter
 *
 * Initialize the Junk filter.
 *
 * The source targetlist is passed in.	The clean output tuple descriptor is
 * also passed in.
 * An optional resultSlot can be passed as well.
 */
JunkFilter *
ExecInitJunkFilter(List *targetList, bool hasoid, TupleTableSlot *slot)
{
	JunkFilter *junkfilter;
	TupleDesc	cleanTupType;
	int			cleanLength;
	AttrNumber *cleanMap;
	ListCell   *t;
	AttrNumber	cleanResno;

	/*
	 * Compute the tuple descriptor for the cleaned tuple.
	 */
	cleanTupType = ExecCleanTypeFromTL(targetList, hasoid);

	/*
	 * Use the given slot, or make a new slot if we weren't given one.
	 */
	if (slot)
		ExecSetSlotDescriptor(slot, cleanTupType);
	else
		slot = MakeSingleTupleTableSlot(cleanTupType);

	/*
	 * Now calculate the mapping between the original tuple's attributes and
	 * the "clean" tuple's attributes.
	 *
	 * The "map" is an array of "cleanLength" attribute numbers, i.e. one
	 * entry for every attribute of the "clean" tuple. The value of this entry
	 * is the attribute number of the corresponding attribute of the
	 * "original" tuple.  (Zero indicates a NULL output attribute, but we do
	 * not use that feature in this routine.)
	 */
	cleanLength = cleanTupType->natts;
	if (cleanLength > 0)
	{
		cleanMap = (AttrNumber *) palloc(cleanLength * sizeof(AttrNumber));
		cleanResno = 1;
		foreach(t, targetList)
		{
			TargetEntry *tle = lfirst(t);

			if (!tle->resjunk)
			{
				cleanMap[cleanResno - 1] = tle->resno;
				cleanResno++;
			}
		}
	}
	else
		cleanMap = NULL;

	/*
	 * Finally create and initialize the JunkFilter struct.
	 */
	junkfilter = makeNode(JunkFilter);

	junkfilter->jf_targetList = targetList;
	junkfilter->jf_cleanTupType = cleanTupType;
	junkfilter->jf_cleanMap = cleanMap;
	junkfilter->jf_resultSlot = slot;

	return junkfilter;
}

/*
 * ExecInitJunkFilterConversion
 *
 * Initialize a JunkFilter for rowtype conversions.
 *
 * Here, we are given the target "clean" tuple descriptor rather than
 * inferring it from the targetlist.  The target descriptor can contain
 * deleted columns.  It is assumed that the caller has checked that the
 * non-deleted columns match up with the non-junk columns of the targetlist.
 */
JunkFilter *
ExecInitJunkFilterConversion(List *targetList,
							 TupleDesc cleanTupType,
							 TupleTableSlot *slot)
{
	JunkFilter *junkfilter;
	int			cleanLength;
	AttrNumber *cleanMap;
	ListCell   *t;
	int			i;

	/*
	 * Use the given slot, or make a new slot if we weren't given one.
	 */
	if (slot)
		ExecSetSlotDescriptor(slot, cleanTupType);
	else
		slot = MakeSingleTupleTableSlot(cleanTupType);

	/*
	 * Calculate the mapping between the original tuple's attributes and the
	 * "clean" tuple's attributes.
	 *
	 * The "map" is an array of "cleanLength" attribute numbers, i.e. one
	 * entry for every attribute of the "clean" tuple. The value of this entry
	 * is the attribute number of the corresponding attribute of the
	 * "original" tuple.  We store zero for any deleted attributes, marking
	 * that a NULL is needed in the output tuple.
	 */
	cleanLength = cleanTupType->natts;
	if (cleanLength > 0)
	{
		cleanMap = (AttrNumber *) palloc0(cleanLength * sizeof(AttrNumber));
		t = list_head(targetList);
		for (i = 0; i < cleanLength; i++)
		{
			if (cleanTupType->attrs[i]->attisdropped)
				continue;		/* map entry is already zero */
			for (;;)
			{
				TargetEntry *tle = lfirst(t);

				t = lnext(t);
				if (!tle->resjunk)
				{
					cleanMap[i] = tle->resno;
					break;
				}
			}
		}
	}
	else
		cleanMap = NULL;

	/*
	 * Finally create and initialize the JunkFilter struct.
	 */
	junkfilter = makeNode(JunkFilter);

	junkfilter->jf_targetList = targetList;
	junkfilter->jf_cleanTupType = cleanTupType;
	junkfilter->jf_cleanMap = cleanMap;
	junkfilter->jf_resultSlot = slot;

	return junkfilter;
}

/*
 * ExecFindJunkAttribute
 *
 * Locate the specified junk attribute in the junk filter's targetlist,
 * and return its resno.  Returns InvalidAttrNumber if not found.
 */
AttrNumber
ExecFindJunkAttribute(JunkFilter *junkfilter, const char *attrName)
{
	return ExecFindJunkAttributeInTlist(junkfilter->jf_targetList, attrName);
}

/*
 * ExecFindJunkAttributeInTlist
 *
 * Find a junk attribute given a subplan's targetlist (not necessarily
 * part of a JunkFilter).
 */
AttrNumber
ExecFindJunkAttributeInTlist(List *targetlist, const char *attrName)
{
	ListCell   *t;

	foreach(t, targetlist)
	{
		TargetEntry *tle = lfirst(t);

		if (tle->resjunk && tle->resname &&
			(strcmp(tle->resname, attrName) == 0))
		{
			/* We found it ! */
			return tle->resno;
		}
	}

	return InvalidAttrNumber;
}

/*
 * ExecGetJunkAttribute
 *
 * Given a junk filter's input tuple (slot) and a junk attribute's number
 * previously found by ExecFindJunkAttribute, extract & return the value and
 * isNull flag of the attribute.
 */
Datum
ExecGetJunkAttribute(TupleTableSlot *slot, AttrNumber attno,
					 bool *isNull)
{
	Assert(attno > 0);

	return slot_getattr(slot, attno, isNull);
}

/*
 * ExecFilterJunk
 *
 * Construct and return a slot with all the junk attributes removed.
 */
TupleTableSlot *
ExecFilterJunk(JunkFilter *junkfilter, TupleTableSlot *slot)
{
	TupleTableSlot *resultSlot;
	AttrNumber *cleanMap;
	TupleDesc	cleanTupType;
	int			cleanLength;
	int			i;
	Datum	   *values;
	bool	   *isnull;
	Datum	   *old_values;
	bool	   *old_isnull;

	/*
	 * Extract all the values of the old tuple.
	 */
	slot_getallattrs(slot);
	old_values = slot_get_values(slot); 
	old_isnull = slot_get_isnull(slot);

	/*
	 * get info from the junk filter
	 */
	cleanTupType = junkfilter->jf_cleanTupType;
	cleanLength = cleanTupType->natts;
	cleanMap = junkfilter->jf_cleanMap;
	resultSlot = junkfilter->jf_resultSlot;

	/*
	 * Prepare to build a virtual result tuple.
	 */
	ExecClearTuple(resultSlot);
	values = slot_get_values(resultSlot); 
	isnull = slot_get_isnull(resultSlot); 

	/*
	 * Transpose data into proper fields of the new tuple.
	 */
	for (i = 0; i < cleanLength; i++)
	{
		int			j = cleanMap[i];

		if (j == 0)
		{
			values[i] = (Datum) 0;
			isnull[i] = true;
		}
		else
		{
			values[i] = old_values[j - 1];
			isnull[i] = old_isnull[j - 1];
		}
	}

	/*
	 * And return the virtual tuple.
	 */
	return ExecStoreVirtualTuple(resultSlot);
<<<<<<< HEAD
}

/*
 * ExecRemoveJunk
 *
 * Convenience routine to generate a physical clean tuple,
 * rather than just a virtual slot.
 */
HeapTuple
ExecRemoveJunk(JunkFilter *junkfilter, TupleTableSlot *slot)
{
	return ExecCopySlotHeapTuple(ExecFilterJunk(junkfilter, slot));
=======
>>>>>>> a4bebdd9
}<|MERGE_RESOLUTION|>--- conflicted
+++ resolved
@@ -315,19 +315,4 @@
 	 * And return the virtual tuple.
 	 */
 	return ExecStoreVirtualTuple(resultSlot);
-<<<<<<< HEAD
-}
-
-/*
- * ExecRemoveJunk
- *
- * Convenience routine to generate a physical clean tuple,
- * rather than just a virtual slot.
- */
-HeapTuple
-ExecRemoveJunk(JunkFilter *junkfilter, TupleTableSlot *slot)
-{
-	return ExecCopySlotHeapTuple(ExecFilterJunk(junkfilter, slot));
-=======
->>>>>>> a4bebdd9
 }