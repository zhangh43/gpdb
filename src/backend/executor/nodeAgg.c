--- conflicted
+++ resolved
@@ -75,11 +75,7 @@
  * Portions Copyright (c) 1994, Regents of the University of California
  *
  * IDENTIFICATION
-<<<<<<< HEAD
- *	  $PostgreSQL: pgsql/src/backend/executor/nodeAgg.c,v 1.160 2008/08/25 22:42:32 tgl Exp $
-=======
  *	  $PostgreSQL: pgsql/src/backend/executor/nodeAgg.c,v 1.158 2008/05/12 00:00:49 alvherre Exp $
->>>>>>> 49f001d8
  *
  *-------------------------------------------------------------------------
  */
