--- conflicted
+++ resolved
@@ -5,10 +5,7 @@
  *	  Planning is complete, we just need to convert the selected
  *	  Path into a Plan.
  *
-<<<<<<< HEAD
  * Portions Copyright (c) 2005-2008, Greenplum inc
-=======
->>>>>>> d13f41d2
  * Portions Copyright (c) 1996-2008, PostgreSQL Global Development Group
  * Portions Copyright (c) 1994, Regents of the University of California
  *
@@ -22,11 +19,8 @@
 
 #include <limits.h>
 
-<<<<<<< HEAD
 #include "catalog/pg_type.h"    /* INT8OID */
-=======
 #include "access/skey.h"
->>>>>>> d13f41d2
 #include "nodes/makefuncs.h"
 #include "executor/execHHashagg.h"
 #include "optimizer/clauses.h"
@@ -167,14 +161,9 @@
 static BitmapAnd *make_bitmap_and(List *bitmapplans);
 static BitmapOr *make_bitmap_or(List *bitmapplans);
 static Sort *make_sort(PlannerInfo *root, Plan *lefttree, int numCols,
-<<<<<<< HEAD
-		  AttrNumber *sortColIdx, Oid *sortOperators, bool *nullsFirst);
-static List *flatten_grouping_list(List *groupcls);
-=======
 		  AttrNumber *sortColIdx, Oid *sortOperators, bool *nullsFirst,
 		  double limit_tuples);
-static Material *make_material(Plan *lefttree);
->>>>>>> d13f41d2
+static List *flatten_grouping_list(List *groupcls);
 
 
 /*
@@ -854,9 +843,6 @@
 	 * needed at runtime anyway, so we may as well remove unneeded items.
 	 * Therefore newtlist starts from build_relation_tlist() not just a
 	 * copy of the subplan's tlist; and we don't install it into the subplan
-<<<<<<< HEAD
-	 * unless stuff has to be added.
-=======
 	 * unless we are sorting or stuff has to be added.
 	 *
 	 * To find the correct list of values to unique-ify, we look in the
@@ -864,13 +850,10 @@
 	 * other scenarios, some other way of finding what to unique-ify will
 	 * be needed.  The IN clause's operators are needed too, since they
 	 * determine what the meaning of "unique" is in this context.
->>>>>>> d13f41d2
 	 *----------
 	 */
 	uniq_exprs = best_path->distinct_on_exprs;  /*CDB*/
 	in_operators = best_path->distinct_on_eq_operators; /*CDB*/
-    Insist(uniq_exprs);
-    Insist(in_operators);
 
 	/* initialize modified subplan tlist as just the "required" vars */
 	newtlist = build_relation_tlist(best_path->path.parent);
@@ -895,26 +878,14 @@
 		}
 	}
 
-<<<<<<< HEAD
-	/*
-	 * If the top plan node can't do projections, we need to add a Result
-	 * node to help it along.
-	 */
-	if (newitems)
-		subplan = plan_pushdown_tlist(subplan, newtlist);
-=======
 	if (newitems || best_path->umethod == UNIQUE_PATH_SORT)
 	{
 		/*
 		 * If the top plan node can't do projections, we need to add a Result
 		 * node to help it along.
 		 */
-		if (!is_projection_capable_plan(subplan))
-			subplan = (Plan *) make_result(root, newtlist, NULL, subplan);
-		else
-			subplan->targetlist = newtlist;
-	}
->>>>>>> d13f41d2
+		subplan = plan_pushdown_tlist(root, subplan, newtlist);
+	}
 
 	/*
 	 * Build control information showing which subplan output columns are to
@@ -2503,7 +2474,6 @@
 								  scan_relid,
 								  best_path->parent->subplan,
 								  best_path->parent->subrtable);
-<<<<<<< HEAD
 
 	copy_path_costsize(root, &scan_plan->scan.plan, best_path);
 
@@ -2519,11 +2489,10 @@
 create_ctescan_plan(PlannerInfo *root, Path *best_path,
 					List *tlist, List *scan_clauses)
 {
+	Index scan_relid = best_path->parent->relid;
+	SubqueryScan *scan_plan;
+
 	Assert(best_path->parent->rtekind == RTE_CTE);
-
-	Index scan_relid = best_path->parent->relid;
-=======
->>>>>>> d13f41d2
 
 	Assert(scan_relid > 0);
 	
@@ -2533,11 +2502,11 @@
 	/* Sort clauses into best execution order */
 	scan_clauses = order_qual_clauses(root, scan_clauses);
 
-	SubqueryScan *scan_plan = make_subqueryscan(root, tlist,
-												scan_clauses,
-												scan_relid,
-												best_path->parent->subplan,
-												best_path->parent->subrtable);
+	scan_plan = make_subqueryscan(root, tlist,
+								  scan_clauses,
+								  scan_relid,
+								  best_path->parent->subplan,
+								  best_path->parent->subrtable);
 
 	copy_path_costsize(root, &scan_plan->scan.plan, best_path);
 
@@ -2818,8 +2787,8 @@
 		}
 		else
 		{
+			BitmapAppendOnlyPath *innerpath = (BitmapAppendOnlyPath *) best_path->innerjoinpath;
 			Assert(IsA(best_path->innerjoinpath, BitmapAppendOnlyPath));
-			BitmapAppendOnlyPath *innerpath = (BitmapAppendOnlyPath *) best_path->innerjoinpath;
 			isjoininner = innerpath->isjoininner;
 			bitmapqual = innerpath->bitmapqual;
 		}
@@ -2953,14 +2922,10 @@
 			make_sort_from_pathkeys(root,
 									outer_plan,
 									best_path->outersortkeys,
-<<<<<<< HEAD
 									-1.0,
 									true);
         if (sort)
             outer_plan = (Plan *)sort;
-=======
-									-1.0);
->>>>>>> d13f41d2
 		outerpathkeys = best_path->outersortkeys;
 	}
 	else
@@ -2973,21 +2938,16 @@
 			make_sort_from_pathkeys(root,
 									inner_plan,
 									best_path->innersortkeys,
-<<<<<<< HEAD
 									-1.0,
 									true);
         if (sort)
             inner_plan = (Plan *)sort;
-=======
-									-1.0);
->>>>>>> d13f41d2
 		innerpathkeys = best_path->innersortkeys;
 	}
 	else
 		innerpathkeys = best_path->jpath.innerjoinpath->pathkeys;
 
 	/*
-<<<<<<< HEAD
 	 * MPP-3300: very similar to the nested-loop join motion deadlock cases. But we may have already
 	 * put some slackening operators below (e.g. a sort).
 	 *
@@ -3014,7 +2974,9 @@
 				inner_plan = (Plan *)mat;
 			}
 		}
-=======
+	}
+
+	/*
 	 * If inner plan is a sort that is expected to spill to disk, add a
 	 * materialize node to shield it from the need to handle mark/restore.
 	 * This will allow it to perform the last merge pass on-the-fly, while in
@@ -3036,7 +2998,6 @@
 		matplan->total_cost += cpu_tuple_cost * matplan->plan_rows;
 
 		inner_plan = matplan;
->>>>>>> d13f41d2
 	}
 
 	/*
@@ -3601,6 +3562,7 @@
 		RestrictInfo *restrictinfo = (RestrictInfo *) lfirst(l);
 
 		Expr *rclause = restrictinfo->clause;
+		OpExpr *clause;
 
 		/**
 		 * If this is a IS NOT FALSE boolean test, we can peek underneath.
@@ -3616,7 +3578,7 @@
 		}
 
 		Assert(is_opclause(rclause));
-		OpExpr *clause = (OpExpr *) rclause;
+		clause = (OpExpr *) rclause;
 		if (bms_is_subset(restrictinfo->right_relids, outerrelids))
 		{
 			/*
@@ -4015,12 +3977,6 @@
 	SubqueryScan *node = makeNode(SubqueryScan);
 	Plan	   *plan = &node->scan.plan;
 
-	/**
-	 * Ensure that the plan we're going to attach to the subquery scan has all the
-	 * parameter fields figured out.
-	 */
-	SS_finalize_plan(root, subrtable, subplan, false);
-
 	/*
 	 * Cost is figured here for the convenience of prepunion.c.  Note this is
 	 * only correct for the case where qpqual is empty; otherwise caller
@@ -4286,21 +4242,11 @@
 	Plan	   *plan = &node->plan;
 
 	copy_plan_costsize(plan, lefttree); /* only care about copying size */
-<<<<<<< HEAD
-	plan = add_sort_cost(root, plan, numCols, sortColIdx, sortOperators);
+	plan = add_sort_cost(root, plan, numCols, sortColIdx, sortOperators,
+						 limit_tuples);
 
 	plan->targetlist = cdbpullup_targetlist(lefttree,
                             cdbpullup_exprHasSubplanRef((Expr *)lefttree->targetlist));
-=======
-	cost_sort(&sort_path, root, NIL,
-			  lefttree->total_cost,
-			  lefttree->plan_rows,
-			  lefttree->plan_width,
-			  limit_tuples);
-	plan->startup_cost = sort_path.startup_cost;
-	plan->total_cost = sort_path.total_cost;
-	plan->targetlist = lefttree->targetlist;
->>>>>>> d13f41d2
 	plan->qual = NIL;
 	plan->lefttree = lefttree;
 	plan->righttree = NULL;
@@ -4333,7 +4279,8 @@
  * that root may be NULL (e.g. when called outside make_sort).
  */
 Plan *
-add_sort_cost(PlannerInfo *root, Plan *input, int numCols, AttrNumber *sortColIdx, Oid *sortOperators)
+add_sort_cost(PlannerInfo *root, Plan *input, int numCols,
+			  AttrNumber *sortColIdx, Oid *sortOperators, double limit_tuples)
 {
 	Path		sort_path;		/* dummy for result of cost_sort */
 
@@ -4344,7 +4291,8 @@
 	cost_sort(&sort_path, root, NIL,
 			  input->total_cost,
 			  input->plan_rows,
-			  input->plan_width);
+			  input->plan_width,
+			  limit_tuples);
 	input->startup_cost = sort_path.startup_cost;
 	input->total_cost = sort_path.total_cost;
 
@@ -4398,15 +4346,11 @@
  *	  'lefttree' is the node which yields input tuples
  *	  'pathkeys' is the list of pathkeys by which the result is to be sorted
  *	  'limit_tuples' is the bound on the number of output tuples;
-<<<<<<< HEAD
- *               -1 if no bound
+ *				-1 if no bound
  *	  'add_keys_to_targetlist' is true if it is ok to append to the subplan's
- *               targetlist or insert a Result node atop the subplan to
- *               evaluate sort key exprs that are not already present in the
- *               subplan's tlist.
-=======
- *				-1 if no bound
->>>>>>> d13f41d2
+ *				targetlist or insert a Result node atop the subplan to
+ *				evaluate sort key exprs that are not already present in the
+ *				subplan's tlist.
  *
  * We must convert the pathkey information into arrays of sort key column
  * numbers and sort operator OIDs.
@@ -4425,11 +4369,7 @@
  */
 Sort *
 make_sort_from_pathkeys(PlannerInfo *root, Plan *lefttree, List *pathkeys,
-<<<<<<< HEAD
                         double limit_tuples, bool add_keys_to_targetlist)
-=======
-						double limit_tuples)
->>>>>>> d13f41d2
 {
 	List	   *tlist = lefttree->targetlist;
 	ListCell   *i;
@@ -4473,15 +4413,6 @@
 		}
 		else
 		{
-<<<<<<< HEAD
-			/* No matching Var; look for a computable expression */
-			Expr   *sortexpr = NULL;
-
-			if (!add_keys_to_targetlist)
-				break;
-
-			foreach(j, pathkey->pk_eclass->ec_members)
-=======
 			/*
 			 * Otherwise, we can sort by any non-constant expression listed in
 			 * the pathkey's EquivalenceClass.  For now, we take the first one
@@ -4499,7 +4430,6 @@
 			 * have an interesting choice in practice, so it may not matter.
 			 */
 			foreach(j, ec->ec_members)
->>>>>>> d13f41d2
 			{
 				EquivalenceMember *em = (EquivalenceMember *) lfirst(j);
 
@@ -4532,6 +4462,9 @@
 			{
 				/* No matching tlist item; look for a computable expression */
 				Expr	   *sortexpr = NULL;
+
+				if (!add_keys_to_targetlist)
+					break;
 
 				foreach(j, ec->ec_members)
 				{
@@ -4748,7 +4681,7 @@
 	Assert(numsortkeys > 0);
 
 	return make_sort(root, lefttree, numsortkeys,
-					 sortColIdx, sortOperators, nullsFirst);
+					 sortColIdx, sortOperators, nullsFirst, -1.0);
 }
 
 
@@ -4861,7 +4794,6 @@
 					 sortColIdx, sortOperators, nullsFirst, -1.0);
 }
 
-<<<<<<< HEAD
 /*
  * Reconstruct a new list of GroupClause based on the given grpCols.
  *
@@ -4900,9 +4832,6 @@
 }
 
 Material *
-=======
-static Material *
->>>>>>> d13f41d2
 make_material(Plan *lefttree)
 {
 	Material   *node = makeNode(Material);
@@ -5148,31 +5077,6 @@
 	plan->startup_cost = window_path.startup_cost;
 	plan->total_cost = window_path.total_cost;
 
-<<<<<<< HEAD
-=======
-	/* One output tuple per estimated result group */
-	plan->plan_rows = numGroups;
-
-	/*
-	 * We also need to account for the cost of evaluation of the qual (ie, the
-	 * HAVING clause) and the tlist.
-	 *
-	 * XXX this double-counts the cost of evaluation of any expressions used
-	 * for grouping, since in reality those will have been evaluated at a
-	 * lower plan level and will only be copied by the Group node. Worth
-	 * fixing?
-	 *
-	 * See notes in grouping_planner about why this routine and make_agg are
-	 * the only ones in this file that worry about tlist eval cost.
-	 */
-	if (qual)
-	{
-		cost_qual_eval(&qual_cost, qual, root);
-		plan->startup_cost += qual_cost.startup;
-		plan->total_cost += qual_cost.startup;
-		plan->total_cost += qual_cost.per_tuple * plan->plan_rows;
-	}
->>>>>>> d13f41d2
 	cost_qual_eval(&qual_cost, tlist, root);
 	plan->startup_cost += qual_cost.startup;
 	plan->total_cost += qual_cost.startup;
@@ -5248,12 +5152,8 @@
 	 * has a better idea.
 	 */
 
-<<<<<<< HEAD
 	plan->targetlist = cdbpullup_targetlist(lefttree,
                             cdbpullup_exprHasSubplanRef((Expr *)lefttree->targetlist));
-=======
-	plan->targetlist = lefttree->targetlist;
->>>>>>> d13f41d2
 	plan->qual = NIL;
 	plan->lefttree = lefttree;
 	plan->righttree = NULL;
@@ -5326,12 +5226,8 @@
 	if (plan->plan_rows < 1)
 		plan->plan_rows = 1;
 
-<<<<<<< HEAD
 	plan->targetlist = cdbpullup_targetlist(lefttree,
                             cdbpullup_exprHasSubplanRef((Expr *)lefttree->targetlist));
-=======
-	plan->targetlist = lefttree->targetlist;
->>>>>>> d13f41d2
 	plan->qual = NIL;
 	plan->lefttree = lefttree;
 	plan->righttree = NULL;
@@ -5429,12 +5325,8 @@
 			plan->plan_rows = 1;
 	}
 
-<<<<<<< HEAD
 	plan->targetlist = cdbpullup_targetlist(lefttree,
                             cdbpullup_exprHasSubplanRef((Expr *)lefttree->targetlist));
-=======
-	plan->targetlist = lefttree->targetlist;
->>>>>>> d13f41d2
 	plan->qual = NIL;
 	plan->lefttree = lefttree;
 	plan->righttree = NULL;
@@ -5483,11 +5375,7 @@
 		{
 			QualCost	qual_cost;
 
-<<<<<<< HEAD
-			cost_qual_eval(&qual_cost, (List *) resconstantqual, NULL /*root*/);
-=======
 			cost_qual_eval(&qual_cost, (List *) resconstantqual, root);
->>>>>>> d13f41d2
 			/* resconstantqual is evaluated once at startup */
 			plan->startup_cost += qual_cost.startup + qual_cost.per_tuple;
 			plan->total_cost += qual_cost.startup + qual_cost.per_tuple;
@@ -5571,13 +5459,13 @@
  * the given plan.
  */
 Plan *
-plan_pushdown_tlist(Plan *plan, List *tlist)
+plan_pushdown_tlist(PlannerInfo *root, Plan *plan, List *tlist)
 {
 	if (is_projection_capable_plan(plan))
     {
         /* Fix up annotation of plan's distribution and ordering properties. */
         if (plan->flow)
-            plan->flow = pull_up_Flow((Plan *)make_result(tlist, NULL, plan),
+            plan->flow = pull_up_Flow((Plan *)make_result(root, tlist, NULL, plan),
                                       plan, true);
 
         /* Install the new targetlist. */
@@ -5588,7 +5476,7 @@
         Plan   *subplan = plan;
 
 	    /* Insert a Result node to evaluate the targetlist. */
-        plan = (Plan *)make_result(tlist, NULL, subplan);
+        plan = (Plan *)make_result(root, tlist, NULL, subplan);
 
         /* Propagate the subplan's distribution and ordering properties. */
 		if (subplan->flow)
