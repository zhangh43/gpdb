/*-------------------------------------------------------------------------
 *
 * initsplan.c
 *	  Target list, qualification, joininfo initialization routines
 *
 * Portions Copyright (c) 2006-2008, Greenplum inc
 * Portions Copyright (c) 2012-Present Pivotal Software, Inc.
 * Portions Copyright (c) 1996-2008, PostgreSQL Global Development Group
 * Portions Copyright (c) 1994, Regents of the University of California
 *
 *
 * IDENTIFICATION
<<<<<<< HEAD
 *	  $PostgreSQL: pgsql/src/backend/optimizer/plan/initsplan.c,v 1.138.2.3 2009/04/16 20:42:28 tgl Exp $
=======
 *	  $PostgreSQL: pgsql/src/backend/optimizer/plan/initsplan.c,v 1.139 2008/04/01 00:48:33 tgl Exp $
>>>>>>> f260edb1
 *
 *-------------------------------------------------------------------------
 */
#include "postgres.h"

#include "catalog/pg_operator.h"
#include "catalog/pg_type.h"
#include "optimizer/clauses.h"
#include "optimizer/cost.h"
#include "optimizer/joininfo.h"
#include "optimizer/pathnode.h"
#include "optimizer/paths.h"
#include "optimizer/planmain.h"
#include "optimizer/prep.h"
#include "optimizer/restrictinfo.h"
#include "optimizer/var.h"
#include "parser/parse_expr.h"
#include "parser/parse_oper.h"
#include "utils/builtins.h"
#include "utils/lsyscache.h"
#include "utils/syscache.h"


/* These parameters are set by GUC */
int			from_collapse_limit;
int			join_collapse_limit;

/* a structure to be used in deconstruct_recurse(), records the qual clauses
 * which cannot be distributed to specific relations immediately at that recurse
 * level */
typedef struct PostponedQual
{
	Node	*qual;		/* a qual clause waiting to be processed */
	Relids	relids;		/* the set of baserels it references */
} PostponedQual;

static List *deconstruct_recurse(PlannerInfo *root, Node *jtnode,
					bool below_outer_join,
					Relids *qualscope, Relids *inner_join_rels,
					List **postponed_qual_list);
static OuterJoinInfo *make_outerjoininfo(PlannerInfo *root,
				   Relids left_rels, Relids right_rels,
				   Relids inner_join_rels,
				   JoinType join_type, Node *clause);
static void distribute_qual_to_rels(PlannerInfo *root, Node *clause,
						bool is_deduced,
						bool below_outer_join,
						Relids qualscope,
						Relids ojscope,
						Relids outerjoin_nonnullable,
						Relids deduced_nullable_relids,
						List **postponed_qual_list);
static bool check_outerjoin_delay(PlannerInfo *root, Relids *relids_p,
					  Relids *nullable_relids_p, bool is_pushed_down);
static bool check_equivalence_delay(PlannerInfo *root,
						RestrictInfo *restrictinfo);
static void check_mergejoinable(RestrictInfo *restrictinfo);
static void check_hashjoinable(RestrictInfo *restrictinfo);


/*****************************************************************************
 *
 *	 JOIN TREES
 *
 *****************************************************************************/

/*
 * add_base_rels_to_query
 *
 *	  Scan the query's jointree and create baserel RelOptInfos for all
 *	  the base relations (ie, table, subquery, and function RTEs)
 *	  appearing in the jointree.
 *
 * The initial invocation must pass root->parse->jointree as the value of
 * jtnode.	Internally, the function recurses through the jointree.
 *
 * At the end of this process, there should be one baserel RelOptInfo for
 * every non-join RTE that is used in the query.  Therefore, this routine
 * is the only place that should call build_simple_rel with reloptkind
 * RELOPT_BASEREL.	(Note: build_simple_rel recurses internally to build
 * "other rel" RelOptInfos for the members of any appendrels we find here.)
 */
void
add_base_rels_to_query(PlannerInfo *root, Node *jtnode)
{
	if (jtnode == NULL)
		return;
	if (IsA(jtnode, RangeTblRef))
	{
		int			varno = ((RangeTblRef *) jtnode)->rtindex;

		(void) build_simple_rel(root, varno, RELOPT_BASEREL);
	}
	else if (IsA(jtnode, FromExpr))
	{
		FromExpr   *f = (FromExpr *) jtnode;
		ListCell   *l;

		foreach(l, f->fromlist)
			add_base_rels_to_query(root, lfirst(l));
	}
	else if (IsA(jtnode, JoinExpr))
	{
		JoinExpr   *j = (JoinExpr *) jtnode;
		ListCell   *l;

		add_base_rels_to_query(root, j->larg);
		add_base_rels_to_query(root, j->rarg);

        foreach(l, j->subqfromlist)
			add_base_rels_to_query(root, lfirst(l));
	}
	else
		elog(ERROR, "unrecognized node type: %d",
			 (int) nodeTag(jtnode));
}


/*****************************************************************************
 *
 *	 TARGET LISTS
 *
 *****************************************************************************/

/*
 * build_base_rel_tlists
 *	  Add targetlist entries for each var needed in the query's final tlist
 *	  to the appropriate base relations.
 *
 * We mark such vars as needed by "relation 0" to ensure that they will
 * propagate up through all join plan steps.
 */
void
build_base_rel_tlists(PlannerInfo *root, List *final_tlist)
{
	List	   *tlist_vars = pull_var_clause((Node *) final_tlist, false);

	if (tlist_vars != NIL)
	{
		add_vars_to_targetlist(root, tlist_vars, bms_make_singleton(0));
		list_free(tlist_vars);
	}
}

/*
 * add_IN_vars_to_tlists
 *	  Add targetlist entries for each var needed in InClauseInfo entries
 *	  to the appropriate base relations.
 *
 * Normally this is a waste of time because scanning of the WHERE clause
 * will have added them.  But it is possible that eval_const_expressions()
 * simplified away all references to the vars after the InClauseInfos were
 * made.  We need the IN's righthand-side vars to be available at the join
 * anyway, in case we try to unique-ify the subselect's outputs.  (The only
 * known case that provokes this is "WHERE false AND foo IN (SELECT ...)".
 * We don't try to be very smart about such cases, just correct.)
 */
void
add_IN_vars_to_tlists(PlannerInfo *root)
{
	ListCell   *l;

	foreach(l, root->in_info_list)
	{
		InClauseInfo *ininfo = (InClauseInfo *) lfirst(l);
		List	   *in_vars;

		in_vars = pull_var_clause((Node *) ininfo->sub_targetlist, false);
		if (in_vars != NIL)
		{
			add_vars_to_targetlist(root, in_vars,
								   bms_union(ininfo->lefthand,
											 ininfo->righthand));
			list_free(in_vars);
		}
	}
}

/*
 * add_vars_to_targetlist
 *	  For each variable appearing in the list, add it to the owning
 *	  relation's targetlist if not already present, and mark the variable
 *	  as being needed for the indicated join (or for final output if
 *	  where_needed includes "relation 0").
 */
void
add_vars_to_targetlist(PlannerInfo *root, List *vars, Relids where_needed)
{
	ListCell   *temp;

	Assert(!bms_is_empty(where_needed));

	foreach(temp, vars)
	{
		Var		   *var = (Var *) lfirst(temp);
		RelOptInfo *rel = find_base_rel(root, var->varno);
		int			attrno = var->varattno;

		/* Pseudo column? */
		if (attrno <= FirstLowInvalidHeapAttributeNumber)
		{
			CdbRelColumnInfo *rci = cdb_find_pseudo_column(root, var);

			/* Add to targetlist. */
			if (bms_is_empty(rci->where_needed))
			{
				Assert(rci->targetresno == 0);
				rci->targetresno = list_length(rel->reltargetlist);
				rel->reltargetlist = lappend(rel->reltargetlist, copyObject(var));
			}

			/* Note relids which are consumers of the data from this column. */
			rci->where_needed = bms_add_members(rci->where_needed, where_needed);
			continue;
		}

		/* System-defined attribute, whole row, or user-defined attribute */
		Assert(attrno >= rel->min_attr && attrno <= rel->max_attr);
		attrno -= rel->min_attr;
		if (bms_is_empty(rel->attr_needed[attrno]))
		{
			/* Variable not yet requested, so add to reltargetlist */
			/* XXX is copyObject necessary here? */
			rel->reltargetlist = lappend(rel->reltargetlist, copyObject(var));
		}
		rel->attr_needed[attrno] = bms_add_members(rel->attr_needed[attrno],
												   where_needed);
	}
}


/*****************************************************************************
 *
 *	  JOIN TREE PROCESSING
 *
 *****************************************************************************/

/*
 * deconstruct_jointree
 *	  Recursively scan the query's join tree for WHERE and JOIN/ON qual
 *	  clauses, and add these to the appropriate restrictinfo and joininfo
 *	  lists belonging to base RelOptInfos.	Also, add OuterJoinInfo nodes
 *	  to root->oj_info_list for any outer joins appearing in the query tree.
 *	  Return a "joinlist" data structure showing the join order decisions
 *	  that need to be made by make_one_rel().
 *
 * The "joinlist" result is a list of items that are either RangeTblRef
 * jointree nodes or sub-joinlists.  All the items at the same level of
 * joinlist must be joined in an order to be determined by make_one_rel()
 * (note that legal orders may be constrained by OuterJoinInfo nodes).
 * A sub-joinlist represents a subproblem to be planned separately. Currently
 * sub-joinlists arise only from FULL OUTER JOIN or when collapsing of
 * subproblems is stopped by join_collapse_limit or from_collapse_limit.
 *
 * NOTE: when dealing with inner joins, it is appropriate to let a qual clause
 * be evaluated at the lowest level where all the variables it mentions are
 * available.  However, we cannot push a qual down into the nullable side(s)
 * of an outer join since the qual might eliminate matching rows and cause a
 * NULL row to be incorrectly emitted by the join.	Therefore, we artificially
 * OR the minimum-relids of such an outer join into the required_relids of
 * clauses appearing above it.	This forces those clauses to be delayed until
 * application of the outer join (or maybe even higher in the join tree).
 */
List *
deconstruct_jointree(PlannerInfo *root)
{
	List		*result = NIL;
	Relids		qualscope;
	Relids		inner_join_rels;
	List		*postponed_qual_list = NIL;

	/* Start recursion at top of jointree */
	Assert(root->parse->jointree != NULL &&
		   IsA(root->parse->jointree, FromExpr));

	result = deconstruct_recurse(root, (Node *) root->parse->jointree, false,
					&qualscope, &inner_join_rels, &postponed_qual_list);

	if (postponed_qual_list != NIL)
	{
		elog(ERROR, "JOIN qualification may not refer to other relations.");
	}

	return result;
}

/*
 * deconstruct_recurse
 *	  One recursion level of deconstruct_jointree processing.
 *
 * Inputs:
 *	jtnode is the jointree node to examine
 *	below_outer_join is TRUE if this node is within the nullable side of a
 *		higher-level outer join
 * Outputs:
 *	*qualscope gets the set of base Relids syntactically included in this
 *		jointree node (do not modify or free this, as it may also be pointed
 *		to by RestrictInfo and OuterJoinInfo nodes)
 *	*inner_join_rels gets the set of base Relids syntactically included in
 *		inner joins appearing at or below this jointree node (do not modify
 *		or free this, either)
 *	Return value is the appropriate joinlist for this jointree node
 *	*postponed_qual_list gets the list of qual clauses which cannot be
 *	distributed to relids of current recurse level, and should be postponed to
 *	upper level to be handled
 *
 * In addition, entries will be added to root->oj_info_list for outer joins.
 */
static List *
deconstruct_recurse(PlannerInfo *root, Node *jtnode, bool below_outer_join,
					Relids *qualscope, Relids *inner_join_rels,
					List **postponed_qual_list)
{
	List	   *joinlist;

	if (jtnode == NULL)
	{
		*qualscope = NULL;
		*inner_join_rels = NULL;
		return NIL;
	}
	if (IsA(jtnode, RangeTblRef))
	{
		int			varno = ((RangeTblRef *) jtnode)->rtindex;

		/* No quals to deal with, just return correct result */
		*qualscope = bms_make_singleton(varno);
		/* A single baserel does not create an inner join */
		*inner_join_rels = NULL;
		joinlist = list_make1(jtnode);
	}
	else if (IsA(jtnode, FromExpr))
	{
		FromExpr   *f = (FromExpr *) jtnode;
		int			remaining;
		ListCell   *l;
		List	   *child_postponed_quals = NIL;

		/*
		 * First, recurse to handle child joins.  We collapse subproblems into
		 * a single joinlist whenever the resulting joinlist wouldn't exceed
		 * from_collapse_limit members.  Also, always collapse one-element
		 * subproblems, since that won't lengthen the joinlist anyway.
		 */
		*qualscope = NULL;
		*inner_join_rels = NULL;
		joinlist = NIL;
		remaining = list_length(f->fromlist);
		foreach(l, f->fromlist)
		{
			Relids		sub_qualscope;
			List	   *sub_joinlist;
			int			sub_members;

			sub_joinlist = deconstruct_recurse(root, lfirst(l),
											   below_outer_join,
											   &sub_qualscope,
											   inner_join_rels,
											   &child_postponed_quals);
			*qualscope = bms_add_members(*qualscope, sub_qualscope);
			sub_members = list_length(sub_joinlist);
			remaining--;
			if (sub_members <= 1 ||
				list_length(joinlist) + sub_members + remaining <= from_collapse_limit)
				joinlist = list_concat(joinlist, sub_joinlist);
			else
				joinlist = lappend(joinlist, sub_joinlist);
		}

		/*
		 * A FROM with more than one list element is an inner join subsuming
		 * all below it, so we should report inner_join_rels = qualscope. If
		 * there was exactly one element, we should (and already did) report
		 * whatever its inner_join_rels were.  If there were no elements (is
		 * that possible?) the initialization before the loop fixed it.
		 */
		if (list_length(f->fromlist) > 1)
			*inner_join_rels = *qualscope;

		/* Try to process any quals postponed by children. If they need further
		 * postponement, add them to my output postponed_qual_list */
		foreach(l, child_postponed_quals)
		{
			PostponedQual *pq = (PostponedQual *) lfirst(l);

			if (bms_is_subset(pq->relids, *qualscope))
			{
				distribute_qual_to_rels(root, pq->qual,
										false, below_outer_join,
										*qualscope, NULL, NULL,
										NULL, NULL);
				pfree(pq);
			}
			else
			{
				*postponed_qual_list = lappend(*postponed_qual_list, pq);
			}
		}
		if (child_postponed_quals != NIL)
		{
			pfree(child_postponed_quals);
		}

		/*
		 * Now process the top-level quals.
		 */
		foreach(l, (List *) f->quals)
			distribute_qual_to_rels(root, (Node *) lfirst(l),
									false, below_outer_join,
									*qualscope, NULL, NULL, NULL,
									postponed_qual_list);
	}
	else if (IsA(jtnode, JoinExpr))
	{
		JoinExpr   *j = (JoinExpr *) jtnode;
		Relids		leftids = NULL;
		Relids		rightids = NULL;
		Relids		left_inners = NULL;
		Relids		right_inners = NULL;
		Relids		nonnullable_rels;
		Relids		ojscope;
		List	   *leftjoinlist,
				   *rightjoinlist;
		OuterJoinInfo *ojinfo;
        ListCell   *cell;
		ListCell   *qual;
		List *child_postponed_quals = NIL;
		/*
		 * Order of operations here is subtle and critical.  First we recurse
		 * to handle sub-JOINs.  Their join quals will be placed without
		 * regard for whether this level is an outer join, which is correct.
		 * Then we place our own join quals, which are restricted by lower
		 * outer joins in any case, and are forced to this level if this is an
		 * outer join and they mention the outer side.	Finally, if this is an
		 * outer join, we create an oj_info_list entry for the join.  This
		 * will prevent quals above us in the join tree that use those rels
		 * from being pushed down below this level.  (It's okay for upper
		 * quals to be pushed down to the outer side, however.)
		 */
		switch (j->jointype)
		{
			case JOIN_INNER:
				leftjoinlist = deconstruct_recurse(root, j->larg,
												   below_outer_join,
												   &leftids, &left_inners,
												   &child_postponed_quals);
				rightjoinlist = deconstruct_recurse(root, j->rarg,
													below_outer_join,
													&rightids, &right_inners,
													&child_postponed_quals);
				*qualscope = bms_union(leftids, rightids);
				*inner_join_rels = bms_copy(*qualscope);
				/* Inner join adds no restrictions for quals */
				nonnullable_rels = NULL;
				break;
			case JOIN_LEFT:
			case JOIN_LASJ:
			case JOIN_LASJ_NOTIN:
				leftjoinlist = deconstruct_recurse(root, j->larg,
												   below_outer_join,
												   &leftids, &left_inners,
												   &child_postponed_quals);
				rightjoinlist = deconstruct_recurse(root, j->rarg,
													true,
													&rightids, &right_inners,
													&child_postponed_quals);
				*qualscope = bms_union(leftids, rightids);
				*inner_join_rels = bms_union(left_inners, right_inners);
				nonnullable_rels = leftids;
				break;
			case JOIN_FULL:
				leftjoinlist = deconstruct_recurse(root, j->larg,
												   true,
												   &leftids, &left_inners,
													&child_postponed_quals);
				rightjoinlist = deconstruct_recurse(root, j->rarg,
													true,
													&rightids, &right_inners,
													&child_postponed_quals);
				*qualscope = bms_union(leftids, rightids);
				*inner_join_rels = bms_union(left_inners, right_inners);
				/* each side is both outer and inner */
				nonnullable_rels = *qualscope;
				break;
			case JOIN_RIGHT:
				/* notice we switch leftids, rightids, and localRightEquiKeyList */
				leftjoinlist = deconstruct_recurse(root, j->larg,
												   true,
												   &rightids, &right_inners,
												   &child_postponed_quals);
				rightjoinlist = deconstruct_recurse(root, j->rarg,
													below_outer_join,
													&leftids, &left_inners,
													&child_postponed_quals);
				*qualscope = bms_union(leftids, rightids);
				*inner_join_rels = bms_union(left_inners, right_inners);
				nonnullable_rels = leftids;
				break;
			default:
				elog(ERROR, "unrecognized join type: %d",
					 (int) j->jointype);
				nonnullable_rels = NULL;		/* keep compiler quiet */
				leftjoinlist = rightjoinlist = NIL;
				break;
		}

        /*
         * CDB: If subqueries from the JOIN...ON search condition were
         * flattened, 'subqfromlist' is a list of jointree nodes to be
         * included in the cross product with larg and rarg.
         *
         * For left or right joins, the flattened subquery tables must be
         * associated with the null-augmented side (right side of LEFT JOIN).
         * For inner joins either side is ok.  For full outer joins the
         * subqfromlist is not used at present.
         */
        foreach(cell, j->subqfromlist)
        {
            List       *sub_joinlist;
		    Relids		sub_qualscope = NULL;
            Relids      sub_inners;

		    sub_joinlist = deconstruct_recurse(root, lfirst(cell),
                                               below_outer_join ||
                                                    (j->jointype != JOIN_INNER),
										       &sub_qualscope,
                                               &sub_inners,
											   &child_postponed_quals
                                               );
		    rightids = bms_add_members(rightids, sub_qualscope);
            *qualscope = bms_add_members(*qualscope, sub_qualscope);
            *inner_join_rels = bms_add_members(*inner_join_rels, rightids);
            switch (j->jointype)
            {
                case JOIN_INNER:
                case JOIN_LEFT:
                    rightjoinlist = list_concat(rightjoinlist, sub_joinlist);
                    break;
                case JOIN_RIGHT:
                    leftjoinlist = list_concat(leftjoinlist, sub_joinlist);
                    break;
                default:
                    Assert(0);
            }
        }

		/*
		 * For an OJ, form the OuterJoinInfo now, because we need the OJ's
		 * semantic scope (ojscope) to pass to distribute_qual_to_rels.  But
		 * we mustn't add it to oj_info_list just yet, because we don't want
		 * distribute_qual_to_rels to think it is an outer join below us.
		 */
		if (j->jointype != JOIN_INNER)
		{
			ojinfo = make_outerjoininfo(root,
										leftids, rightids,
										*inner_join_rels,
										j->jointype,
										j->quals);
			ojscope = bms_union(ojinfo->min_lefthand, ojinfo->min_righthand);
		}
		else
		{
			ojinfo = NULL;
			ojscope = NULL;
		}

		/* Try to process any quals postponed by children. If they need
		 * further postponement, add them to my output postponed_qual_list */
		foreach(qual, child_postponed_quals)
		{
			PostponedQual *pq = (PostponedQual *) lfirst(qual);

			if (bms_is_subset(pq->relids, *qualscope))
			{
				distribute_qual_to_rels(root, pq->qual,
										false, below_outer_join,
										*qualscope, ojscope, nonnullable_rels,
										NULL, NULL);
				pfree(pq);
			}
			else
			{
				*postponed_qual_list = lappend(*postponed_qual_list, pq);
			}
		}
		if (child_postponed_quals != NIL)
		{
			pfree(child_postponed_quals);
		}

		/* Process the qual clauses */
		foreach(qual, (List *) j->quals)
			distribute_qual_to_rels(root, (Node *) lfirst(qual),
									false, below_outer_join,
									*qualscope, ojscope, nonnullable_rels, NULL,
									postponed_qual_list);

		/* Now we can add the OuterJoinInfo to oj_info_list */
		if (ojinfo)
			root->oj_info_list = lappend(root->oj_info_list, ojinfo);

		/*
		 * Finally, compute the output joinlist.  We fold subproblems together
		 * except at a FULL JOIN or where join_collapse_limit would be
		 * exceeded.
		 */
		if (j->jointype == JOIN_FULL || j->jointype == JOIN_LASJ || j->jointype == JOIN_LASJ_NOTIN)
		{
			/* force the join order exactly at this node */
			joinlist = list_make1(list_make2(leftjoinlist, rightjoinlist));
		}
		else if (list_length(leftjoinlist) + list_length(rightjoinlist) <=
				 join_collapse_limit)
		{
			/* OK to combine subproblems */
			joinlist = list_concat(leftjoinlist, rightjoinlist);
		}
		else
		{
			/* can't combine, but needn't force join order above here */
			Node	   *leftpart,
					   *rightpart;

			/* avoid creating useless 1-element sublists */
			if (list_length(leftjoinlist) == 1)
				leftpart = (Node *) linitial(leftjoinlist);
			else
				leftpart = (Node *) leftjoinlist;
			if (list_length(rightjoinlist) == 1)
				rightpart = (Node *) linitial(rightjoinlist);
			else
				rightpart = (Node *) rightjoinlist;
			joinlist = list_make2(leftpart, rightpart);
		}
	}
	else
	{
		elog(ERROR, "unrecognized node type: %d",
			 (int) nodeTag(jtnode));
		joinlist = NIL;			/* keep compiler quiet */
	}
	return joinlist;
}

/*
 * make_outerjoininfo
 *	  Build an OuterJoinInfo for the current outer join
 *
 * Inputs:
 *	left_rels: the base Relids syntactically on outer side of join
 *	right_rels: the base Relids syntactically on inner side of join
 *	inner_join_rels: base Relids participating in inner joins below this one
 *	join_type: what it says
 *	clause: the outer join's join condition
 *
 * If the join is a RIGHT JOIN, left_rels and right_rels are switched by
 * the caller, so that left_rels is always the nonnullable side.  Hence
 * we need only distinguish the LEFT and FULL cases.
 *
 * The node should eventually be appended to root->oj_info_list, but we
 * do not do that here.
 *
 * Note: we assume that this function is invoked bottom-up, so that
 * root->oj_info_list already contains entries for all outer joins that are
 * syntactically below this one.
 */
static OuterJoinInfo *
make_outerjoininfo(PlannerInfo *root,
				   Relids left_rels, Relids right_rels,
				   Relids inner_join_rels,
				   JoinType join_type, Node *clause)
{
	OuterJoinInfo *ojinfo = makeNode(OuterJoinInfo);
	Relids		clause_relids;
	Relids		strict_relids;
	Relids		min_lefthand;
	Relids		min_righthand;
	ListCell   *l;

	/*
	 * Presently the executor cannot support FOR UPDATE/SHARE marking of rels
	 * appearing on the nullable side of an outer join. (It's somewhat unclear
	 * what that would mean, anyway: what should we mark when a result row is
	 * generated from no element of the nullable relation?)  So, complain if
	 * any nullable rel is FOR UPDATE/SHARE.
	 *
	 * You might be wondering why this test isn't made far upstream in the
	 * parser.	It's because the parser hasn't got enough info --- consider
	 * FOR UPDATE applied to a view.  Only after rewriting and flattening do
	 * we know whether the view contains an outer join.
	 */
	foreach(l, root->parse->rowMarks)
	{
		RowMarkClause *rc = (RowMarkClause *) lfirst(l);

		if (bms_is_member(rc->rti, right_rels) ||
			(join_type == JOIN_FULL && bms_is_member(rc->rti, left_rels)))
			ereport(ERROR,
					(errcode(ERRCODE_FEATURE_NOT_SUPPORTED),
					 errmsg("SELECT FOR UPDATE/SHARE cannot be applied to the nullable side of an outer join")));
	}

	/* this always starts out false */
	ojinfo->delay_upper_joins = false;

	/* If it's a full join, no need to be very smart */
	ojinfo->syn_lefthand = left_rels;
	ojinfo->syn_righthand = right_rels;
	ojinfo->join_type = join_type;
	if (join_type == JOIN_FULL)
	{
		ojinfo->min_lefthand = left_rels;
		ojinfo->min_righthand = right_rels;
		ojinfo->lhs_strict = false;		/* don't care about this */
		return ojinfo;
	}

	/*
	 * Retrieve all relids mentioned within the join clause.
	 */
	clause_relids = pull_varnos(clause);

	/*
	 * For which relids is the clause strict, ie, it cannot succeed if the
	 * rel's columns are all NULL?
	 */
	strict_relids = find_nonnullable_rels(clause);

	/* Remember whether the clause is strict for any LHS relations */
	ojinfo->lhs_strict = bms_overlap(strict_relids, left_rels);

	/*
	 * Required LHS always includes the LHS rels mentioned in the clause. We
	 * may have to add more rels based on lower outer joins; see below.
	 */
	min_lefthand = bms_intersect(clause_relids, left_rels);

	/*
	 * Similarly for required RHS.	But here, we must also include any lower
	 * inner joins, to ensure we don't try to commute with any of them.
	 */
	min_righthand = bms_int_members(bms_union(clause_relids, inner_join_rels),
									right_rels);

	foreach(l, root->oj_info_list)
	{
		OuterJoinInfo *otherinfo = (OuterJoinInfo *) lfirst(l);

		/* ignore full joins --- other mechanisms preserve their ordering */
		if (otherinfo->join_type == JOIN_FULL)
			continue;

		/*
		 * For a lower OJ in our LHS, if our join condition uses the lower
		 * join's RHS and is not strict for that rel, we must preserve the
		 * ordering of the two OJs, so add lower OJ's full syntactic relset to
		 * min_lefthand.  (We must use its full syntactic relset, not just its
		 * min_lefthand + min_righthand.  This is because there might be other
		 * OJs below this one that this one can commute with, but we cannot
		 * commute with them if we don't with this one.)
		 *
		 * Note: I believe we have to insist on being strict for at least one
		 * rel in the lower OJ's min_righthand, not its whole syn_righthand.
		 */
		if (bms_overlap(left_rels, otherinfo->syn_righthand) &&
			bms_overlap(clause_relids, otherinfo->syn_righthand) &&
			!bms_overlap(strict_relids, otherinfo->min_righthand))
		{
			min_lefthand = bms_add_members(min_lefthand,
										   otherinfo->syn_lefthand);
			min_lefthand = bms_add_members(min_lefthand,
										   otherinfo->syn_righthand);
		}

		/*
		 * For a lower OJ in our RHS, if our join condition does not use the
		 * lower join's RHS and the lower OJ's join condition is strict, we
		 * can interchange the ordering of the two OJs; otherwise we must add
		 * lower OJ's full syntactic relset to min_righthand.
		 *
		 * Here, we have to consider that "our join condition" includes any
		 * clauses that syntactically appeared above the lower OJ and below
		 * ours; those are equivalent to degenerate clauses in our OJ and must
		 * be treated as such.	Such clauses obviously can't reference our
		 * LHS, and they must be non-strict for the lower OJ's RHS (else
		 * reduce_outer_joins would have reduced the lower OJ to a plain
		 * join).  Hence the other ways in which we handle clauses within our
		 * join condition are not affected by them.  The net effect is
		 * therefore sufficiently represented by the delay_upper_joins flag
		 * saved for us by check_outerjoin_delay.
		 */
		if (bms_overlap(right_rels, otherinfo->syn_righthand))
		{
			if (bms_overlap(clause_relids, otherinfo->syn_righthand) ||
				!otherinfo->lhs_strict || otherinfo->delay_upper_joins)
			{
				min_righthand = bms_add_members(min_righthand,
												otherinfo->syn_lefthand);
				min_righthand = bms_add_members(min_righthand,
												otherinfo->syn_righthand);
			}
		}
	}

	/*
	 * If we found nothing to put in min_lefthand, punt and make it the full
	 * LHS, to avoid having an empty min_lefthand which will confuse later
	 * processing. (We don't try to be smart about such cases, just correct.)
	 * Likewise for min_righthand.
	 */
	if (bms_is_empty(min_lefthand))
		min_lefthand = bms_copy(left_rels);
	if (bms_is_empty(min_righthand))
		min_righthand = bms_copy(right_rels);

	/* Now they'd better be nonempty */
	Assert(!bms_is_empty(min_lefthand));
	Assert(!bms_is_empty(min_righthand));
	/* Shouldn't overlap either */
	Assert(!bms_overlap(min_lefthand, min_righthand));

	ojinfo->min_lefthand = min_lefthand;
	ojinfo->min_righthand = min_righthand;

	return ojinfo;
}


/*****************************************************************************
 *
 *	  QUALIFICATIONS
 *
 *****************************************************************************/

/*
 * distribute_qual_to_rels
 *	  Add clause information to either the baserestrictinfo or joininfo list
 *	  (depending on whether the clause is a join) of each base relation
 *	  mentioned in the clause.	A RestrictInfo node is created and added to
 *	  the appropriate list for each rel.  Alternatively, if the clause uses a
 *	  mergejoinable operator and is not delayed by outer-join rules, enter
 *	  the left- and right-side expressions into the query's list of
 *	  EquivalenceClasses.
 *
 * 'clause': the qual clause to be distributed
 * 'is_deduced': TRUE if the qual came from implied-equality deduction
 * 'below_outer_join': TRUE if the qual is from a JOIN/ON that is below the
 *		nullable side of a higher-level outer join
 * 'qualscope': set of baserels the qual's syntactic scope covers
 * 'ojscope': NULL if not an outer-join qual, else the minimum set of baserels
 *		needed to form this join
 * 'outerjoin_nonnullable': NULL if not an outer-join qual, else the set of
 *		baserels appearing on the outer (nonnullable) side of the join
 *		(for FULL JOIN this includes both sides of the join, and must in fact
 *		equal qualscope)
 * 'deduced_nullable_relids': if is_deduced is TRUE, the nullable relids to
 *		impute to the clause; otherwise NULL
 *
 * 'qualscope' identifies what level of JOIN the qual came from syntactically.
 * 'ojscope' is needed if we decide to force the qual up to the outer-join
 * level, which will be ojscope not necessarily qualscope.
 */
static void
distribute_qual_to_rels(PlannerInfo *root, Node *clause,
						bool is_deduced,
						bool below_outer_join,
						Relids qualscope,
						Relids ojscope,
						Relids outerjoin_nonnullable,
						Relids deduced_nullable_relids,
						List **postponed_qual_list)
{
	Relids		relids;
	bool		is_pushed_down;
	bool		outerjoin_delayed;
	bool		pseudoconstant = false;
	bool		maybe_equivalence;
	bool		maybe_outer_join;
	bool        maybe_local_equijoin;
	Relids		nullable_relids;
	RestrictInfo *restrictinfo;

	/*
	 * Retrieve all relids mentioned within the clause.
	 */
	relids = pull_varnos(clause);

	/*
	 * Cross-check: clause should contain no relids not within its scope.
	 * Otherwise the parser messed up.
	 */
	if (!bms_is_subset(relids, qualscope))
	{
		if (postponed_qual_list == NULL)
		{
			elog(ERROR, "JOIN qualification cannot refer to other relations");
		}
		else
		{
			PostponedQual *pq = (PostponedQual *) palloc(sizeof(PostponedQual));

			Assert(!is_deduced);
			pq->qual = clause;
			pq->relids = relids;
			*postponed_qual_list = lappend(*postponed_qual_list, pq);
			return;
		}
	}
	if (ojscope && !bms_is_subset(relids, ojscope))
		elog(ERROR, "JOIN qualification cannot refer to other relations");

	/*
	 * If the clause is variable-free, our normal heuristic for pushing it
	 * down to just the mentioned rels doesn't work, because there are none.
	 *
	 * If the clause is an outer-join clause, we must force it to the OJ's
	 * semantic level to preserve semantics.
	 *
	 * Otherwise, when the clause contains volatile functions, we force it to
	 * be evaluated at its original syntactic level.  This preserves the
	 * expected semantics.
	 *
	 * When the clause contains no volatile functions either, it is actually a
	 * pseudoconstant clause that will not change value during any one
	 * execution of the plan, and hence can be used as a one-time qual in a
	 * gating Result plan node.  We put such a clause into the regular
	 * RestrictInfo lists for the moment, but eventually createplan.c will
	 * pull it out and make a gating Result node immediately above whatever
	 * plan node the pseudoconstant clause is assigned to.	It's usually best
	 * to put a gating node as high in the plan tree as possible. If we are
	 * not below an outer join, we can actually push the pseudoconstant qual
	 * all the way to the top of the tree.	If we are below an outer join, we
	 * leave the qual at its original syntactic level (we could push it up to
	 * just below the outer join, but that seems more complex than it's
	 * worth).
	 */
	if (bms_is_empty(relids))
	{
		if (ojscope)
		{
			/* clause is attached to outer join, eval it there */
			relids = bms_copy(ojscope);
			/* mustn't use as gating qual, so don't mark pseudoconstant */
		}
		else
		{
			/* eval at original syntactic level */
			relids = bms_copy(qualscope);
			if (!contain_volatile_functions(clause))
			{
				/* mark as gating qual */
				pseudoconstant = true;
				/* tell createplan.c to check for gating quals */
				root->hasPseudoConstantQuals = true;
				/* if not below outer join, push it to top of tree */
				if (!below_outer_join)
					relids = get_relids_in_jointree((Node *) root->parse->jointree);
			}
		}
	}

	/*----------
	 * Check to see if clause application must be delayed by outer-join
	 * considerations.
	 *
	 * A word about is_pushed_down: we mark the qual as "pushed down" if
	 * it is (potentially) applicable at a level different from its original
	 * syntactic level.  This flag is used to distinguish OUTER JOIN ON quals
	 * from other quals pushed down to the same joinrel.  The rules are:
	 *		WHERE quals and INNER JOIN quals: is_pushed_down = true.
	 *		Non-degenerate OUTER JOIN quals: is_pushed_down = false.
	 *		Degenerate OUTER JOIN quals: is_pushed_down = true.
	 * A "degenerate" OUTER JOIN qual is one that doesn't mention the
	 * non-nullable side, and hence can be pushed down into the nullable side
	 * without changing the join result.  It is correct to treat it as a
	 * regular filter condition at the level where it is evaluated.
	 *
	 * Note: it is not immediately obvious that a simple boolean is enough
	 * for this: if for some reason we were to attach a degenerate qual to
	 * its original join level, it would need to be treated as an outer join
	 * qual there.	However, this cannot happen, because all the rels the
	 * clause mentions must be in the outer join's min_righthand, therefore
	 * the join it needs must be formed before the outer join; and we always
	 * attach quals to the lowest level where they can be evaluated.  But
	 * if we were ever to re-introduce a mechanism for delaying evaluation
	 * of "expensive" quals, this area would need work.
	 *----------
	 */
	if (is_deduced)
	{
		/*
		 * If the qual came from implied-equality deduction, it should not be
		 * outerjoin-delayed, else deducer blew it.  But we can't check this
		 * because the ojinfo list may now contain OJs above where the qual
		 * belongs.  For the same reason, we must rely on caller to supply the
		 * correct nullable_relids set.
		 */
		Assert(!ojscope);
		is_pushed_down = true;
		outerjoin_delayed = false;
		nullable_relids = deduced_nullable_relids;
		/* Don't feed it back for more deductions */
		maybe_equivalence = false;
		maybe_local_equijoin = false;
		maybe_outer_join = false;
	}
	else if (bms_overlap(relids, outerjoin_nonnullable))
	{
		/*
		 * The qual is attached to an outer join and mentions (some of the)
		 * rels on the nonnullable side, so it's not degenerate.
		 *
		 * We can't use such a clause to deduce equivalence (the left and
		 * right sides might be unequal above the join because one of them has
		 * gone to NULL) ... but we might be able to use it for more limited
		 * deductions, if it is mergejoinable.  So consider adding it to the
		 * lists of set-aside outer-join clauses.
		 */
		is_pushed_down = false;
		maybe_equivalence = false;
		maybe_outer_join = true;

		/* Check to see if must be delayed by lower outer join */
		outerjoin_delayed = check_outerjoin_delay(root,
												  &relids,
												  &nullable_relids,
												  false);

		/*
		 * Now force the qual to be evaluated exactly at the level of joining
		 * corresponding to the outer join.  We cannot let it get pushed down
		 * into the nonnullable side, since then we'd produce no output rows,
		 * rather than the intended single null-extended row, for any
		 * nonnullable-side rows failing the qual.
		 *
		 * (Do this step after calling check_outerjoin_delay, because that
		 * trashes relids.)
		 */
		Assert(ojscope);
		relids = ojscope;
		Assert(!pseudoconstant);
	}
	else
	{
		/*
		 * Normal qual clause or degenerate outer-join clause.	Either way, we
		 * can mark it as pushed-down.
		 */
		is_pushed_down = true;

		/* Check to see if must be delayed by lower outer join */
		outerjoin_delayed = check_outerjoin_delay(root,
												  &relids,
												  &nullable_relids,
												  true);

		if (outerjoin_delayed)
		{
			/* Should still be a subset of current scope ... */
			Assert(bms_is_subset(relids, qualscope));

			/*
			 * Because application of the qual will be delayed by outer join,
			 * we mustn't assume its vars are equal everywhere.
			 */
			maybe_equivalence = false;
		}
		else
		{
			/*
			 * Qual is not delayed by any lower outer-join restriction, so we
			 * can consider feeding it to the equivalence machinery. However,
			 * if it's itself within an outer-join clause, treat it as though
			 * it appeared below that outer join (note that we can only get
			 * here when the clause references only nullable-side rels).
			 */
			maybe_local_equijoin = true;
			maybe_equivalence = true;
			if (outerjoin_nonnullable != NULL)
				below_outer_join = true;
		}

		/*
		 * Since it doesn't mention the LHS, it's certainly not useful as a
		 * set-aside OJ clause, even if it's in an OJ.
		 */
		maybe_outer_join = false;

        /* the clause should always be considered a part of the set of
           local equijoins managed by its closest RHS parent */
		maybe_local_equijoin = true;
	}

	/*
	 * Build the RestrictInfo node itself.
	 */
	restrictinfo = make_restrictinfo((Expr *) clause,
									 is_pushed_down,
									 outerjoin_delayed,
									 pseudoconstant,
									 relids,
									 nullable_relids,
									 ojscope);

	/*
	 * If it's a join clause (either naturally, or because delayed by
	 * outer-join rules), add vars used in the clause to targetlists of their
	 * relations, so that they will be emitted by the plan nodes that scan
	 * those relations (else they won't be available at the join node!).
	 *
	 * Note: if the clause gets absorbed into an EquivalenceClass then this
	 * may be unnecessary, but for now we have to do it to cover the case
	 * where the EC becomes ec_broken and we end up reinserting the original
	 * clauses into the plan.
	 */
	if (bms_membership(relids) == BMS_MULTIPLE)
	{
		List	   *vars = pull_var_clause(clause, false);

		add_vars_to_targetlist(root, vars, relids);
		list_free(vars);
	}

	/*
	 * We check "mergejoinability" of every clause, not only join clauses,
	 * because we want to know about equivalences between vars of the same
	 * relation, or between vars and consts.
	 */
	check_mergejoinable(restrictinfo);

	/*
	 * If it is a true equivalence clause, send it to the EquivalenceClass
	 * machinery.  We do *not* attach it directly to any restriction or join
	 * lists.  The EC code will propagate it to the appropriate places later.
	 *
	 * If the clause has a mergejoinable operator and is not
	 * outerjoin-delayed, yet isn't an equivalence because it is an outer-join
	 * clause, the EC code may yet be able to do something with it.  We add it
	 * to appropriate lists for further consideration later.  Specifically:
	 *
	 * If it is a left or right outer-join qualification that relates the two
	 * sides of the outer join (no funny business like leftvar1 = leftvar2 +
	 * rightvar), we add it to root->left_join_clauses or
	 * root->right_join_clauses according to which side the nonnullable
	 * variable appears on.
	 *
	 * If it is a full outer-join qualification, we add it to
	 * root->full_join_clauses.  (Ideally we'd discard cases that aren't
	 * leftvar = rightvar, as we do for left/right joins, but this routine
	 * doesn't have the info needed to do that; and the current usage of the
	 * full_join_clauses list doesn't require that, so it's not currently
	 * worth complicating this routine's API to make it possible.)
	 *
	 * If none of the above hold, pass it off to
	 * distribute_restrictinfo_to_rels().
	 */
	if (restrictinfo->mergeopfamilies)
	{
		if (maybe_equivalence)
		{
			if (check_equivalence_delay(root, restrictinfo) &&
				process_equivalence(root, restrictinfo, below_outer_join))
				return;
			/* EC rejected it, so pass to distribute_restrictinfo_to_rels */
		}
		else if (maybe_outer_join && restrictinfo->can_join)
		{
			if (bms_is_subset(restrictinfo->left_relids,
							  outerjoin_nonnullable) &&
				!bms_overlap(restrictinfo->right_relids,
							 outerjoin_nonnullable))
			{
				/* we have outervar = innervar */
				root->left_join_clauses = lappend(root->left_join_clauses,
												  restrictinfo);
				return;
			}
			if (bms_is_subset(restrictinfo->right_relids,
							  outerjoin_nonnullable) &&
				!bms_overlap(restrictinfo->left_relids,
							 outerjoin_nonnullable))
			{
				/* we have innervar = outervar */
				root->right_join_clauses = lappend(root->right_join_clauses,
												   restrictinfo);
				return;
			}
			if (bms_equal(outerjoin_nonnullable, qualscope))
			{
				/* FULL JOIN (above tests cannot match in this case) */
				root->full_join_clauses = lappend(root->full_join_clauses,
												  restrictinfo);
				return;
			}
		}
	}

	/* No EC special case applies, so push it into the clause lists */
	distribute_restrictinfo_to_rels(root, restrictinfo);

	/*
	 * The predicate propagation code (gen_implied_quals()) might be able to
	 * derive other clauses from this, though, so remember this qual for later.
	 * (We cannot do predicate propagation yet, because we haven't built all
	 * the equivalence classes yet.)
	 */
	root->non_eq_clauses = lappend(root->non_eq_clauses, restrictinfo);
}

/*
 * check_outerjoin_delay
 *		Detect whether a qual referencing the given relids must be delayed
 *		in application due to the presence of a lower outer join, and/or
 *		may force extra delay of higher-level outer joins.
 *
 * If the qual must be delayed, add relids to *relids_p to reflect the lowest
 * safe level for evaluating the qual, and return TRUE.  Any extra delay for
 * higher-level joins is reflected by setting delay_upper_joins to TRUE in
 * OuterJoinInfo structs.  We also compute nullable_relids, the set of
 * referenced relids that are nullable by lower outer joins (note that this
 * can be nonempty even for a non-delayed qual).
 *
 * For an is_pushed_down qual, we can evaluate the qual as soon as (1) we have
 * all the rels it mentions, and (2) we are at or above any outer joins that
 * can null any of these rels and are below the syntactic location of the
 * given qual.	We must enforce (2) because pushing down such a clause below
 * the OJ might cause the OJ to emit null-extended rows that should not have
 * been formed, or that should have been rejected by the clause.  (This is
 * only an issue for non-strict quals, since if we can prove a qual mentioning
 * only nullable rels is strict, we'd have reduced the outer join to an inner
 * join in reduce_outer_joins().)
 *
 * To enforce (2), scan the oj_info_list and merge the required-relid sets of
 * any such OJs into the clause's own reference list.  At the time we are
 * called, the oj_info_list contains only outer joins below this qual.	We
 * have to repeat the scan until no new relids get added; this ensures that
 * the qual is suitably delayed regardless of the order in which OJs get
 * executed.  As an example, if we have one OJ with LHS=A, RHS=B, and one with
 * LHS=B, RHS=C, it is implied that these can be done in either order; if the
 * B/C join is done first then the join to A can null C, so a qual actually
 * mentioning only C cannot be applied below the join to A.
 *
 * For a non-pushed-down qual, this isn't going to determine where we place the
 * qual, but we need to determine outerjoin_delayed and nullable_relids anyway
 * for use later in the planning process.
 *
 * Lastly, a pushed-down qual that references the nullable side of any current
 * oj_info_list member and has to be evaluated above that OJ (because its
 * required relids overlap the LHS too) causes that OJ's delay_upper_joins
 * flag to be set TRUE.  This will prevent any higher-level OJs from
 * being interchanged with that OJ, which would result in not having any
 * correct place to evaluate the qual.	(The case we care about here is a
 * sub-select WHERE clause within the RHS of some outer join.  The WHERE
 * clause must effectively be treated as a degenerate clause of that outer
 * join's condition.  Rather than trying to match such clauses with joins
 * directly, we set delay_upper_joins here, and when the upper outer join
 * is processed by make_outerjoininfo, it will refrain from allowing the
 * two OJs to commute.)
 */
static bool
check_outerjoin_delay(PlannerInfo *root,
					  Relids *relids_p,				/* in/out parameter */
					  Relids *nullable_relids_p,	/* output parameter */
					  bool is_pushed_down)
{
	Relids		relids;
	Relids		nullable_relids;
	bool		outerjoin_delayed;
	bool		found_some;

	/* fast path if no outer joins */
	if (root->oj_info_list == NIL)
	{
		*nullable_relids_p = NULL;
		return false;
	}

	/* must copy relids because we need the original value at the end */
	relids = bms_copy(*relids_p);
	nullable_relids = NULL;
	outerjoin_delayed = false;
	do
	{
		ListCell   *l;

		found_some = false;
		foreach(l, root->oj_info_list)
		{
			OuterJoinInfo *ojinfo = (OuterJoinInfo *) lfirst(l);

			/* do we reference any nullable rels of this OJ? */
			if (bms_overlap(relids, ojinfo->min_righthand) ||
				(ojinfo->join_type == JOIN_FULL &&
				 bms_overlap(relids, ojinfo->min_lefthand)))
			{
				/* yes; have we included all its rels in relids? */
				if (!bms_is_subset(ojinfo->min_lefthand, relids) ||
					!bms_is_subset(ojinfo->min_righthand, relids))
				{
					/* no, so add them in */
					relids = bms_add_members(relids, ojinfo->min_lefthand);
					relids = bms_add_members(relids, ojinfo->min_righthand);
					outerjoin_delayed = true;
					/* we'll need another iteration */
					found_some = true;
				}
				/* track all the nullable rels of relevant OJs */
				nullable_relids = bms_add_members(nullable_relids,
												  ojinfo->min_righthand);
				if (ojinfo->join_type == JOIN_FULL)
					nullable_relids = bms_add_members(nullable_relids,
													  ojinfo->min_lefthand);
				/* set delay_upper_joins if needed */
				if (is_pushed_down && ojinfo->join_type != JOIN_FULL &&
					bms_overlap(relids, ojinfo->min_lefthand))
					ojinfo->delay_upper_joins = true;
			}
		}
	} while (found_some);

	/* identify just the actually-referenced nullable rels */
	nullable_relids = bms_int_members(nullable_relids, *relids_p);

	/* replace *relids_p, and return nullable_relids */
	bms_free(*relids_p);
	*relids_p = relids;
	*nullable_relids_p = nullable_relids;
	return outerjoin_delayed;
}

/*
 * check_equivalence_delay
 *		Detect whether a potential equivalence clause is rendered unsafe
 *		by outer-join-delay considerations.  Return TRUE if it's safe.
 *
 * The initial tests in distribute_qual_to_rels will consider a mergejoinable
 * clause to be a potential equivalence clause if it is not outerjoin_delayed.
 * But since the point of equivalence processing is that we will recombine the
 * two sides of the clause with others, we have to check that each side
 * satisfies the not-outerjoin_delayed condition on its own; otherwise it might
 * not be safe to evaluate everywhere we could place a derived equivalence
 * condition.
 */
static bool
check_equivalence_delay(PlannerInfo *root,
						RestrictInfo *restrictinfo)
{
	Relids		relids;
	Relids		nullable_relids;

	/* fast path if no special joins */
	if (root->oj_info_list == NIL)
		return true;

	/* must copy restrictinfo's relids to avoid changing it */
	relids = bms_copy(restrictinfo->left_relids);
	/* check left side does not need delay */
	if (check_outerjoin_delay(root, &relids, &nullable_relids, true))
		return false;

	/* and similarly for the right side */
	relids = bms_copy(restrictinfo->right_relids);
	if (check_outerjoin_delay(root, &relids, &nullable_relids, true))
		return false;

	return true;
}

/*
 * distribute_restrictinfo_to_rels
 *	  Push a completed RestrictInfo into the proper restriction or join
 *	  clause list(s).
 *
 * This is the last step of distribute_qual_to_rels() for ordinary qual
 * clauses.  Clauses that are interesting for equivalence-class processing
 * are diverted to the EC machinery, but may ultimately get fed back here.
 */
void
distribute_restrictinfo_to_rels(PlannerInfo *root,
								RestrictInfo *restrictinfo)
{
	Relids		relids = restrictinfo->required_relids;
	RelOptInfo *rel;

	switch (bms_membership(relids))
	{
		case BMS_SINGLETON:

			/*
			 * There is only one relation participating in the clause, so it
			 * is a restriction clause for that relation.
			 */
			rel = find_base_rel(root, bms_singleton_member(relids));

			/* Add clause to rel's restriction list */
			rel->baserestrictinfo = lappend(rel->baserestrictinfo,
											restrictinfo);
			break;
		case BMS_MULTIPLE:

			/*
			 * The clause is a join clause, since there is more than one rel
			 * in its relid set.
			 */

			/*
			 * Check for hashjoinable operators.  (We don't bother setting the
			 * hashjoin info if we're not going to need it.)
			 */
			if (enable_hashjoin)
				check_hashjoinable(restrictinfo);

			/*
			 * Add clause to the join lists of all the relevant relations.
			 */
			add_join_clause_to_rels(root, restrictinfo, relids);
			break;
		default:

			/*
			 * clause references no rels, and therefore we have no place to
			 * attach it.  Shouldn't get here if callers are working properly.
			 */
			elog(ERROR, "cannot cope with variable-free clause");
			break;
	}
}

/*
 * process_implied_equality
 *	  Create a restrictinfo item that says "item1 op item2", and push it
 *	  into the appropriate lists.  (In practice opno is always a btree
 *	  equality operator.)
 *
 * "qualscope" is the nominal syntactic level to impute to the restrictinfo.
 * This must contain at least all the rels used in the expressions, but it
 * is used only to set the qual application level when both exprs are
 * variable-free.  Otherwise the qual is applied at the lowest join level
 * that provides all its variables.
 *
 * "nullable_relids" is the set of relids used in the expressions that are
 * potentially nullable below the expressions.  (This has to be supplied by
 * caller because this function is used after deconstruct_jointree, so we
 * don't have knowledge of where the clause items came from.)
 *
 * "both_const" indicates whether both items are known pseudo-constant;
 * in this case it is worth applying eval_const_expressions() in case we
 * can produce constant TRUE or constant FALSE.  (Otherwise it's not,
 * because the expressions went through eval_const_expressions already.)
 *
 * Note: this function will copy item1 and item2, but it is caller's
 * responsibility to make sure that the Relids parameters are fresh copies
 * not shared with other uses.
 *
 * This is currently used only when an EquivalenceClass is found to
 * contain pseudoconstants.  See path/pathkeys.c for more details.
 */
void
process_implied_equality(PlannerInfo *root,
						 Oid opno,
						 Expr *item1,
						 Expr *item2,
						 Relids qualscope,
						 Relids nullable_relids,
						 bool below_outer_join,
						 bool both_const)
{
	Expr	   *clause;

	/*
	 * Build the new clause.  Copy to ensure it shares no substructure with
	 * original (this is necessary in case there are subselects in there...)
	 */
	clause = make_opclause(opno,
						   BOOLOID,		/* opresulttype */
						   false,		/* opretset */
						   (Expr *) copyObject(item1),
						   (Expr *) copyObject(item2));

	/* If both constant, try to reduce to a boolean constant. */
	if (both_const)
	{
		clause = (Expr *) eval_const_expressions(root, (Node *) clause);

		/* If we produced const TRUE, just drop the clause */
		if (clause && IsA(clause, Const))
		{
			Const	   *cclause = (Const *) clause;

			Assert(cclause->consttype == BOOLOID);
			if (!cclause->constisnull && DatumGetBool(cclause->constvalue))
				return;
		}
	}

	/*
	 * Push the new clause into all the appropriate restrictinfo lists.
	 */
	distribute_qual_to_rels(root, (Node *) clause,
							true, below_outer_join,
							qualscope, NULL, NULL, nullable_relids,
							NULL);
}

/*
 * build_implied_join_equality --- build a RestrictInfo for a derived equality
 *
 * This overlaps the functionality of process_implied_equality(), but we
 * must return the RestrictInfo, not push it into the joininfo tree.
 *
 * Note: this function will copy item1 and item2, but it is caller's
 * responsibility to make sure that the Relids parameters are fresh copies
 * not shared with other uses.
 */
RestrictInfo *
build_implied_join_equality(Oid opno,
							Expr *item1,
							Expr *item2,
							Relids qualscope,
							Relids nullable_relids)
{
	RestrictInfo *restrictinfo;
	Expr	   *clause;

	/*
	 * Build the new clause.  Copy to ensure it shares no substructure with
	 * original (this is necessary in case there are subselects in there...)
	 */
	clause = make_opclause(opno,
						   BOOLOID,		/* opresulttype */
						   false,		/* opretset */
						   (Expr *) copyObject(item1),
						   (Expr *) copyObject(item2));

	/*
	 * Build the RestrictInfo node itself.
	 */
	restrictinfo = make_restrictinfo(clause,
									 true,		/* is_pushed_down */
									 false,		/* outerjoin_delayed */
									 false,		/* pseudoconstant */
									 qualscope,	/* required_relids */
									 nullable_relids,	/* nullable_relids */
									 qualscope); /* ojscope_relids */

	/* Set mergejoinability info always, and hashjoinability if enabled */
	check_mergejoinable(restrictinfo);
	if (enable_hashjoin)
		check_hashjoinable(restrictinfo);

	return restrictinfo;
}


/*****************************************************************************
 *
 *	 CHECKS FOR MERGEJOINABLE AND HASHJOINABLE CLAUSES
 *
 *****************************************************************************/

/*
 * check_mergejoinable
 *	  If the restrictinfo's clause is mergejoinable, set the mergejoin
 *	  info fields in the restrictinfo.
 *
 *	  Currently, we support mergejoin for binary opclauses where
 *	  the operator is a mergejoinable operator.  The arguments can be
 *	  anything --- as long as there are no volatile functions in them.
 */
static void
check_mergejoinable(RestrictInfo *restrictinfo)
{
	Expr	   *clause = restrictinfo->clause;
	Oid			opno;

	if (restrictinfo->pseudoconstant)
		return;
	if (!is_opclause(clause))
		return;
	if (list_length(((OpExpr *) clause)->args) != 2)
		return;

	opno = ((OpExpr *) clause)->opno;

	if (op_mergejoinable(opno) &&
		!contain_volatile_functions((Node *) clause))
		restrictinfo->mergeopfamilies = get_mergejoin_opfamilies(opno);

	/*
	 * Note: op_mergejoinable is just a hint; if we fail to find the operator
	 * in any btree opfamilies, mergeopfamilies remains NIL and so the clause
	 * is not treated as mergejoinable.
	 */
}

/*
 * check_hashjoinable
 *	  If the restrictinfo's clause is hashjoinable, set the hashjoin
 *	  info fields in the restrictinfo.
 *
 *	  Currently, we support hashjoin for binary opclauses where
 *	  the operator is a hashjoinable operator.	The arguments can be
 *	  anything --- as long as there are no volatile functions in them.
 */
static void
check_hashjoinable(RestrictInfo *restrictinfo)
{
	Expr	   *clause = restrictinfo->clause;
	Oid			opno;

	/**
	 * If this is a IS NOT FALSE boolean test, we can peek underneath.
	 */
	if (IsA(clause, BooleanTest))
	{
		BooleanTest *bt = (BooleanTest *) clause;

		if (bt->booltesttype == IS_NOT_FALSE)
		{
			clause = bt->arg;
		}
	}

	if (restrictinfo->pseudoconstant)
		return;
	if (!is_opclause(clause))
		return;
	if (list_length(((OpExpr *) clause)->args) != 2)
		return;

	opno = ((OpExpr *) clause)->opno;

	if (op_hashjoinable(opno) &&
		!contain_volatile_functions((Node *) clause))
		restrictinfo->hashjoinoperator = opno;
}<|MERGE_RESOLUTION|>--- conflicted
+++ resolved
@@ -10,11 +10,7 @@
  *
  *
  * IDENTIFICATION
-<<<<<<< HEAD
- *	  $PostgreSQL: pgsql/src/backend/optimizer/plan/initsplan.c,v 1.138.2.3 2009/04/16 20:42:28 tgl Exp $
-=======
  *	  $PostgreSQL: pgsql/src/backend/optimizer/plan/initsplan.c,v 1.139 2008/04/01 00:48:33 tgl Exp $
->>>>>>> f260edb1
  *
  *-------------------------------------------------------------------------
  */
