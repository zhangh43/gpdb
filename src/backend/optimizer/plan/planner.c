--- conflicted
+++ resolved
@@ -1147,7 +1147,6 @@
 	Oid			parentOid = InvalidOid;
 
 	/* MPP */
-	Plan	   *plan;
 	CdbLocusType append_locustype = CdbLocusType_Null;
 	bool		locus_ok = TRUE;
 
@@ -1535,26 +1534,19 @@
 
 		/* tlist processing never got done, either */
 		tlist = preprocess_targetlist(root, parse->targetList);
-<<<<<<< HEAD
-		plan = (Plan *) make_result(root,
-									tlist,
-									(Node *) list_make1(makeBoolConst(false,
-																	  false)),
-									NULL);
-
-		if (Gp_role == GP_ROLE_DISPATCH)
-			mark_plan_general(plan, parentPolicy->numsegments);
-
-		return plan;
-	}
-=======
->>>>>>> a01e72fb
 
 		subplan = (Plan *) make_result(root,
 									   tlist,
 									 (Node *) list_make1(makeBoolConst(false,
 																	 false)),
 									   NULL);
+
+		/*
+		 * Attach flow to the dummy Result node, so as to avoid an assertion
+		 * failure.  See GitHub issue #1433.
+		 */
+		if (Gp_role == GP_ROLE_DISPATCH)
+			mark_plan_general(subplan, parentPolicy->numsegments);
 
 		/* These lists must be nonempty to make a valid ModifyTable node */
 		subplans = list_make1(subplan);
@@ -1563,6 +1555,9 @@
 			withCheckOptionLists = list_make1(parse->withCheckOptions);
 		if (parse->returningList)
 			returningLists = list_make1(parse->returningList);
+
+		/* for a dummy subplan, set is_split_update to false */
+		is_split_updates = lappend_int(is_split_updates, false);
 	}
 	else
 	{
