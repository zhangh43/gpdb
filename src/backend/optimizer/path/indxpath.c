/*-------------------------------------------------------------------------
 *
 * indxpath.c
 *	  Routines to determine which indexes are usable for scanning a
 *	  given relation, and create Paths accordingly.
 *
 * Portions Copyright (c) 2006-2008, Greenplum inc
 * Portions Copyright (c) 2012-Present Pivotal Software, Inc.
 * Portions Copyright (c) 1996-2008, PostgreSQL Global Development Group
 * Portions Copyright (c) 1994, Regents of the University of California
 *
 *
 * IDENTIFICATION
<<<<<<< HEAD
 *	  $PostgreSQL: pgsql/src/backend/optimizer/path/indxpath.c,v 1.227.2.2 2009/04/16 20:42:28 tgl Exp $
=======
 *	  $PostgreSQL: pgsql/src/backend/optimizer/path/indxpath.c,v 1.228 2008/03/25 22:42:43 tgl Exp $
>>>>>>> f260edb1
 *
 *-------------------------------------------------------------------------
 */
#include "postgres.h"

#include <math.h>

#include "access/skey.h"
#include "catalog/pg_am.h"
#include "catalog/pg_operator.h"
#include "catalog/pg_opfamily.h"
#include "catalog/pg_type.h"
#include "nodes/makefuncs.h"
#include "optimizer/clauses.h"
#include "optimizer/cost.h"
#include "optimizer/pathnode.h"
#include "optimizer/paths.h"
#include "optimizer/predtest.h"
#include "optimizer/restrictinfo.h"
#include "optimizer/var.h"
#include "parser/parsetree.h"
#include "utils/builtins.h"
#include "utils/bytea.h"
#include "utils/lsyscache.h"
#include "utils/pg_locale.h"
#include "utils/selfuncs.h"


/*
 * DoneMatchingIndexKeys() - MACRO
 */
#define DoneMatchingIndexKeys(families) (families[0] == InvalidOid)

#define IsBooleanOpfamily(opfamily) \
	((opfamily) == BOOL_BTREE_FAM_OID || (opfamily) == BOOL_HASH_FAM_OID)


/* Per-path data used within choose_bitmap_and() */
typedef struct
{
	Path	   *path;			/* IndexPath, BitmapAndPath, or BitmapOrPath */
	List	   *quals;			/* the WHERE clauses it uses */
	List	   *preds;			/* predicates of its partial index(es) */
	Bitmapset  *clauseids;		/* quals+preds represented as a bitmapset */
} PathClauseUsage;


static List *find_usable_indexes(PlannerInfo *root, RelOptInfo *rel,
					List *clauses, List *outer_clauses,
					bool istoplevel, RelOptInfo *outer_rel,
					SaOpControl saop_control);
static List *find_saop_paths(PlannerInfo *root, RelOptInfo *rel,
				List *clauses, List *outer_clauses,
				bool istoplevel, RelOptInfo *outer_rel);
static Path *choose_bitmap_and(PlannerInfo *root, RelOptInfo *rel,
				  List *paths, RelOptInfo *outer_rel);
static int	path_usage_comparator(const void *a, const void *b);
static Cost bitmap_scan_cost_est(PlannerInfo *root, RelOptInfo *rel,
					 Path *ipath, RelOptInfo *outer_rel);
static Cost bitmap_and_cost_est(PlannerInfo *root, RelOptInfo *rel,
					List *paths, RelOptInfo *outer_rel);
static PathClauseUsage *classify_index_clause_usage(Path *path,
							List **clauselist);
static void find_indexpath_quals(Path *bitmapqual, List **quals, List **preds);
static int	find_list_position(Node *node, List **nodelist);
static bool match_clause_to_indexcol(IndexOptInfo *index,
						 int indexcol, Oid opfamily,
						 RestrictInfo *rinfo,
						 Relids outer_relids,
						 SaOpControl saop_control);
static bool is_indexable_operator(Oid expr_op, Oid opfamily,
					  bool indexkey_on_left);
static bool match_rowcompare_to_indexcol(IndexOptInfo *index,
							 int indexcol,
							 Oid opfamily,
							 RowCompareExpr *clause,
							 Relids outer_relids);
static Relids indexable_outerrelids(PlannerInfo *root, RelOptInfo *rel);
static bool matches_any_index(RestrictInfo *rinfo, RelOptInfo *rel,
				  Relids outer_relids);
static List *find_clauses_for_join(PlannerInfo *root, RelOptInfo *rel,
					  Relids outer_relids, bool isouterjoin);
static bool match_boolean_index_clause(Node *clause, int indexcol,
						   IndexOptInfo *index);
static bool match_special_index_operator(Expr *clause, Oid opfamily,
							 bool indexkey_on_left);
static Expr *expand_boolean_index_clause(Node *clause, int indexcol,
							IndexOptInfo *index);
static List *expand_indexqual_opclause(RestrictInfo *rinfo, Oid opfamily);
static RestrictInfo *expand_indexqual_rowcompare(RestrictInfo *rinfo,
							IndexOptInfo *index,
							int indexcol);
static List *prefix_quals(Node *leftop, Oid opfamily,
			 Const *prefix, Pattern_Prefix_Status pstatus);
static List *network_prefix_quals(Node *leftop, Oid expr_op, Oid opfamily,
					 Datum rightop);
static Datum string_to_datum(const char *str, Oid datatype);
static Const *string_to_const(const char *str, Oid datatype);

/*
 * create_bitmap_scan_path()
 *   Create either BitmapHeapScan, or BitmapAppendOnlyScan path based
 *   on the given relation storage option.
 */
static Path *
create_bitmap_scan_path(PlannerInfo *root,
						RelOptInfo *rel,
						Path *bitmapqual,
						RelOptInfo *outer_rel)
{
	Path	   *path = NULL;

	switch (rel->relstorage)
	{
		case RELSTORAGE_HEAP:
			path = (Path *) create_bitmap_heap_path(root, rel, bitmapqual, outer_rel);
			break;
		case RELSTORAGE_AOROWS:
			path = (Path *) create_bitmap_appendonly_path(root, rel, bitmapqual, outer_rel, true);
			break;
		case RELSTORAGE_AOCOLS:
			path = (Path *) create_bitmap_appendonly_path(root, rel, bitmapqual, outer_rel, false);
			break;
		default:
			elog(ERROR, "unrecognized relstorage type %d for using bitmap scan path",
				 rel->relstorage);
	}

	return path;
}

/*
 * create_index_paths()
 *	  Generate all interesting index paths for the given relation.
 *	  Candidate paths are added to the rel's pathlist (using add_path).
 *
 * To be considered for an index scan, an index must match one or more
 * restriction clauses or join clauses from the query's qual condition,
 * or match the query's ORDER BY condition, or have a predicate that
 * matches the query's qual condition.
 *
 * There are two basic kinds of index scans.  A "plain" index scan uses
 * only restriction clauses (possibly none at all) in its indexqual,
 * so it can be applied in any context.  An "innerjoin" index scan uses
 * join clauses (plus restriction clauses, if available) in its indexqual.
 * Therefore it can only be used as the inner relation of a nestloop
 * join against an outer rel that includes all the other rels mentioned
 * in its join clauses.  In that context, values for the other rels'
 * attributes are available and fixed during any one scan of the indexpath.
 *
 * An IndexPath is generated and submitted to add_path() for each plain index
 * scan this routine deems potentially interesting for the current query.
 *
 * We also determine the set of other relids that participate in join
 * clauses that could be used with each index.	The actually best innerjoin
 * path will be generated for each outer relation later on, but knowing the
 * set of potential otherrels allows us to identify equivalent outer relations
 * and avoid repeated computation.
 *
 * 'rel' is the relation for which we want to generate index paths
 *
 * Note: check_partial_indexes() must have been run previously for this rel.
 *
 * CDB: Instead of handing the paths to add_path(), we append them to a List
 * (*pindexpathlist or *pbitmappathlist) belonging to the caller.
 */
void
create_index_paths(PlannerInfo *root, RelOptInfo *rel,
				   List **pindexpathlist, List **pbitmappathlist)
{
	List	   *indexpaths;
	List	   *bitindexpaths;
	ListCell   *l;

	/* Skip the whole mess if no indexes */
	if (rel->indexlist == NIL)
	{
		rel->index_outer_relids = NULL;
		return;
	}

	/*
	 * Examine join clauses to see which ones are potentially usable with
	 * indexes of this rel, and generate the set of all other relids that
	 * participate in such join clauses.  We'll use this set later to
	 * recognize outer rels that are equivalent for joining purposes.
	 */
	rel->index_outer_relids = indexable_outerrelids(root, rel);

	/*
	 * Find all the index paths that are directly usable for this relation
	 * (ie, are valid without considering OR or JOIN clauses).
	 */
	indexpaths = find_usable_indexes(root, rel,
									 rel->baserestrictinfo, NIL,
									 true, NULL, SAOP_FORBID);

	/*
	 * We can submit them all to add_path.	(This generates access paths for
	 * plain IndexScan plans.)	However, for the next step we will only want
	 * the ones that have some selectivity; we must discard anything that was
	 * generated solely for ordering purposes.
	 */
	bitindexpaths = NIL;
	foreach(l, indexpaths)
	{
		IndexPath  *ipath = (IndexPath *) lfirst(l);

		/* CDB: Flag RelOptInfo if at most one row can satisfy index quals. */
		if (ipath->num_leading_eq > 0 &&
			ipath->num_leading_eq == ipath->indexinfo->ncolumns &&
			ipath->indexinfo->unique)
			rel->onerow = true;

		/* Add index path to caller's list. */
		*pindexpathlist = lappend(*pindexpathlist, ipath);

		if (!root->config->enable_seqscan ||
			(ipath->indexselectivity < 1.0 &&
			 !ScanDirectionIsBackward(ipath->indexscandir)))
			bitindexpaths = lappend(bitindexpaths, ipath);
	}

	/*
	 * Generate BitmapOrPaths for any suitable OR-clauses present in the
	 * restriction list.  Add these to bitindexpaths.
	 */
	indexpaths = generate_bitmap_or_paths(root, rel,
										  rel->baserestrictinfo, NIL,
										  NULL);
	bitindexpaths = list_concat(bitindexpaths, indexpaths);

	/*
	 * Likewise, generate paths using ScalarArrayOpExpr clauses; these can't
	 * be simple indexscans but they can be used in bitmap scans.
	 */
	indexpaths = find_saop_paths(root, rel,
								 rel->baserestrictinfo, NIL,
								 true, NULL);
	bitindexpaths = list_concat(bitindexpaths, indexpaths);

	/*
	 * If we found anything usable, generate a BitmapHeapPath for the most
	 * promising combination of bitmap index paths.
	 */
	if (bitindexpaths != NIL)
	{
		Path	   *bitmapqual;
		Path	   *path = NULL;

		bitmapqual = choose_bitmap_and(root, rel, bitindexpaths, NULL);
		path = create_bitmap_scan_path(root, rel, bitmapqual, NULL);
		*pbitmappathlist = lappend(*pbitmappathlist, path);
	}
}


/*----------
 * find_usable_indexes
 *	  Given a list of restriction clauses, find all the potentially usable
 *	  indexes for the given relation, and return a list of IndexPaths.
 *
 * The caller actually supplies two lists of restriction clauses: some
 * "current" ones and some "outer" ones.  Both lists can be used freely
 * to match keys of the index, but an index must use at least one of the
 * "current" clauses to be considered usable.  The motivation for this is
 * examples like
 *		WHERE (x = 42) AND (... OR (y = 52 AND z = 77) OR ....)
 * While we are considering the y/z subclause of the OR, we can use "x = 42"
 * as one of the available index conditions; but we shouldn't match the
 * subclause to any index on x alone, because such a Path would already have
 * been generated at the upper level.  So we could use an index on x,y,z
 * or an index on x,y for the OR subclause, but not an index on just x.
 * When dealing with a partial index, a match of the index predicate to
 * one of the "current" clauses also makes the index usable.
 *
 * If istoplevel is true (indicating we are considering the top level of a
 * rel's restriction clauses), we will include indexes in the result that
 * have an interesting sort order, even if they have no matching restriction
 * clauses.
 *
 * 'rel' is the relation for which we want to generate index paths
 * 'clauses' is the current list of clauses (RestrictInfo nodes)
 * 'outer_clauses' is the list of additional upper-level clauses
 * 'istoplevel' is true if clauses are the rel's top-level restriction list
 *		(outer_clauses must be NIL when this is true)
 * 'outer_rel' is the outer side of the join if forming an inner indexscan
 *		(so some of the given clauses are join clauses); NULL if not
 * 'saop_control' indicates whether ScalarArrayOpExpr clauses can be used
 *
 * Note: check_partial_indexes() must have been run previously.
 *----------
 */
static List *
find_usable_indexes(PlannerInfo *root, RelOptInfo *rel,
					List *clauses, List *outer_clauses,
					bool istoplevel, RelOptInfo *outer_rel,
					SaOpControl saop_control)
{
	Relids		outer_relids = outer_rel ? outer_rel->relids : NULL;
	bool		possibly_useful_pathkeys = has_useful_pathkeys(root, rel);
	List	   *result = NIL;
	List	   *all_clauses = NIL;		/* not computed till needed */
	ListCell   *ilist;

	foreach(ilist, rel->indexlist)
	{
		IndexOptInfo *index = (IndexOptInfo *) lfirst(ilist);
		IndexPath  *ipath;
		List	   *restrictclauses;
		List	   *index_pathkeys;
		List	   *useful_pathkeys;
		bool		useful_predicate;
		bool		found_clause;
		bool		index_is_ordered;

		/*
		 * Ignore partial indexes that do not match the query.	If a partial
		 * index is marked predOK then we know it's OK; otherwise, if we are
		 * at top level we know it's not OK (since predOK is exactly whether
		 * its predicate could be proven from the toplevel clauses).
		 * Otherwise, we have to test whether the added clauses are sufficient
		 * to imply the predicate.	If so, we could use the index in the
		 * current context.
		 *
		 * We set useful_predicate to true iff the predicate was proven using
		 * the current set of clauses.	This is needed to prevent matching a
		 * predOK index to an arm of an OR, which would be a legal but
		 * pointlessly inefficient plan.  (A better plan will be generated by
		 * just scanning the predOK index alone, no OR.)
		 */
		useful_predicate = false;
		if (index->indpred != NIL)
		{
			if (index->predOK)
			{
				if (istoplevel)
				{
					/* we know predicate was proven from these clauses */
					useful_predicate = true;
				}
			}
			else
			{
				if (istoplevel)
					continue;	/* no point in trying to prove it */

				/* Form all_clauses if not done already */
				if (all_clauses == NIL)
					all_clauses = list_concat(list_copy(clauses),
											  outer_clauses);

				if (!predicate_implied_by(index->indpred, all_clauses))
					continue;	/* can't use it at all */

				if (!predicate_implied_by(index->indpred, outer_clauses))
					useful_predicate = true;
			}
		}

		/*
		 * 1. Match the index against the available restriction clauses.
		 * found_clause is set true only if at least one of the current
		 * clauses was used (and, if saop_control is SAOP_REQUIRE, it has to
		 * have been a ScalarArrayOpExpr clause).
		 */
		restrictclauses = group_clauses_by_indexkey(index,
													clauses,
													outer_clauses,
													outer_relids,
													saop_control,
													&found_clause);

		/*
		 * Not all index AMs support scans with no restriction clauses. We
		 * can't generate a scan over an index with amoptionalkey = false
		 * unless there's at least one restriction clause.
		 */
		if (restrictclauses == NIL && !index->amoptionalkey)
			continue;

		/*
		 * 2. Compute pathkeys describing index's ordering, if any, then see
		 * how many of them are actually useful for this query.  This is not
		 * relevant unless we are at top level.
		 */
		index_is_ordered = OidIsValid(index->fwdsortop[0]);
		if (index_is_ordered && possibly_useful_pathkeys &&
			istoplevel && outer_rel == NULL)
		{
			index_pathkeys = build_index_pathkeys(root, index,
												  ForwardScanDirection);

			/*
			 * CDB: For appendrel child, pathkeys contain Var nodes in terms
			 * of the child's baserel.  Transform the pathkey list to refer to
			 * columns of the appendrel.
			 */
			if (rel->reloptkind == RELOPT_OTHER_MEMBER_REL)
			{
				AppendRelInfo *appinfo = NULL;
				RelOptInfo *appendrel = NULL;
				ListCell   *appcell;
				CdbPathLocus notalocus;

				/* Find the appendrel of which this baserel is a child. */
				foreach(appcell, root->append_rel_list)
				{
					appinfo = (AppendRelInfo *) lfirst(appcell);
					if (appinfo->child_relid == rel->relid)
						break;
				}
				Assert(appinfo);
				appendrel = find_base_rel(root, appinfo->parent_relid);

				/*
				 * The pathkey list happens to have the same format as the
				 * partitioning key of a Hashed locus, so by disguising it we
				 * can use cdbpathlocus_pull_above_projection() to do the
				 * transformation.
				 */
				CdbPathLocus_MakeHashed(&notalocus, index_pathkeys);
				notalocus =
					cdbpathlocus_pull_above_projection(root,
													   notalocus,
													   rel->relids,
													   rel->reltargetlist,
													appendrel->reltargetlist,
													   appendrel->relid);
				if (CdbPathLocus_IsHashed(notalocus))
					index_pathkeys = truncate_useless_pathkeys(root, appendrel,
														notalocus.partkey_h);
				else
					index_pathkeys = NULL;
			}

			useful_pathkeys = truncate_useless_pathkeys(root, rel,
														index_pathkeys);
		}
		else
			useful_pathkeys = NIL;

		/*
		 * 3. Generate an indexscan path if there are relevant restriction
		 * clauses in the current clauses, OR the index ordering is
		 * potentially useful for later merging or final output ordering, OR
		 * the index has a predicate that was proven by the current clauses.
		 */
		if (found_clause || useful_pathkeys != NIL || useful_predicate)
		{
			ipath = create_index_path(root, index,
									  restrictclauses,
									  useful_pathkeys,
									  index_is_ordered ?
									  ForwardScanDirection :
									  NoMovementScanDirection,
									  outer_rel);
			result = lappend(result, ipath);
		}

		/*
		 * 4. If the index is ordered, a backwards scan might be interesting.
		 * Again, this is only interesting at top level.
		 */
		if (index_is_ordered && possibly_useful_pathkeys &&
			istoplevel && outer_rel == NULL)
		{
			index_pathkeys = build_index_pathkeys(root, index,
												  BackwardScanDirection);
			useful_pathkeys = truncate_useless_pathkeys(root, rel,
														index_pathkeys);
			if (useful_pathkeys != NIL)
			{
				ipath = create_index_path(root, index,
										  restrictclauses,
										  useful_pathkeys,
										  BackwardScanDirection,
										  outer_rel);
				result = lappend(result, ipath);
			}
		}
	}

	return result;
}


/*
 * find_saop_paths
 *		Find all the potential indexpaths that make use of ScalarArrayOpExpr
 *		clauses.  The executor only supports these in bitmap scans, not
 *		plain indexscans, so we need to segregate them from the normal case.
 *		Otherwise, same API as find_usable_indexes().
 *		Returns a list of IndexPaths.
 */
static List *
find_saop_paths(PlannerInfo *root, RelOptInfo *rel,
				List *clauses, List *outer_clauses,
				bool istoplevel, RelOptInfo *outer_rel)
{
	bool		have_saop = false;
	ListCell   *l;

	/*
	 * Since find_usable_indexes is relatively expensive, don't bother to run
	 * it unless there are some top-level ScalarArrayOpExpr clauses.
	 */
	foreach(l, clauses)
	{
		RestrictInfo *rinfo = (RestrictInfo *) lfirst(l);

		Assert(IsA(rinfo, RestrictInfo));
		if (IsA(rinfo->clause, ScalarArrayOpExpr))
		{
			have_saop = true;
			break;
		}
	}
	if (!have_saop)
		return NIL;

	return find_usable_indexes(root, rel,
							   clauses, outer_clauses,
							   istoplevel, outer_rel,
							   SAOP_REQUIRE);
}


/*
 * generate_bitmap_or_paths
 *		Look through the list of clauses to find OR clauses, and generate
 *		a BitmapOrPath for each one we can handle that way.  Return a list
 *		of the generated BitmapOrPaths.
 *
 * outer_clauses is a list of additional clauses that can be assumed true
 * for the purpose of generating indexquals, but are not to be searched for
 * ORs.  (See find_usable_indexes() for motivation.)  outer_rel is the outer
 * side when we are considering a nestloop inner indexpath.
 */
List *
generate_bitmap_or_paths(PlannerInfo *root, RelOptInfo *rel,
						 List *clauses, List *outer_clauses,
						 RelOptInfo *outer_rel)
{
	List	   *result = NIL;
	List	   *all_clauses;
	ListCell   *l;

	/*
	 * We can use both the current and outer clauses as context for
	 * find_usable_indexes
	 */
	all_clauses = list_concat(list_copy(clauses), outer_clauses);

	foreach(l, clauses)
	{
		RestrictInfo *rinfo = (RestrictInfo *) lfirst(l);
		List	   *pathlist;
		Path	   *bitmapqual;
		ListCell   *j;

		Assert(IsA(rinfo, RestrictInfo));
		/* Ignore RestrictInfos that aren't ORs */
		if (!restriction_is_or_clause(rinfo))
			continue;

		/*
		 * We must be able to match at least one index to each of the arms of
		 * the OR, else we can't use it.
		 */
		pathlist = NIL;
		foreach(j, ((BoolExpr *) rinfo->orclause)->args)
		{
			Node	   *orarg = (Node *) lfirst(j);
			List	   *indlist;

			/* OR arguments should be ANDs or sub-RestrictInfos */
			if (and_clause(orarg))
			{
				List	   *andargs = ((BoolExpr *) orarg)->args;

				indlist = find_usable_indexes(root, rel,
											  andargs,
											  all_clauses,
											  false,
											  outer_rel,
											  SAOP_ALLOW);
				/* Recurse in case there are sub-ORs */
				indlist = list_concat(indlist,
									  generate_bitmap_or_paths(root, rel,
															   andargs,
															   all_clauses,
															   outer_rel));
			}
			else
			{
				Assert(IsA(orarg, RestrictInfo));
				Assert(!restriction_is_or_clause((RestrictInfo *) orarg));
				indlist = find_usable_indexes(root, rel,
											  list_make1(orarg),
											  all_clauses,
											  false,
											  outer_rel,
											  SAOP_ALLOW);
			}

			/*
			 * If nothing matched this arm, we can't do anything with this OR
			 * clause.
			 */
			if (indlist == NIL)
			{
				pathlist = NIL;
				break;
			}

			/*
			 * OK, pick the most promising AND combination, and add it to
			 * pathlist.
			 */
			bitmapqual = choose_bitmap_and(root, rel, indlist, outer_rel);
			pathlist = lappend(pathlist, bitmapqual);
		}

		/*
		 * If we have a match for every arm, then turn them into a
		 * BitmapOrPath, and add to result list.
		 */
		if (pathlist != NIL)
		{
			bitmapqual = (Path *) create_bitmap_or_path(root, rel, pathlist);
			result = lappend(result, bitmapqual);
		}
	}

	return result;
}


/*
 * choose_bitmap_and
 *		Given a nonempty list of bitmap paths, AND them into one path.
 *
 * This is a nontrivial decision since we can legally use any subset of the
 * given path set.	We want to choose a good tradeoff between selectivity
 * and cost of computing the bitmap.
 *
 * The result is either a single one of the inputs, or a BitmapAndPath
 * combining multiple inputs.
 */
static Path *
choose_bitmap_and(PlannerInfo *root, RelOptInfo *rel,
				  List *paths, RelOptInfo *outer_rel)
{
	int			npaths = list_length(paths);
	PathClauseUsage **pathinfoarray;
	PathClauseUsage *pathinfo;
	List	   *clauselist;
	List	   *bestpaths = NIL;
	Cost		bestcost = 0;
	int			i,
				j;
	ListCell   *l;

	Assert(npaths > 0);			/* else caller error */
	if (npaths == 1)
		return (Path *) linitial(paths);		/* easy case */

	/*
	 * In theory we should consider every nonempty subset of the given paths.
	 * In practice that seems like overkill, given the crude nature of the
	 * estimates, not to mention the possible effects of higher-level AND and
	 * OR clauses.	Moreover, it's completely impractical if there are a large
	 * number of paths, since the work would grow as O(2^N).
	 *
	 * As a heuristic, we first check for paths using exactly the same sets of
	 * WHERE clauses + index predicate conditions, and reject all but the
	 * cheapest-to-scan in any such group.	This primarily gets rid of indexes
	 * that include the interesting columns but also irrelevant columns.  (In
	 * situations where the DBA has gone overboard on creating variant
	 * indexes, this can make for a very large reduction in the number of
	 * paths considered further.)
	 *
	 * We then sort the surviving paths with the cheapest-to-scan first, and
	 * for each path, consider using that path alone as the basis for a bitmap
	 * scan.  Then we consider bitmap AND scans formed from that path plus
	 * each subsequent (higher-cost) path, adding on a subsequent path if it
	 * results in a reduction in the estimated total scan cost. This means we
	 * consider about O(N^2) rather than O(2^N) path combinations, which is
	 * quite tolerable, especially given than N is usually reasonably small
	 * because of the prefiltering step.  The cheapest of these is returned.
	 *
	 * We will only consider AND combinations in which no two indexes use the
	 * same WHERE clause.  This is a bit of a kluge: it's needed because
	 * costsize.c and clausesel.c aren't very smart about redundant clauses.
	 * They will usually double-count the redundant clauses, producing a
	 * too-small selectivity that makes a redundant AND step look like it
	 * reduces the total cost.	Perhaps someday that code will be smarter and
	 * we can remove this limitation.  (But note that this also defends
	 * against flat-out duplicate input paths, which can happen because
	 * best_inner_indexscan will find the same OR join clauses that
	 * create_or_index_quals has pulled OR restriction clauses out of.)
	 *
	 * For the same reason, we reject AND combinations in which an index
	 * predicate clause duplicates another clause.	Here we find it necessary
	 * to be even stricter: we'll reject a partial index if any of its
	 * predicate clauses are implied by the set of WHERE clauses and predicate
	 * clauses used so far.  This covers cases such as a condition "x = 42"
	 * used with a plain index, followed by a clauseless scan of a partial
	 * index "WHERE x >= 40 AND x < 50".  The partial index has been accepted
	 * only because "x = 42" was present, and so allowing it would partially
	 * double-count selectivity.  (We could use predicate_implied_by on
	 * regular qual clauses too, to have a more intelligent, but much more
	 * expensive, check for redundancy --- but in most cases simple equality
	 * seems to suffice.)
	 */

	/*
	 * Extract clause usage info and detect any paths that use exactly the
	 * same set of clauses; keep only the cheapest-to-scan of any such groups.
	 * The surviving paths are put into an array for qsort'ing.
	 */
	pathinfoarray = (PathClauseUsage **)
		palloc(npaths * sizeof(PathClauseUsage *));
	clauselist = NIL;
	npaths = 0;
	foreach(l, paths)
	{
		Path	   *ipath = (Path *) lfirst(l);

		pathinfo = classify_index_clause_usage(ipath, &clauselist);
		for (i = 0; i < npaths; i++)
		{
			if (bms_equal(pathinfo->clauseids, pathinfoarray[i]->clauseids))
				break;
		}
		if (i < npaths)
		{
			/* duplicate clauseids, keep the cheaper one */
			Cost		ncost;
			Cost		ocost;
			Selectivity nselec;
			Selectivity oselec;

			cost_bitmap_tree_node(pathinfo->path, &ncost, &nselec);
			cost_bitmap_tree_node(pathinfoarray[i]->path, &ocost, &oselec);
			if (ncost < ocost)
				pathinfoarray[i] = pathinfo;
		}
		else
		{
			/* not duplicate clauseids, add to array */
			pathinfoarray[npaths++] = pathinfo;
		}
	}

	/* If only one surviving path, we're done */
	if (npaths == 1)
		return pathinfoarray[0]->path;

	/* Sort the surviving paths by index access cost */
	qsort(pathinfoarray, npaths, sizeof(PathClauseUsage *),
		  path_usage_comparator);

	/*
	 * For each surviving index, consider it as an "AND group leader", and see
	 * whether adding on any of the later indexes results in an AND path with
	 * cheaper total cost than before.	Then take the cheapest AND group.
	 */
	for (i = 0; i < npaths; i++)
	{
		Cost		costsofar;
		List	   *qualsofar;
		Bitmapset  *clauseidsofar;
		ListCell   *lastcell;

		pathinfo = pathinfoarray[i];
		paths = list_make1(pathinfo->path);
		costsofar = bitmap_scan_cost_est(root, rel, pathinfo->path, outer_rel);
		qualsofar = list_concat(list_copy(pathinfo->quals),
								list_copy(pathinfo->preds));
		clauseidsofar = bms_copy(pathinfo->clauseids);
		lastcell = list_head(paths);	/* for quick deletions */

		for (j = i + 1; j < npaths; j++)
		{
			Cost		newcost;

			pathinfo = pathinfoarray[j];
			/* Check for redundancy */
			if (bms_overlap(pathinfo->clauseids, clauseidsofar))
				continue;		/* consider it redundant */
			if (pathinfo->preds)
			{
				bool		redundant = false;

				/* we check each predicate clause separately */
				foreach(l, pathinfo->preds)
				{
					Node	   *np = (Node *) lfirst(l);

					if (predicate_implied_by(list_make1(np), qualsofar))
					{
						redundant = true;
						break;	/* out of inner foreach loop */
					}
				}
				if (redundant)
					continue;
			}
			/* tentatively add new path to paths, so we can estimate cost */
			paths = lappend(paths, pathinfo->path);
			newcost = bitmap_and_cost_est(root, rel, paths, outer_rel);
			if (newcost < costsofar)
			{
				/* keep new path in paths, update subsidiary variables */
				costsofar = newcost;
				qualsofar = list_concat(qualsofar,
										list_copy(pathinfo->quals));
				qualsofar = list_concat(qualsofar,
										list_copy(pathinfo->preds));
				clauseidsofar = bms_add_members(clauseidsofar,
												pathinfo->clauseids);
				lastcell = lnext(lastcell);
			}
			else
			{
				/* reject new path, remove it from paths list */
				paths = list_delete_cell(paths, lnext(lastcell), lastcell);
			}
			Assert(lnext(lastcell) == NULL);
		}

		/* Keep the cheapest AND-group (or singleton) */
		if (i == 0 || costsofar < bestcost)
		{
			bestpaths = paths;
			bestcost = costsofar;
		}

		/* some easy cleanup (we don't try real hard though) */
		list_free(qualsofar);
	}

	if (list_length(bestpaths) == 1)
		return (Path *) linitial(bestpaths);	/* no need for AND */
	return (Path *) create_bitmap_and_path(root, rel, bestpaths);
}

/* qsort comparator to sort in increasing index access cost order */
static int
path_usage_comparator(const void *a, const void *b)
{
	PathClauseUsage *pa = *(PathClauseUsage *const *) a;
	PathClauseUsage *pb = *(PathClauseUsage *const *) b;
	Cost		acost;
	Cost		bcost;
	Selectivity aselec;
	Selectivity bselec;

	cost_bitmap_tree_node(pa->path, &acost, &aselec);
	cost_bitmap_tree_node(pb->path, &bcost, &bselec);

	/*
	 * If costs are the same, sort by selectivity.
	 */
	if (acost < bcost)
		return -1;
	if (acost > bcost)
		return 1;

	if (aselec < bselec)
		return -1;
	if (aselec > bselec)
		return 1;

	return 0;
}

/*
 * Estimate the cost of actually executing a bitmap scan with a single
 * index path (no BitmapAnd, at least not at this level).
 */
static Cost
bitmap_scan_cost_est(PlannerInfo *root, RelOptInfo *rel,
					 Path *ipath, RelOptInfo *outer_rel)
{
	Path		bpath;

	cost_bitmap_heap_scan(&bpath, root, rel, ipath, outer_rel);

	return bpath.total_cost;
}

/*
 * Estimate the cost of actually executing a BitmapAnd scan with the given
 * inputs.
 */
static Cost
bitmap_and_cost_est(PlannerInfo *root, RelOptInfo *rel,
					List *paths, RelOptInfo *outer_rel)
{
	BitmapAndPath apath;
	Path		bpath;

	/* Set up a dummy BitmapAndPath */
	apath.path.type = T_BitmapAndPath;
	apath.path.parent = rel;
	apath.bitmapquals = paths;
	cost_bitmap_and_node(&apath, root);

	/* Now we can do cost_bitmap_heap_scan */
	cost_bitmap_heap_scan(&bpath, root, rel, (Path *) &apath, outer_rel);

	return bpath.total_cost;
}


/*
 * classify_index_clause_usage
 *		Construct a PathClauseUsage struct describing the WHERE clauses and
 *		index predicate clauses used by the given indexscan path.
 *		We consider two clauses the same if they are equal().
 *
 * At some point we might want to migrate this info into the Path data
 * structure proper, but for the moment it's only needed within
 * choose_bitmap_and().
 *
 * *clauselist is used and expanded as needed to identify all the distinct
 * clauses seen across successive calls.  Caller must initialize it to NIL
 * before first call of a set.
 */
static PathClauseUsage *
classify_index_clause_usage(Path *path, List **clauselist)
{
	PathClauseUsage *result;
	Bitmapset  *clauseids;
	ListCell   *lc;

	result = (PathClauseUsage *) palloc(sizeof(PathClauseUsage));
	result->path = path;

	/* Recursively find the quals and preds used by the path */
	result->quals = NIL;
	result->preds = NIL;
	find_indexpath_quals(path, &result->quals, &result->preds);

	/* Build up a bitmapset representing the quals and preds */
	clauseids = NULL;
	foreach(lc, result->quals)
	{
		Node	   *node = (Node *) lfirst(lc);

		clauseids = bms_add_member(clauseids,
								   find_list_position(node, clauselist));
	}
	foreach(lc, result->preds)
	{
		Node	   *node = (Node *) lfirst(lc);

		clauseids = bms_add_member(clauseids,
								   find_list_position(node, clauselist));
	}
	result->clauseids = clauseids;

	return result;
}


/*
 * find_indexpath_quals
 *
 * Given the Path structure for a plain or bitmap indexscan, extract lists
 * of all the indexquals and index predicate conditions used in the Path.
 * These are appended to the initial contents of *quals and *preds (hence
 * caller should initialize those to NIL).
 *
 * This is sort of a simplified version of make_restrictinfo_from_bitmapqual;
 * here, we are not trying to produce an accurate representation of the AND/OR
 * semantics of the Path, but just find out all the base conditions used.
 *
 * The result lists contain pointers to the expressions used in the Path,
 * but all the list cells are freshly built, so it's safe to destructively
 * modify the lists (eg, by concat'ing with other lists).
 */
static void
find_indexpath_quals(Path *bitmapqual, List **quals, List **preds)
{
	if (IsA(bitmapqual, BitmapAndPath))
	{
		BitmapAndPath *apath = (BitmapAndPath *) bitmapqual;
		ListCell   *l;

		foreach(l, apath->bitmapquals)
		{
			find_indexpath_quals((Path *) lfirst(l), quals, preds);
		}
	}
	else if (IsA(bitmapqual, BitmapOrPath))
	{
		BitmapOrPath *opath = (BitmapOrPath *) bitmapqual;
		ListCell   *l;

		foreach(l, opath->bitmapquals)
		{
			find_indexpath_quals((Path *) lfirst(l), quals, preds);
		}
	}
	else if (IsA(bitmapqual, IndexPath))
	{
		IndexPath  *ipath = (IndexPath *) bitmapqual;

		*quals = list_concat(*quals, get_actual_clauses(ipath->indexclauses));
		*preds = list_concat(*preds, list_copy(ipath->indexinfo->indpred));
	}
	else
		elog(ERROR, "unrecognized node type: %d", nodeTag(bitmapqual));
}


/*
 * find_list_position
 *		Return the given node's position (counting from 0) in the given
 *		list of nodes.	If it's not equal() to any existing list member,
 *		add it at the end, and return that position.
 */
static int
find_list_position(Node *node, List **nodelist)
{
	int			i;
	ListCell   *lc;

	i = 0;
	foreach(lc, *nodelist)
	{
		Node	   *oldnode = (Node *) lfirst(lc);

		if (equal(node, oldnode))
			return i;
		i++;
	}

	*nodelist = lappend(*nodelist, node);

	return i;
}


/****************************************************************************
 *				----  ROUTINES TO CHECK RESTRICTIONS  ----
 ****************************************************************************/


/*
 * group_clauses_by_indexkey
 *	  Find restriction clauses that can be used with an index.
 *
 * Returns a list of sublists of RestrictInfo nodes for clauses that can be
 * used with this index.  Each sublist contains clauses that can be used
 * with one index key (in no particular order); the top list is ordered by
 * index key.  (This is depended on by expand_indexqual_conditions().)
 *
 * We can use clauses from either the current clauses or outer_clauses lists,
 * but *found_clause is set TRUE only if we used at least one clause from
 * the "current clauses" list.	See find_usable_indexes() for motivation.
 *
 * outer_relids determines what Vars will be allowed on the other side
 * of a possible index qual; see match_clause_to_indexcol().
 *
 * 'saop_control' indicates whether ScalarArrayOpExpr clauses can be used.
 * When it's SAOP_REQUIRE, *found_clause is set TRUE only if we used at least
 * one ScalarArrayOpExpr from the current clauses list.
 *
 * If the index has amoptionalkey = false, we give up and return NIL when
 * there are no restriction clauses matching the first index key.  Otherwise,
 * we return NIL if there are no restriction clauses matching any index key.
 * A non-NIL result will have one (possibly empty) sublist for each index key.
 *
 * Example: given an index on (A,B,C), we would return ((C1 C2) () (C3 C4))
 * if we find that clauses C1 and C2 use column A, clauses C3 and C4 use
 * column C, and no clauses use column B.
 *
 * Note: in some circumstances we may find the same RestrictInfos coming
 * from multiple places.  Defend against redundant outputs by using
 * list_append_unique_ptr (pointer equality should be good enough).
 */
List *
group_clauses_by_indexkey(IndexOptInfo *index,
						  List *clauses, List *outer_clauses,
						  Relids outer_relids,
						  SaOpControl saop_control,
						  bool *found_clause)
{
	List	   *clausegroup_list = NIL;
	bool		found_outer_clause = false;
	int			indexcol = 0;
	Oid		   *families = index->opfamily;

	*found_clause = false;		/* default result */

	if (clauses == NIL && outer_clauses == NIL)
		return NIL;				/* cannot succeed */

	do
	{
		Oid			curFamily = families[0];
		List	   *clausegroup = NIL;
		ListCell   *l;

		/* check the current clauses */
		foreach(l, clauses)
		{
			RestrictInfo *rinfo = (RestrictInfo *) lfirst(l);

			Assert(IsA(rinfo, RestrictInfo));
			if (match_clause_to_indexcol(index,
										 indexcol,
										 curFamily,
										 rinfo,
										 outer_relids,
										 saop_control))
			{
				clausegroup = list_append_unique_ptr(clausegroup, rinfo);
				if (saop_control != SAOP_REQUIRE ||
					IsA(rinfo->clause, ScalarArrayOpExpr))
					*found_clause = true;
			}
		}

		/* check the outer clauses */
		foreach(l, outer_clauses)
		{
			RestrictInfo *rinfo = (RestrictInfo *) lfirst(l);

			Assert(IsA(rinfo, RestrictInfo));
			if (match_clause_to_indexcol(index,
										 indexcol,
										 curFamily,
										 rinfo,
										 outer_relids,
										 saop_control))
			{
				clausegroup = list_append_unique_ptr(clausegroup, rinfo);
				found_outer_clause = true;
			}
		}

		/*
		 * If no clauses match this key, check for amoptionalkey restriction.
		 */
		if (clausegroup == NIL && !index->amoptionalkey && indexcol == 0)
			return NIL;

		clausegroup_list = lappend(clausegroup_list, clausegroup);

		indexcol++;
		families++;

	} while (!DoneMatchingIndexKeys(families));

	if (!*found_clause && !found_outer_clause)
		return NIL;				/* no indexable clauses anywhere */

	return clausegroup_list;
}


/*
 * match_clause_to_indexcol()
 *	  Determines whether a restriction clause matches a column of an index.
 *
 *	  To match a normal index, the clause:
 *
 *	  (1)  must be in the form (indexkey op const) or (const op indexkey);
 *		   and
 *	  (2)  must contain an operator which is in the same family as the index
 *		   operator for this column, or is a "special" operator as recognized
 *		   by match_special_index_operator().
 *
 *	  Our definition of "const" is pretty liberal: we allow Vars belonging
 *	  to the caller-specified outer_relids relations (which had better not
 *	  include the relation whose index is being tested).  outer_relids should
 *	  be NULL when checking simple restriction clauses, and the outer side
 *	  of the join when building a join inner scan.	Other than that, the
 *	  only thing we don't like is volatile functions.
 *
 *	  Note: in most cases we already know that the clause as a whole uses
 *	  vars from the interesting set of relations.  The reason for the
 *	  outer_relids test is to reject clauses like (a.f1 OP (b.f2 OP a.f3));
 *	  that's not processable by an indexscan nestloop join on A, whereas
 *	  (a.f1 OP (b.f2 OP c.f3)) is.
 *
 *	  Presently, the executor can only deal with indexquals that have the
 *	  indexkey on the left, so we can only use clauses that have the indexkey
 *	  on the right if we can commute the clause to put the key on the left.
 *	  We do not actually do the commuting here, but we check whether a
 *	  suitable commutator operator is available.
 *
 *	  It is also possible to match RowCompareExpr clauses to indexes (but
 *	  currently, only btree indexes handle this).  In this routine we will
 *	  report a match if the first column of the row comparison matches the
 *	  target index column.	This is sufficient to guarantee that some index
 *	  condition can be constructed from the RowCompareExpr --- whether the
 *	  remaining columns match the index too is considered in
 *	  expand_indexqual_rowcompare().
 *
 *	  It is also possible to match ScalarArrayOpExpr clauses to indexes, when
 *	  the clause is of the form "indexkey op ANY (arrayconst)".  Since the
 *	  executor can only handle these in the context of bitmap index scans,
 *	  our caller specifies whether to allow these or not.
 *
 *	  For boolean indexes, it is also possible to match the clause directly
 *	  to the indexkey; or perhaps the clause is (NOT indexkey).
 *
 * 'index' is the index of interest.
 * 'indexcol' is a column number of 'index' (counting from 0).
 * 'opfamily' is the corresponding operator family.
 * 'rinfo' is the clause to be tested (as a RestrictInfo node).
 * 'saop_control' indicates whether ScalarArrayOpExpr clauses can be used.
 *
 * Returns true if the clause can be used with this index key.
 *
 * NOTE:  returns false if clause is an OR or AND clause; it is the
 * responsibility of higher-level routines to cope with those.
 */
static bool
match_clause_to_indexcol(IndexOptInfo *index,
						 int indexcol,
						 Oid opfamily,
						 RestrictInfo *rinfo,
						 Relids outer_relids,
						 SaOpControl saop_control)
{
	Expr	   *clause = rinfo->clause;
	Node	   *leftop,
			   *rightop;
	Relids		left_relids;
	Relids		right_relids;
	Oid			expr_op;
	bool		plain_op;

	/*
	 * Never match pseudoconstants to indexes.	(Normally this could not
	 * happen anyway, since a pseudoconstant clause couldn't contain a Var,
	 * but what if someone builds an expression index on a constant? It's not
	 * totally unreasonable to do so with a partial index, either.)
	 */
	if (rinfo->pseudoconstant)
		return false;

	/* First check for boolean-index cases. */
	if (IsBooleanOpfamily(opfamily))
	{
		if (match_boolean_index_clause((Node *) clause, indexcol, index))
			return true;
	}

	/*
	 * Clause must be a binary opclause, or possibly a ScalarArrayOpExpr
	 * (which is always binary, by definition).  Or it could be a
	 * RowCompareExpr, which we pass off to match_rowcompare_to_indexcol().
	 * Or, if the index supports it, we can handle IS NULL clauses.
	 */
	if (is_opclause(clause))
	{
		leftop = get_leftop(clause);
		rightop = get_rightop(clause);
		if (!leftop || !rightop)
			return false;
		left_relids = rinfo->left_relids;
		right_relids = rinfo->right_relids;
		expr_op = ((OpExpr *) clause)->opno;
		plain_op = true;
	}
	else if (saop_control != SAOP_FORBID &&
			 clause && IsA(clause, ScalarArrayOpExpr))
	{
		ScalarArrayOpExpr *saop = (ScalarArrayOpExpr *) clause;

		/* We only accept ANY clauses, not ALL */
		if (!saop->useOr)
			return false;
		leftop = (Node *) linitial(saop->args);
		rightop = (Node *) lsecond(saop->args);
		left_relids = NULL;		/* not actually needed */
		right_relids = pull_varnos(rightop);
		expr_op = saop->opno;
		plain_op = false;
	}
	else if (clause && IsA(clause, RowCompareExpr))
	{
		return match_rowcompare_to_indexcol(index, indexcol, opfamily,
											(RowCompareExpr *) clause,
											outer_relids);
	}
	else if (index->amsearchnulls && IsA(clause, NullTest))
	{
		NullTest   *nt = (NullTest *) clause;

		if (nt->nulltesttype == IS_NULL &&
			match_index_to_operand((Node *) nt->arg, indexcol, index))
			return true;
		return false;
	}
	else
		return false;

	/*
	 * Check for clauses of the form: (indexkey operator constant) or
	 * (constant operator indexkey).  See above notes about const-ness.
	 */
	if (match_index_to_operand(leftop, indexcol, index) &&
		bms_is_subset(right_relids, outer_relids) &&
		!contain_volatile_functions(rightop))
	{
		if (is_indexable_operator(expr_op, opfamily, true))
			return true;

		/*
		 * If we didn't find a member of the index's opfamily, see whether it
		 * is a "special" indexable operator.
		 */
		if (plain_op &&
			match_special_index_operator(clause, opfamily, true))
			return true;
		return false;
	}

	if (plain_op &&
		match_index_to_operand(rightop, indexcol, index) &&
		bms_is_subset(left_relids, outer_relids) &&
		!contain_volatile_functions(leftop))
	{
		if (is_indexable_operator(expr_op, opfamily, false))
			return true;

		/*
		 * If we didn't find a member of the index's opfamily, see whether it
		 * is a "special" indexable operator.
		 */
		if (match_special_index_operator(clause, opfamily, false))
			return true;
		return false;
	}

	return false;
}

/*
 * is_indexable_operator
 *	  Does the operator match the specified index opfamily?
 *
 * If the indexkey is on the right, what we actually want to know
 * is whether the operator has a commutator operator that matches
 * the opfamily.
 */
static bool
is_indexable_operator(Oid expr_op, Oid opfamily, bool indexkey_on_left)
{
	/* Get the commuted operator if necessary */
	if (!indexkey_on_left)
	{
		expr_op = get_commutator(expr_op);
		if (expr_op == InvalidOid)
			return false;
	}

	/* OK if the (commuted) operator is a member of the index's opfamily */
	return op_in_opfamily(expr_op, opfamily);
}

/*
 * match_rowcompare_to_indexcol()
 *	  Handles the RowCompareExpr case for match_clause_to_indexcol(),
 *	  which see for comments.
 */
static bool
match_rowcompare_to_indexcol(IndexOptInfo *index,
							 int indexcol,
							 Oid opfamily,
							 RowCompareExpr *clause,
							 Relids outer_relids)
{
	Node	   *leftop,
			   *rightop;
	Oid			expr_op;

	/* Forget it if we're not dealing with a btree index */
	if (index->relam != BTREE_AM_OID)
		return false;

	/*
	 * We could do the matching on the basis of insisting that the opfamily
	 * shown in the RowCompareExpr be the same as the index column's opfamily,
	 * but that could fail in the presence of reverse-sort opfamilies: it'd be
	 * a matter of chance whether RowCompareExpr had picked the forward or
	 * reverse-sort family.  So look only at the operator, and match if it is
	 * a member of the index's opfamily (after commutation, if the indexkey is
	 * on the right).  We'll worry later about whether any additional
	 * operators are matchable to the index.
	 */
	leftop = (Node *) linitial(clause->largs);
	rightop = (Node *) linitial(clause->rargs);
	expr_op = linitial_oid(clause->opnos);

	/*
	 * These syntactic tests are the same as in match_clause_to_indexcol()
	 */
	if (match_index_to_operand(leftop, indexcol, index) &&
		bms_is_subset(pull_varnos(rightop), outer_relids) &&
		!contain_volatile_functions(rightop))
	{
		/* OK, indexkey is on left */
	}
	else if (match_index_to_operand(rightop, indexcol, index) &&
			 bms_is_subset(pull_varnos(leftop), outer_relids) &&
			 !contain_volatile_functions(leftop))
	{
		/* indexkey is on right, so commute the operator */
		expr_op = get_commutator(expr_op);
		if (expr_op == InvalidOid)
			return false;
	}
	else
		return false;

	/* We're good if the operator is the right type of opfamily member */
	switch (get_op_opfamily_strategy(expr_op, opfamily))
	{
		case BTLessStrategyNumber:
		case BTLessEqualStrategyNumber:
		case BTGreaterEqualStrategyNumber:
		case BTGreaterStrategyNumber:
			return true;
	}

	return false;
}


/****************************************************************************
 *				----  ROUTINES TO DO PARTIAL INDEX PREDICATE TESTS	----
 ****************************************************************************/

/*
 * check_partial_indexes
 *		Check each partial index of the relation, and mark it predOK or not
 *		depending on whether the predicate is satisfied for this query.
 */
void
check_partial_indexes(PlannerInfo *root, RelOptInfo *rel)
{
	List	   *restrictinfo_list = rel->baserestrictinfo;
	ListCell   *ilist;

	foreach(ilist, rel->indexlist)
	{
		IndexOptInfo *index = (IndexOptInfo *) lfirst(ilist);

		if (index->indpred == NIL)
			continue;			/* ignore non-partial indexes */

		index->predOK = predicate_implied_by(index->indpred,
											 restrictinfo_list);
	}
}

/****************************************************************************
 *				----  ROUTINES TO CHECK JOIN CLAUSES  ----
 ****************************************************************************/

/*
 * indexable_outerrelids
 *	  Finds all other relids that participate in any indexable join clause
 *	  for the specified table.	Returns a set of relids.
 */
static Relids
indexable_outerrelids(PlannerInfo *root, RelOptInfo *rel)
{
	Relids		outer_relids = NULL;
	bool		is_child_rel = (rel->reloptkind == RELOPT_OTHER_MEMBER_REL);
	ListCell   *lc1;

	/*
	 * Examine each joinclause in the joininfo list to see if it matches any
	 * key of any index.  If so, add the clause's other rels to the result.
	 */
	foreach(lc1, rel->joininfo)
	{
		RestrictInfo *joininfo = (RestrictInfo *) lfirst(lc1);
		Relids		other_rels;

		other_rels = bms_difference(joininfo->required_relids, rel->relids);
		if (matches_any_index(joininfo, rel, other_rels))
			outer_relids = bms_join(outer_relids, other_rels);
		else
			bms_free(other_rels);
	}

	/*
	 * We also have to look through the query's EquivalenceClasses to see if
	 * any of them could generate indexable join conditions for this rel.
	 */
	if (rel->has_eclass_joins)
	{
		foreach(lc1, root->eq_classes)
		{
			EquivalenceClass *cur_ec = (EquivalenceClass *) lfirst(lc1);
			Relids		other_rels = NULL;
			bool		found_index = false;
			ListCell   *lc2;

			/*
			 * Won't generate joinclauses if const or single-member (the
			 * latter test covers the volatile case too)
			 */
			if (cur_ec->ec_has_const || list_length(cur_ec->ec_members) <= 1)
				continue;

			/*
			 * Note we don't test ec_broken; if we did, we'd need a separate
			 * code path to look through ec_sources.  Checking the members
			 * anyway is OK as a possibly-overoptimistic heuristic.
			 */

			/*
			 * No point in searching if rel not mentioned in eclass (but we
			 * can't tell that for a child rel).
			 */
			if (!is_child_rel &&
				!bms_is_subset(rel->relids, cur_ec->ec_relids))
				continue;

			/*
			 * Scan members, looking for both an index match and join
			 * candidates
			 */
			foreach(lc2, cur_ec->ec_members)
			{
				EquivalenceMember *cur_em = (EquivalenceMember *) lfirst(lc2);

				/* Join candidate? */
				if (!cur_em->em_is_child &&
					!bms_overlap(cur_em->em_relids, rel->relids))
				{
					other_rels = bms_add_members(other_rels,
												 cur_em->em_relids);
					continue;
				}

				/* Check for index match (only need one) */
				if (!found_index &&
					bms_equal(cur_em->em_relids, rel->relids) &&
					eclass_matches_any_index(cur_ec, cur_em, rel))
					found_index = true;
			}

			if (found_index)
				outer_relids = bms_join(outer_relids, other_rels);
			else
				bms_free(other_rels);
		}
	}

	return outer_relids;
}

/*
 * matches_any_index
 *	  Workhorse for indexable_outerrelids: see if a joinclause can be
 *	  matched to any index of the given rel.
 */
static bool
matches_any_index(RestrictInfo *rinfo, RelOptInfo *rel, Relids outer_relids)
{
	ListCell   *l;

	Assert(IsA(rinfo, RestrictInfo));

	if (restriction_is_or_clause(rinfo))
	{
		foreach(l, ((BoolExpr *) rinfo->orclause)->args)
		{
			Node	   *orarg = (Node *) lfirst(l);

			/* OR arguments should be ANDs or sub-RestrictInfos */
			if (and_clause(orarg))
			{
				ListCell   *j;

				/* Recurse to examine AND items and sub-ORs */
				foreach(j, ((BoolExpr *) orarg)->args)
				{
					RestrictInfo *arinfo = (RestrictInfo *) lfirst(j);

					if (matches_any_index(arinfo, rel, outer_relids))
						return true;
				}
			}
			else
			{
				/* Recurse to examine simple clause */
				Assert(IsA(orarg, RestrictInfo));
				Assert(!restriction_is_or_clause((RestrictInfo *) orarg));
				if (matches_any_index((RestrictInfo *) orarg, rel,
									  outer_relids))
					return true;
			}
		}

		return false;
	}

	/* Normal case for a simple restriction clause */
	foreach(l, rel->indexlist)
	{
		IndexOptInfo *index = (IndexOptInfo *) lfirst(l);
		int			indexcol = 0;
		Oid		   *families = index->opfamily;

		do
		{
			Oid			curFamily = families[0];

			if (match_clause_to_indexcol(index,
										 indexcol,
										 curFamily,
										 rinfo,
										 outer_relids,
										 SAOP_ALLOW))
				return true;

			indexcol++;
			families++;
		} while (!DoneMatchingIndexKeys(families));
	}

	return false;
}

/*
 * eclass_matches_any_index
 *	  Workhorse for indexable_outerrelids: see if an EquivalenceClass member
 *	  can be matched to any index column of the given rel.
 *
 * This is also exported for use by find_eclass_clauses_for_index_join.
 */
bool
eclass_matches_any_index(EquivalenceClass *ec, EquivalenceMember *em,
						 RelOptInfo *rel)
{
	ListCell   *l;

	foreach(l, rel->indexlist)
	{
		IndexOptInfo *index = (IndexOptInfo *) lfirst(l);
		int			indexcol = 0;
		Oid		   *families = index->opfamily;

		do
		{
			Oid			curFamily = families[0];

			/*
			 * If it's a btree index, we can reject it if its opfamily isn't
			 * compatible with the EC, since no clause generated from the
			 * EC could be used with the index.  For non-btree indexes,
			 * we can't easily tell whether clauses generated from the EC
			 * could be used with the index, so only check for expression
			 * match.  This might mean we return "true" for a useless index,
			 * but that will just cause some wasted planner cycles; it's
			 * better than ignoring useful indexes.
			 */
			if ((index->relam != BTREE_AM_OID ||
				 list_member_oid(ec->ec_opfamilies, curFamily)) &&
				match_index_to_operand((Node *) em->em_expr, indexcol, index))
				return true;

			indexcol++;
			families++;
		} while (!DoneMatchingIndexKeys(families));
	}

	return false;
}


/*
 * best_inner_indexscan
 *	  Finds the best available inner indexscans for a nestloop join
 *	  with the given rel on the inside and the given outer_rel outside.
 *
 * *cheapest_startup gets the path with least startup cost
 * *cheapest_total gets the path with least total cost (often the same path)
 * Both are set to NULL if there are no possible inner indexscans.
 *
 * We ignore ordering considerations, since a nestloop's inner scan's order
 * is uninteresting.  Hence startup cost and total cost are the only figures
 * of merit to consider.
 *
 * Note: create_index_paths() must have been run previously for this rel,
 * else the results will always be NULL.
 */
void
best_inner_indexscan(PlannerInfo *root, RelOptInfo *rel,
					 RelOptInfo *outer_rel, JoinType jointype,
					 Path **cheapest_startup, Path **cheapest_total)
{
	Relids		outer_relids;
	bool		isouterjoin;
	List	   *clause_list;
	List	   *indexpaths;
	List	   *bitindexpaths;
	ListCell   *l;
	InnerIndexscanInfo *info;
	MemoryContext oldcontext;
	RangeTblEntry *rte;

	Assert(rel->rtekind == RTE_RELATION);

	/* Initialize results for failure returns */
	*cheapest_startup = *cheapest_total = NULL;

	/* Initialize results for failure returns */
	*cheapest_startup = *cheapest_total = NULL;

	/*
	 * Nestloop only supports inner and left joins.
	 */
	switch (jointype)
	{
		case JOIN_INNER:
			isouterjoin = false;
			break;
		case JOIN_LEFT:
			isouterjoin = true;
			break;
		default:
			return;
	}

	/*
	 * If there are no indexable joinclauses for this rel, exit quickly.
	 */
	if (bms_is_empty(rel->index_outer_relids))
		return;

	/*
	 * Otherwise, we have to do path selection in the main planning context,
	 * so that any created path can be safely attached to the rel's cache of
	 * best inner paths.  (This is not currently an issue for normal planning,
	 * but it is an issue for GEQO planning.)
	 */
	oldcontext = MemoryContextSwitchTo(root->planner_cxt);

	/*
	 * Intersect the given outer relids with index_outer_relids to find the
	 * set of outer relids actually relevant for this rel. If there are none,
	 * again we can fail immediately.
	 */
	outer_relids = bms_intersect(rel->index_outer_relids, outer_rel->relids);
	if (bms_is_empty(outer_relids))
	{
		bms_free(outer_relids);
		MemoryContextSwitchTo(oldcontext);
		return;
	}

	/*
	 * Look to see if we already computed the result for this set of relevant
	 * outerrels.  (We include the isouterjoin status in the cache lookup key
	 * for safety.	In practice I suspect this is not necessary because it
	 * should always be the same for a given combination of rels.)
	 *
	 * NOTE: because we cache on outer_relids rather than outer_rel->relids,
	 * we will report the same paths and hence path cost for joins with
	 * different sets of irrelevant rels on the outside.  Now that cost_index
	 * is sensitive to outer_rel->rows, this is not really right.  However the
	 * error is probably not large.  Is it worth establishing a separate cache
	 * entry for each distinct outer_rel->relids set to get this right?
	 */
	foreach(l, rel->index_inner_paths)
	{
		info = (InnerIndexscanInfo *) lfirst(l);
		if (bms_equal(info->other_relids, outer_relids) &&
			info->isouterjoin == isouterjoin)
		{
			bms_free(outer_relids);
			MemoryContextSwitchTo(oldcontext);
			*cheapest_startup = info->cheapest_startup_innerpath;
			*cheapest_total = info->cheapest_total_innerpath;
			return;
		}
	}

	/*
	 * Find all the relevant restriction and join clauses.
	 *
	 * Note: because we include restriction clauses, we will find indexscans
	 * that could be plain indexscans, ie, they don't require the join context
	 * at all.	This may seem redundant, but we need to include those scans in
	 * the input given to choose_bitmap_and() to be sure we find optimal AND
	 * combinations of join and non-join scans.  Also, even if the "best inner
	 * indexscan" is just a plain indexscan, it will have a different cost
	 * estimate because of cache effects.
	 */
	clause_list = find_clauses_for_join(root, rel, outer_relids, isouterjoin);

	/*
	 * Find all the index paths that are usable for this join, except for
	 * stuff involving OR and ScalarArrayOpExpr clauses.
	 */
	indexpaths = find_usable_indexes(root, rel,
									 clause_list, NIL,
									 false, outer_rel,
									 SAOP_FORBID);

	/*
	 * Generate BitmapOrPaths for any suitable OR-clauses present in the
	 * clause list.
	 */
	bitindexpaths = generate_bitmap_or_paths(root, rel,
											 clause_list, NIL,
											 outer_rel);

	/*
	 * Likewise, generate paths using ScalarArrayOpExpr clauses; these can't
	 * be simple indexscans but they can be used in bitmap scans.
	 */
	bitindexpaths = list_concat(bitindexpaths,
								find_saop_paths(root, rel,
												clause_list, NIL,
												false, outer_rel));

	/*
	 * Include the regular index paths in bitindexpaths.
	 */
	bitindexpaths = list_concat(bitindexpaths, list_copy(indexpaths));

	rte = rt_fetch(rel->relid, root->parse->rtable);
	Assert(rel->relstorage != '\0');

	/* Exclude plain index paths if user doesn't want them. */
	if (!root->config->enable_indexscan && !root->config->mpp_trying_fallback_plan)
		indexpaths = NIL;

	/* Exclude plain index paths if the relation is an append-only relation. */
	if (rel->relstorage == RELSTORAGE_AOROWS ||
		rel->relstorage == RELSTORAGE_AOCOLS)
		indexpaths = NIL;

	/*
	 * If we found anything usable, generate a BitmapHeapPath for the most
	 * promising combination of bitmap index paths.
	 */
	if (bitindexpaths != NIL &&
		(root->config->enable_bitmapscan || root->config->mpp_trying_fallback_plan))
	{
		Path	   *bitmapqual;
		Path	   *bpath;

		bitmapqual = choose_bitmap_and(root, rel, bitindexpaths, outer_rel);
		bpath = create_bitmap_scan_path(root, rel, bitmapqual, outer_rel);
		indexpaths = lappend(indexpaths, bpath);
	}

	/*
	 * Now choose the cheapest members of indexpaths.
	 */
	if (indexpaths != NIL)
	{
		*cheapest_startup = *cheapest_total = (Path *) linitial(indexpaths);

		for_each_cell(l, lnext(list_head(indexpaths)))
		{
			Path	   *path = (Path *) lfirst(l);

			if (compare_path_costs(path, *cheapest_startup, STARTUP_COST) < 0)
				*cheapest_startup = path;
			if (compare_path_costs(path, *cheapest_total, TOTAL_COST) < 0)
				*cheapest_total = path;
		}
	}

	/* Cache the results --- whether positive or negative */
	info = makeNode(InnerIndexscanInfo);
	info->other_relids = outer_relids;
	info->isouterjoin = isouterjoin;
	info->cheapest_startup_innerpath = *cheapest_startup;
	info->cheapest_total_innerpath = *cheapest_total;
	rel->index_inner_paths = lcons(info, rel->index_inner_paths);

	MemoryContextSwitchTo(oldcontext);
}

/*
 * find_clauses_for_join
 *	  Generate a list of clauses that are potentially useful for
 *	  scanning rel as the inner side of a nestloop join.
 *
 * We consider both join and restriction clauses.  Any joinclause that uses
 * only otherrels in the specified outer_relids is fair game.  But there must
 * be at least one such joinclause in the final list, otherwise we return NIL
 * indicating that there isn't any potential win here.
 */
static List *
find_clauses_for_join(PlannerInfo *root, RelOptInfo *rel,
					  Relids outer_relids, bool isouterjoin)
{
	List	   *clause_list = NIL;
	Relids		join_relids;
	ListCell   *l;

	/*
	 * Look for joinclauses that are usable with given outer_relids.  Note
	 * we'll take anything that's applicable to the join whether it has
	 * anything to do with an index or not; since we're only building a list,
	 * it's not worth filtering more finely here.
	 */
	join_relids = bms_union(rel->relids, outer_relids);

	foreach(l, rel->joininfo)
	{
		RestrictInfo *rinfo = (RestrictInfo *) lfirst(l);

		/* Can't use pushed-down join clauses in outer join */
		if (isouterjoin && rinfo->is_pushed_down)
			continue;
		if (!bms_is_subset(rinfo->required_relids, join_relids))
			continue;

		clause_list = lappend(clause_list, rinfo);
	}

	bms_free(join_relids);

	/*
	 * Also check to see if any EquivalenceClasses can produce a relevant
	 * joinclause.	Since all such clauses are effectively pushed-down, this
	 * doesn't apply to outer joins.
	 */
	if (!isouterjoin && rel->has_eclass_joins)
		clause_list = list_concat(clause_list,
								  find_eclass_clauses_for_index_join(root,
																	 rel,
															  outer_relids));

	/* If no join clause was matched then forget it, per comments above */
	if (clause_list == NIL)
		return NIL;

	/* We can also use any plain restriction clauses for the rel */
	clause_list = list_concat(list_copy(rel->baserestrictinfo), clause_list);

	return clause_list;
}


/****************************************************************************
 *				----  PATH CREATION UTILITIES  ----
 ****************************************************************************/

/*
 * flatten_clausegroups_list
 *	  Given a list of lists of RestrictInfos, flatten it to a list
 *	  of RestrictInfos.
 *
 * This is used to flatten out the result of group_clauses_by_indexkey()
 * to produce an indexclauses list.  The original list structure mustn't
 * be altered, but it's OK to share copies of the underlying RestrictInfos.
 */
List *
flatten_clausegroups_list(List *clausegroups)
{
	List	   *allclauses = NIL;
	ListCell   *l;

	foreach(l, clausegroups)
		allclauses = list_concat(allclauses, list_copy((List *) lfirst(l)));
	return allclauses;
}


/****************************************************************************
 *				----  ROUTINES TO CHECK OPERANDS  ----
 ****************************************************************************/

/*
 * match_index_to_operand()
 *	  Generalized test for a match between an index's key
 *	  and the operand on one side of a restriction or join clause.
 *
 * operand: the nodetree to be compared to the index
 * indexcol: the column number of the index (counting from 0)
 * index: the index of interest
 */
bool
match_index_to_operand(Node *operand,
					   int indexcol,
					   IndexOptInfo *index)
{
	int			indkey;

	/*
	 * Ignore any RelabelType node above the operand.	This is needed to be
	 * able to apply indexscanning in binary-compatible-operator cases. Note:
	 * we can assume there is at most one RelabelType node;
	 * eval_const_expressions() will have simplified if more than one.
	 */
	if (operand && IsA(operand, RelabelType))
		operand = (Node *) ((RelabelType *) operand)->arg;

	indkey = index->indexkeys[indexcol];
	if (indkey != 0)
	{
		/*
		 * Simple index column; operand must be a matching Var.
		 */
		if (operand && IsA(operand, Var) &&
			index->rel->relid == ((Var *) operand)->varno &&
			indkey == ((Var *) operand)->varattno)
			return true;
	}
	else
	{
		/*
		 * Index expression; find the correct expression.  (This search could
		 * be avoided, at the cost of complicating all the callers of this
		 * routine; doesn't seem worth it.)
		 */
		ListCell   *indexpr_item;
		int			i;
		Node	   *indexkey;

		indexpr_item = list_head(index->indexprs);
		for (i = 0; i < indexcol; i++)
		{
			if (index->indexkeys[i] == 0)
			{
				if (indexpr_item == NULL)
					elog(ERROR, "wrong number of index expressions");
				indexpr_item = lnext(indexpr_item);
			}
		}
		if (indexpr_item == NULL)
			elog(ERROR, "wrong number of index expressions");
		indexkey = (Node *) lfirst(indexpr_item);

		/*
		 * Does it match the operand?  Again, strip any relabeling.
		 */
		if (indexkey && IsA(indexkey, RelabelType))
			indexkey = (Node *) ((RelabelType *) indexkey)->arg;

		if (equal(indexkey, operand))
			return true;
	}

	return false;
}

/****************************************************************************
 *			----  ROUTINES FOR "SPECIAL" INDEXABLE OPERATORS  ----
 ****************************************************************************/

/*----------
 * These routines handle special optimization of operators that can be
 * used with index scans even though they are not known to the executor's
 * indexscan machinery.  The key idea is that these operators allow us
 * to derive approximate indexscan qual clauses, such that any tuples
 * that pass the operator clause itself must also satisfy the simpler
 * indexscan condition(s).	Then we can use the indexscan machinery
 * to avoid scanning as much of the table as we'd otherwise have to,
 * while applying the original operator as a qpqual condition to ensure
 * we deliver only the tuples we want.	(In essence, we're using a regular
 * index as if it were a lossy index.)
 *
 * An example of what we're doing is
 *			textfield LIKE 'abc%'
 * from which we can generate the indexscanable conditions
 *			textfield >= 'abc' AND textfield < 'abd'
 * which allow efficient scanning of an index on textfield.
 * (In reality, character set and collation issues make the transformation
 * from LIKE to indexscan limits rather harder than one might think ...
 * but that's the basic idea.)
 *
 * Another thing that we do with this machinery is to provide special
 * smarts for "boolean" indexes (that is, indexes on boolean columns
 * that support boolean equality).	We can transform a plain reference
 * to the indexkey into "indexkey = true", or "NOT indexkey" into
 * "indexkey = false", so as to make the expression indexable using the
 * regular index operators.  (As of Postgres 8.1, we must do this here
 * because constant simplification does the reverse transformation;
 * without this code there'd be no way to use such an index at all.)
 *
 * Three routines are provided here:
 *
 * match_special_index_operator() is just an auxiliary function for
 * match_clause_to_indexcol(); after the latter fails to recognize a
 * restriction opclause's operator as a member of an index's opfamily,
 * it asks match_special_index_operator() whether the clause should be
 * considered an indexqual anyway.
 *
 * match_boolean_index_clause() similarly detects clauses that can be
 * converted into boolean equality operators.
 *
 * expand_indexqual_conditions() converts a list of lists of RestrictInfo
 * nodes (with implicit AND semantics across list elements) into
 * a list of clauses that the executor can actually handle.  For operators
 * that are members of the index's opfamily this transformation is a no-op,
 * but clauses recognized by match_special_index_operator() or
 * match_boolean_index_clause() must be converted into one or more "regular"
 * indexqual conditions.
 *----------
 */

/*
 * match_boolean_index_clause
 *	  Recognize restriction clauses that can be matched to a boolean index.
 *
 * This should be called only when IsBooleanOpfamily() recognizes the
 * index's operator family.  We check to see if the clause matches the
 * index's key.
 */
static bool
match_boolean_index_clause(Node *clause,
						   int indexcol,
						   IndexOptInfo *index)
{
	/* Direct match? */
	if (match_index_to_operand(clause, indexcol, index))
		return true;
	/* NOT clause? */
	if (not_clause(clause))
	{
		if (match_index_to_operand((Node *) get_notclausearg((Expr *) clause),
								   indexcol, index))
			return true;
	}

	/*
	 * Since we only consider clauses at top level of WHERE, we can convert
	 * indexkey IS TRUE and indexkey IS FALSE to index searches as well. The
	 * different meaning for NULL isn't important.
	 */
	else if (clause && IsA(clause, BooleanTest))
	{
		BooleanTest *btest = (BooleanTest *) clause;

		if (btest->booltesttype == IS_TRUE ||
			btest->booltesttype == IS_FALSE)
			if (match_index_to_operand((Node *) btest->arg,
									   indexcol, index))
				return true;
	}
	return false;
}

/*
 * match_special_index_operator
 *	  Recognize restriction clauses that can be used to generate
 *	  additional indexscanable qualifications.
 *
 * The given clause is already known to be a binary opclause having
 * the form (indexkey OP pseudoconst) or (pseudoconst OP indexkey),
 * but the OP proved not to be one of the index's opfamily operators.
 * Return 'true' if we can do something with it anyway.
 */
static bool
match_special_index_operator(Expr *clause, Oid opfamily,
							 bool indexkey_on_left)
{
	bool		isIndexable = false;
	Node	   *rightop;
	Oid			expr_op;
	Const	   *patt;
	Const	   *prefix = NULL;

	/*
	 * Currently, all known special operators require the indexkey on the
	 * left, but this test could be pushed into the switch statement if some
	 * are added that do not...
	 */
	if (!indexkey_on_left)
		return false;

	/* we know these will succeed */
	rightop = get_rightop(clause);
	expr_op = ((OpExpr *) clause)->opno;

	/* again, required for all current special ops: */
	if (!IsA(rightop, Const) ||
		((Const *) rightop)->constisnull)
		return false;
	patt = (Const *) rightop;

	switch (expr_op)
	{
		case OID_TEXT_LIKE_OP:
		case OID_BPCHAR_LIKE_OP:
		case OID_NAME_LIKE_OP:
			/* the right-hand const is type text for all of these */
			isIndexable = pattern_fixed_prefix(patt, Pattern_Type_Like,
									  &prefix, NULL) != Pattern_Prefix_None;
			break;

		case OID_BYTEA_LIKE_OP:
			isIndexable = pattern_fixed_prefix(patt, Pattern_Type_Like,
									  &prefix, NULL) != Pattern_Prefix_None;
			break;

		case OID_TEXT_ICLIKE_OP:
		case OID_BPCHAR_ICLIKE_OP:
		case OID_NAME_ICLIKE_OP:
			/* the right-hand const is type text for all of these */
			isIndexable = pattern_fixed_prefix(patt, Pattern_Type_Like_IC,
									  &prefix, NULL) != Pattern_Prefix_None;
			break;

		case OID_TEXT_REGEXEQ_OP:
		case OID_BPCHAR_REGEXEQ_OP:
		case OID_NAME_REGEXEQ_OP:
			/* the right-hand const is type text for all of these */
			isIndexable = pattern_fixed_prefix(patt, Pattern_Type_Regex,
									  &prefix, NULL) != Pattern_Prefix_None;
			break;

		case OID_TEXT_ICREGEXEQ_OP:
		case OID_BPCHAR_ICREGEXEQ_OP:
		case OID_NAME_ICREGEXEQ_OP:
			/* the right-hand const is type text for all of these */
			isIndexable = pattern_fixed_prefix(patt, Pattern_Type_Regex_IC,
									  &prefix, NULL) != Pattern_Prefix_None;
			break;

		case OID_INET_SUB_OP:
		case OID_INET_SUBEQ_OP:
			isIndexable = true;
			break;
	}

	if (prefix)
	{
		pfree(DatumGetPointer(prefix->constvalue));
		pfree(prefix);
	}

	/* done if the expression doesn't look indexable */
	if (!isIndexable)
		return false;

	/*
	 * Must also check that index's opfamily supports the operators we will
	 * want to apply.  (A hash index, for example, will not support ">=".)
	 * Currently, only btree supports the operators we need.
	 *
	 * We insist on the opfamily being the specific one we expect, else we'd
	 * do the wrong thing if someone were to make a reverse-sort opfamily with
	 * the same operators.
	 */
	switch (expr_op)
	{
		case OID_TEXT_LIKE_OP:
		case OID_TEXT_ICLIKE_OP:
		case OID_TEXT_REGEXEQ_OP:
		case OID_TEXT_ICREGEXEQ_OP:
			isIndexable =
				(opfamily == TEXT_PATTERN_BTREE_FAM_OID) ||
				(opfamily == TEXT_BTREE_FAM_OID && lc_collate_is_c());
			break;

		case OID_BPCHAR_LIKE_OP:
		case OID_BPCHAR_ICLIKE_OP:
		case OID_BPCHAR_REGEXEQ_OP:
		case OID_BPCHAR_ICREGEXEQ_OP:
			isIndexable =
				(opfamily == BPCHAR_PATTERN_BTREE_FAM_OID) ||
				(opfamily == BPCHAR_BTREE_FAM_OID && lc_collate_is_c());
			break;

		case OID_NAME_LIKE_OP:
		case OID_NAME_ICLIKE_OP:
		case OID_NAME_REGEXEQ_OP:
		case OID_NAME_ICREGEXEQ_OP:
			isIndexable =
				(opfamily == NAME_PATTERN_BTREE_FAM_OID) ||
				(opfamily == NAME_BTREE_FAM_OID && lc_collate_is_c());
			break;

		case OID_BYTEA_LIKE_OP:
			isIndexable = (opfamily == BYTEA_BTREE_FAM_OID);
			break;

		case OID_INET_SUB_OP:
		case OID_INET_SUBEQ_OP:
			isIndexable = (opfamily == NETWORK_BTREE_FAM_OID);
			break;
	}

	return isIndexable;
}

/*
 * expand_indexqual_conditions
 *	  Given a list of sublists of RestrictInfo nodes, produce a flat list
 *	  of index qual clauses.  Standard qual clauses (those in the index's
 *	  opfamily) are passed through unchanged.  Boolean clauses and "special"
 *	  index operators are expanded into clauses that the indexscan machinery
 *	  will know what to do with.  RowCompare clauses are simplified if
 *	  necessary to create a clause that is fully checkable by the index.
 *
 * The input list is ordered by index key, and so the output list is too.
 * (The latter is not depended on by any part of the core planner, I believe,
 * but parts of the executor require it, and so do the amcostestimate
 * functions.)
 */
List *
expand_indexqual_conditions(IndexOptInfo *index, List *clausegroups)
{
	List	   *resultquals = NIL;
	ListCell   *clausegroup_item;
	int			indexcol = 0;
	Oid		   *families = index->opfamily;

	if (clausegroups == NIL)
		return NIL;

	clausegroup_item = list_head(clausegroups);
	do
	{
		Oid			curFamily = families[0];
		ListCell   *l;

		foreach(l, (List *) lfirst(clausegroup_item))
		{
			RestrictInfo *rinfo = (RestrictInfo *) lfirst(l);
			Expr	   *clause = rinfo->clause;

			/* First check for boolean cases */
			if (IsBooleanOpfamily(curFamily))
			{
				Expr	   *boolqual;

				boolqual = expand_boolean_index_clause((Node *) clause,
													   indexcol,
													   index);
				if (boolqual)
				{
					resultquals = lappend(resultquals,
										  make_simple_restrictinfo(boolqual));
					continue;
				}
			}

			/*
			 * Else it must be an opclause (usual case), ScalarArrayOp,
			 * RowCompare, or NullTest
			 */
			if (is_opclause(clause))
			{
				resultquals = list_concat(resultquals,
										  expand_indexqual_opclause(rinfo,
																 curFamily));
			}
			else if (IsA(clause, ScalarArrayOpExpr))
			{
				/* no extra work at this time */
				resultquals = lappend(resultquals, rinfo);
			}
			else if (IsA(clause, RowCompareExpr))
			{
				resultquals = lappend(resultquals,
									  expand_indexqual_rowcompare(rinfo,
																  index,
																  indexcol));
			}
			else if (IsA(clause, NullTest))
			{
				Assert(index->amsearchnulls);
				resultquals = lappend(resultquals,
									  make_simple_restrictinfo(clause));
			}
			else
				elog(ERROR, "unsupported indexqual type: %d",
					 (int) nodeTag(clause));
		}

		clausegroup_item = lnext(clausegroup_item);

		indexcol++;
		families++;
	} while (clausegroup_item != NULL && !DoneMatchingIndexKeys(families));

	Assert(clausegroup_item == NULL);	/* else more groups than indexkeys */

	return resultquals;
}

/*
 * expand_boolean_index_clause
 *	  Convert a clause recognized by match_boolean_index_clause into
 *	  a boolean equality operator clause.
 *
 * Returns NULL if the clause isn't a boolean index qual.
 */
static Expr *
expand_boolean_index_clause(Node *clause,
							int indexcol,
							IndexOptInfo *index)
{
	/* Direct match? */
	if (match_index_to_operand(clause, indexcol, index))
	{
		/* convert to indexkey = TRUE */
		return make_opclause(BooleanEqualOperator, BOOLOID, false,
							 (Expr *) clause,
							 (Expr *) makeBoolConst(true, false));
	}
	/* NOT clause? */
	if (not_clause(clause))
	{
		Node	   *arg = (Node *) get_notclausearg((Expr *) clause);

		/* It must have matched the indexkey */
		Assert(match_index_to_operand(arg, indexcol, index));
		/* convert to indexkey = FALSE */
		return make_opclause(BooleanEqualOperator, BOOLOID, false,
							 (Expr *) arg,
							 (Expr *) makeBoolConst(false, false));
	}
	if (clause && IsA(clause, BooleanTest))
	{
		BooleanTest *btest = (BooleanTest *) clause;
		Node	   *arg = (Node *) btest->arg;

		/* It must have matched the indexkey */
		Assert(match_index_to_operand(arg, indexcol, index));
		if (btest->booltesttype == IS_TRUE)
		{
			/* convert to indexkey = TRUE */
			return make_opclause(BooleanEqualOperator, BOOLOID, false,
								 (Expr *) arg,
								 (Expr *) makeBoolConst(true, false));
		}
		if (btest->booltesttype == IS_FALSE)
		{
			/* convert to indexkey = FALSE */
			return make_opclause(BooleanEqualOperator, BOOLOID, false,
								 (Expr *) arg,
								 (Expr *) makeBoolConst(false, false));
		}
		/* Oops */
		Assert(false);
	}

	return NULL;
}

/*
 * expand_indexqual_opclause --- expand a single indexqual condition
 *		that is an operator clause
 *
 * The input is a single RestrictInfo, the output a list of RestrictInfos
 */
static List *
expand_indexqual_opclause(RestrictInfo *rinfo, Oid opfamily)
{
	Expr	   *clause = rinfo->clause;

	/* we know these will succeed */
	Node	   *leftop = get_leftop(clause);
	Node	   *rightop = get_rightop(clause);
	Oid			expr_op = ((OpExpr *) clause)->opno;
	Const	   *patt = (Const *) rightop;
	Const	   *prefix = NULL;
	Pattern_Prefix_Status pstatus;
	List	   *result;

	switch (expr_op)
	{
			/*
			 * LIKE and regex operators are not members of any index opfamily,
			 * so if we find one in an indexqual list we can assume that it
			 * was accepted by match_special_index_operator().
			 */
		case OID_TEXT_LIKE_OP:
		case OID_BPCHAR_LIKE_OP:
		case OID_NAME_LIKE_OP:
		case OID_BYTEA_LIKE_OP:
			pstatus = pattern_fixed_prefix(patt, Pattern_Type_Like,
										   &prefix, NULL);
			result = prefix_quals(leftop, opfamily, prefix, pstatus);
			break;

		case OID_TEXT_ICLIKE_OP:
		case OID_BPCHAR_ICLIKE_OP:
		case OID_NAME_ICLIKE_OP:
			/* the right-hand const is type text for all of these */
			pstatus = pattern_fixed_prefix(patt, Pattern_Type_Like_IC,
										   &prefix, NULL);
			result = prefix_quals(leftop, opfamily, prefix, pstatus);
			break;

		case OID_TEXT_REGEXEQ_OP:
		case OID_BPCHAR_REGEXEQ_OP:
		case OID_NAME_REGEXEQ_OP:
			/* the right-hand const is type text for all of these */
			pstatus = pattern_fixed_prefix(patt, Pattern_Type_Regex,
										   &prefix, NULL);
			result = prefix_quals(leftop, opfamily, prefix, pstatus);
			break;

		case OID_TEXT_ICREGEXEQ_OP:
		case OID_BPCHAR_ICREGEXEQ_OP:
		case OID_NAME_ICREGEXEQ_OP:
			/* the right-hand const is type text for all of these */
			pstatus = pattern_fixed_prefix(patt, Pattern_Type_Regex_IC,
										   &prefix, NULL);
			result = prefix_quals(leftop, opfamily, prefix, pstatus);
			break;

		case OID_INET_SUB_OP:
		case OID_INET_SUBEQ_OP:
			result = network_prefix_quals(leftop, expr_op, opfamily,
										  patt->constvalue);
			break;

		default:
			result = list_make1(rinfo);
			break;
	}

	return result;
}

/*
 * expand_indexqual_rowcompare --- expand a single indexqual condition
 *		that is a RowCompareExpr
 *
 * It's already known that the first column of the row comparison matches
 * the specified column of the index.  We can use additional columns of the
 * row comparison as index qualifications, so long as they match the index
 * in the "same direction", ie, the indexkeys are all on the same side of the
 * clause and the operators are all the same-type members of the opfamilies.
 * If all the columns of the RowCompareExpr match in this way, we just use it
 * as-is.  Otherwise, we build a shortened RowCompareExpr (if more than one
 * column matches) or a simple OpExpr (if the first-column match is all
 * there is).  In these cases the modified clause is always "<=" or ">="
 * even when the original was "<" or ">" --- this is necessary to match all
 * the rows that could match the original.	(We are essentially building a
 * lossy version of the row comparison when we do this.)
 */
static RestrictInfo *
expand_indexqual_rowcompare(RestrictInfo *rinfo,
							IndexOptInfo *index,
							int indexcol)
{
	RowCompareExpr *clause = (RowCompareExpr *) rinfo->clause;
	bool		var_on_left;
	int			op_strategy;
	Oid			op_lefttype;
	Oid			op_righttype;
	bool		op_recheck;
	int			matching_cols;
	Oid			expr_op;
	List	   *opfamilies;
	List	   *lefttypes;
	List	   *righttypes;
	List	   *new_ops;
	ListCell   *largs_cell;
	ListCell   *rargs_cell;
	ListCell   *opnos_cell;

	/* We have to figure out (again) how the first col matches */
	var_on_left = match_index_to_operand((Node *) linitial(clause->largs),
										 indexcol, index);
	Assert(var_on_left ||
		   match_index_to_operand((Node *) linitial(clause->rargs),
								  indexcol, index));
	expr_op = linitial_oid(clause->opnos);
	if (!var_on_left)
		expr_op = get_commutator(expr_op);
	get_op_opfamily_properties(expr_op, index->opfamily[indexcol],
							   &op_strategy,
							   &op_lefttype,
							   &op_righttype,
							   &op_recheck);
	/* Build lists of the opfamilies and operator datatypes in case needed */
	opfamilies = list_make1_oid(index->opfamily[indexcol]);
	lefttypes = list_make1_oid(op_lefttype);
	righttypes = list_make1_oid(op_righttype);

	/*
	 * See how many of the remaining columns match some index column in the
	 * same way.  A note about rel membership tests: we assume that the clause
	 * as a whole is already known to use only Vars from the indexed relation
	 * and possibly some acceptable outer relations. So the "other" side of
	 * any potential index condition is OK as long as it doesn't use Vars from
	 * the indexed relation.
	 */
	matching_cols = 1;
	largs_cell = lnext(list_head(clause->largs));
	rargs_cell = lnext(list_head(clause->rargs));
	opnos_cell = lnext(list_head(clause->opnos));

	while (largs_cell != NULL)
	{
		Node	   *varop;
		Node	   *constop;
		int			i;

		expr_op = lfirst_oid(opnos_cell);
		if (var_on_left)
		{
			varop = (Node *) lfirst(largs_cell);
			constop = (Node *) lfirst(rargs_cell);
		}
		else
		{
			varop = (Node *) lfirst(rargs_cell);
			constop = (Node *) lfirst(largs_cell);
			/* indexkey is on right, so commute the operator */
			expr_op = get_commutator(expr_op);
			if (expr_op == InvalidOid)
				break;			/* operator is not usable */
		}
		if (bms_is_member(index->rel->relid, pull_varnos(constop)))
			break;				/* no good, Var on wrong side */
		if (contain_volatile_functions(constop))
			break;				/* no good, volatile comparison value */

		/*
		 * The Var side can match any column of the index.	If the user does
		 * something weird like having multiple identical index columns, we
		 * insist the match be on the first such column, to avoid confusing
		 * the executor.
		 */
		for (i = 0; i < index->ncolumns; i++)
		{
			if (match_index_to_operand(varop, i, index))
				break;
		}
		if (i >= index->ncolumns)
			break;				/* no match found */

		/* Now, do we have the right operator for this column? */
		if (get_op_opfamily_strategy(expr_op, index->opfamily[i])
			!= op_strategy)
			break;

		/* Add opfamily and datatypes to lists */
		get_op_opfamily_properties(expr_op, index->opfamily[i],
								   &op_strategy,
								   &op_lefttype,
								   &op_righttype,
								   &op_recheck);
		opfamilies = lappend_oid(opfamilies, index->opfamily[i]);
		lefttypes = lappend_oid(lefttypes, op_lefttype);
		righttypes = lappend_oid(righttypes, op_righttype);

		/* This column matches, keep scanning */
		matching_cols++;
		largs_cell = lnext(largs_cell);
		rargs_cell = lnext(rargs_cell);
		opnos_cell = lnext(opnos_cell);
	}

	/* Return clause as-is if it's all usable as index quals */
	if (matching_cols == list_length(clause->opnos))
		return rinfo;

	/*
	 * We have to generate a subset rowcompare (possibly just one OpExpr). The
	 * painful part of this is changing < to <= or > to >=, so deal with that
	 * first.
	 */
	if (op_strategy == BTLessEqualStrategyNumber ||
		op_strategy == BTGreaterEqualStrategyNumber)
	{
		/* easy, just use the same operators */
		new_ops = list_truncate(list_copy(clause->opnos), matching_cols);
	}
	else
	{
		ListCell   *opfamilies_cell;
		ListCell   *lefttypes_cell;
		ListCell   *righttypes_cell;

		if (op_strategy == BTLessStrategyNumber)
			op_strategy = BTLessEqualStrategyNumber;
		else if (op_strategy == BTGreaterStrategyNumber)
			op_strategy = BTGreaterEqualStrategyNumber;
		else
			elog(ERROR, "unexpected strategy number %d", op_strategy);
		new_ops = NIL;
		lefttypes_cell = list_head(lefttypes);
		righttypes_cell = list_head(righttypes);
		foreach(opfamilies_cell, opfamilies)
		{
			Oid			opfam = lfirst_oid(opfamilies_cell);
			Oid			lefttype = lfirst_oid(lefttypes_cell);
			Oid			righttype = lfirst_oid(righttypes_cell);

			expr_op = get_opfamily_member(opfam, lefttype, righttype,
										  op_strategy);
			if (!OidIsValid(expr_op))	/* should not happen */
				elog(ERROR, "could not find member %d(%u,%u) of opfamily %u",
					 op_strategy, lefttype, righttype, opfam);
			if (!var_on_left)
			{
				expr_op = get_commutator(expr_op);
				if (!OidIsValid(expr_op))		/* should not happen */
					elog(ERROR, "could not find commutator of member %d(%u,%u) of opfamily %u",
						 op_strategy, lefttype, righttype, opfam);
			}
			new_ops = lappend_oid(new_ops, expr_op);
			lefttypes_cell = lnext(lefttypes_cell);
			righttypes_cell = lnext(righttypes_cell);
		}
	}

	/* If we have more than one matching col, create a subset rowcompare */
	if (matching_cols > 1)
	{
		RowCompareExpr *rc = makeNode(RowCompareExpr);

		if (var_on_left)
			rc->rctype = (RowCompareType) op_strategy;
		else
			rc->rctype = (op_strategy == BTLessEqualStrategyNumber) ?
				ROWCOMPARE_GE : ROWCOMPARE_LE;
		rc->opnos = new_ops;
		rc->opfamilies = list_truncate(list_copy(clause->opfamilies),
									   matching_cols);
		rc->largs = list_truncate((List *) copyObject(clause->largs),
								  matching_cols);
		rc->rargs = list_truncate((List *) copyObject(clause->rargs),
								  matching_cols);
		return make_simple_restrictinfo((Expr *) rc);
	}
	else
	{
		Expr	   *opexpr;

		opexpr = make_opclause(linitial_oid(new_ops), BOOLOID, false,
							   copyObject(linitial(clause->largs)),
							   copyObject(linitial(clause->rargs)));
		return make_simple_restrictinfo(opexpr);
	}
}

/*
 * Given a fixed prefix that all the "leftop" values must have,
 * generate suitable indexqual condition(s).  opfamily is the index
 * operator family; we use it to deduce the appropriate comparison
 * operators and operand datatypes.
 */
static List *
prefix_quals(Node *leftop, Oid opfamily,
			 Const *prefix_const, Pattern_Prefix_Status pstatus)
{
	List	   *result;
	Oid			datatype;
	Oid			oproid;
	Expr	   *expr;
	FmgrInfo	ltproc;
	Const	   *greaterstr;

	Assert(pstatus != Pattern_Prefix_None);

	switch (opfamily)
	{
		case TEXT_BTREE_FAM_OID:
		case TEXT_PATTERN_BTREE_FAM_OID:
			datatype = TEXTOID;
			break;

		case BPCHAR_BTREE_FAM_OID:
		case BPCHAR_PATTERN_BTREE_FAM_OID:
			datatype = BPCHAROID;
			break;

		case NAME_BTREE_FAM_OID:
		case NAME_PATTERN_BTREE_FAM_OID:
			datatype = NAMEOID;
			break;

		case BYTEA_BTREE_FAM_OID:
			datatype = BYTEAOID;
			break;

		default:
			/* shouldn't get here */
			elog(ERROR, "unexpected opfamily: %u", opfamily);
			return NIL;
	}

	/*
	 * If necessary, coerce the prefix constant to the right type. The given
	 * prefix constant is either text or bytea type.
	 */
	if (prefix_const->consttype != datatype)
	{
		char	   *prefix;

		switch (prefix_const->consttype)
		{
			case TEXTOID:
				prefix = TextDatumGetCString(prefix_const->constvalue);
				break;
			case BYTEAOID:
				prefix = DatumGetCString(DirectFunctionCall1(byteaout,
												  prefix_const->constvalue));
				break;
			default:
				elog(ERROR, "unexpected const type: %u",
					 prefix_const->consttype);
				return NIL;
		}
		prefix_const = string_to_const(prefix, datatype);
		pfree(prefix);
	}

	/*
	 * If we found an exact-match pattern, generate an "=" indexqual.
	 */
	if (pstatus == Pattern_Prefix_Exact)
	{
		oproid = get_opfamily_member(opfamily, datatype, datatype,
									 BTEqualStrategyNumber);
		if (oproid == InvalidOid)
			elog(ERROR, "no = operator for opfamily %u", opfamily);
		expr = make_opclause(oproid, BOOLOID, false,
							 (Expr *) leftop, (Expr *) prefix_const);
		result = list_make1(make_simple_restrictinfo(expr));
		return result;
	}

	/*
	 * Otherwise, we have a nonempty required prefix of the values.
	 *
	 * We can always say "x >= prefix".
	 */
	oproid = get_opfamily_member(opfamily, datatype, datatype,
								 BTGreaterEqualStrategyNumber);
	if (oproid == InvalidOid)
		elog(ERROR, "no >= operator for opfamily %u", opfamily);
	expr = make_opclause(oproid, BOOLOID, false,
						 (Expr *) leftop, (Expr *) prefix_const);
	result = list_make1(make_simple_restrictinfo(expr));

	/*-------
	 * If we can create a string larger than the prefix, we can say
	 * "x < greaterstr".
	 *-------
	 */
	oproid = get_opfamily_member(opfamily, datatype, datatype,
								 BTLessStrategyNumber);
	if (oproid == InvalidOid)
		elog(ERROR, "no < operator for opfamily %u", opfamily);
	fmgr_info(get_opcode(oproid), &ltproc);
	greaterstr = make_greater_string(prefix_const, &ltproc);
	if (greaterstr)
	{
		expr = make_opclause(oproid, BOOLOID, false,
							 (Expr *) leftop, (Expr *) greaterstr);
		result = lappend(result, make_simple_restrictinfo(expr));
	}

	return result;
}

/*
 * Given a leftop and a rightop, and a inet-family sup/sub operator,
 * generate suitable indexqual condition(s).  expr_op is the original
 * operator, and opfamily is the index opfamily.
 */
static List *
network_prefix_quals(Node *leftop, Oid expr_op, Oid opfamily, Datum rightop)
{
	bool		is_eq;
	Oid			datatype;
	Oid			opr1oid;
	Oid			opr2oid;
	Datum		opr1right;
	Datum		opr2right;
	List	   *result;
	Expr	   *expr;

	switch (expr_op)
	{
		case OID_INET_SUB_OP:
			datatype = INETOID;
			is_eq = false;
			break;
		case OID_INET_SUBEQ_OP:
			datatype = INETOID;
			is_eq = true;
			break;
		default:
			elog(ERROR, "unexpected operator: %u", expr_op);
			return NIL;
	}

	/*
	 * create clause "key >= network_scan_first( rightop )", or ">" if the
	 * operator disallows equality.
	 */
	if (is_eq)
	{
		opr1oid = get_opfamily_member(opfamily, datatype, datatype,
									  BTGreaterEqualStrategyNumber);
		if (opr1oid == InvalidOid)
			elog(ERROR, "no >= operator for opfamily %u", opfamily);
	}
	else
	{
		opr1oid = get_opfamily_member(opfamily, datatype, datatype,
									  BTGreaterStrategyNumber);
		if (opr1oid == InvalidOid)
			elog(ERROR, "no > operator for opfamily %u", opfamily);
	}

	opr1right = network_scan_first(rightop);

	expr = make_opclause(opr1oid, BOOLOID, false,
						 (Expr *) leftop,
						 (Expr *) makeConst(datatype, -1, -1, opr1right,
											false, false));
	result = list_make1(make_simple_restrictinfo(expr));

	/* create clause "key <= network_scan_last( rightop )" */

	opr2oid = get_opfamily_member(opfamily, datatype, datatype,
								  BTLessEqualStrategyNumber);
	if (opr2oid == InvalidOid)
		elog(ERROR, "no <= operator for opfamily %u", opfamily);

	opr2right = network_scan_last(rightop);

	expr = make_opclause(opr2oid, BOOLOID, false,
						 (Expr *) leftop,
						 (Expr *) makeConst(datatype, -1, -1, opr2right,
											false, false));
	result = lappend(result, make_simple_restrictinfo(expr));

	return result;
}

/*
 * Handy subroutines for match_special_index_operator() and friends.
 */

/*
 * Generate a Datum of the appropriate type from a C string.
 * Note that all of the supported types are pass-by-ref, so the
 * returned value should be pfree'd if no longer needed.
 */
static Datum
string_to_datum(const char *str, Oid datatype)
{
	/*
	 * We cheat a little by assuming that CStringGetTextDatum() will do for
	 * bpchar and varchar constants too...
	 */
	if (datatype == NAMEOID)
		return DirectFunctionCall1(namein, CStringGetDatum(str));
	else if (datatype == BYTEAOID)
		return DirectFunctionCall1(byteain, CStringGetDatum(str));
	else
		return CStringGetTextDatum(str);
}

/*
 * Generate a Const node of the appropriate type from a C string.
 */
static Const *
string_to_const(const char *str, Oid datatype)
{
	Datum		conval = string_to_datum(str, datatype);

	return makeConst(datatype, -1,
					 ((datatype == NAMEOID) ? NAMEDATALEN : -1),
					 conval, false, false);
}<|MERGE_RESOLUTION|>--- conflicted
+++ resolved
@@ -11,11 +11,7 @@
  *
  *
  * IDENTIFICATION
-<<<<<<< HEAD
- *	  $PostgreSQL: pgsql/src/backend/optimizer/path/indxpath.c,v 1.227.2.2 2009/04/16 20:42:28 tgl Exp $
-=======
  *	  $PostgreSQL: pgsql/src/backend/optimizer/path/indxpath.c,v 1.228 2008/03/25 22:42:43 tgl Exp $
->>>>>>> f260edb1
  *
  *-------------------------------------------------------------------------
  */
