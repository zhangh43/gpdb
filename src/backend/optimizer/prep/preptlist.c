/*-------------------------------------------------------------------------
 *
 * preptlist.c
 *	  Routines to preprocess the parse tree target list
 *
 * This module takes care of altering the query targetlist as needed for
 * INSERT, UPDATE, and DELETE queries.	For INSERT and UPDATE queries,
 * the targetlist must contain an entry for each attribute of the target
 * relation in the correct order.  For both UPDATE and DELETE queries,
 * we need a junk targetlist entry holding the CTID attribute --- the
 * executor relies on this to find the tuple to be replaced/deleted.
 * We may also need junk tlist entries for Vars used in the RETURNING list.
 *
 *
<<<<<<< HEAD
 * Portions Copyright (c) 2006-2008, Greenplum inc
=======
>>>>>>> d13f41d2
 * Portions Copyright (c) 1996-2008, PostgreSQL Global Development Group
 * Portions Copyright (c) 1994, Regents of the University of California
 *
 * IDENTIFICATION
 *	  $PostgreSQL: pgsql/src/backend/optimizer/prep/preptlist.c,v 1.88 2008/01/01 19:45:50 momjian Exp $
 *
 *-------------------------------------------------------------------------
 */

#include "postgres.h"

#include "access/heapam.h"
#include "catalog/gp_policy.h"     /* CDB: POLICYTYPE_PARTITIONED */
#include "catalog/pg_type.h"
#include "nodes/makefuncs.h"
#include "optimizer/plancat.h"
#include "optimizer/prep.h"
#include "optimizer/subselect.h"
#include "optimizer/tlist.h"
#include "optimizer/var.h"
#include "parser/analyze.h"
#include "parser/parsetree.h"
#include "parser/parse_coerce.h"
#include "parser/parse_relation.h"
#include "utils/lsyscache.h"

static List *expand_targetlist(List *tlist, int command_type,
				  Index result_relation, List *range_table);
static List * supplement_simply_updatable_targetlist(DeclareCursorStmt *stmt,
													 List *range_table,
													 List *tlist);

/*
 * preprocess_targetlist
 *	  Driver for preprocessing the parse tree targetlist.
 *
 *	  Returns the new targetlist.
 */
List *
preprocess_targetlist(PlannerInfo *root, List *tlist)
{
	Query	   *parse = root->parse;
	int			result_relation = parse->resultRelation;
	List	   *range_table = parse->rtable;
	CmdType		command_type = parse->commandType;

	/*
	 * Sanity check: if there is a result relation, it'd better be a real
	 * relation not a subquery.  Else parser or rewriter messed up.
	 */
	if (result_relation)
	{
		RangeTblEntry *rte = rt_fetch(result_relation, range_table);

		if (rte->subquery != NULL || rte->relid == InvalidOid)
			elog(ERROR, "subquery cannot be result relation");
	}

	/*
	 * for heap_form_tuple to work, the targetlist must match the exact order
	 * of the attributes. We also need to fill in any missing attributes. -ay
	 * 10/94
	 */
	if (command_type == CMD_INSERT || command_type == CMD_UPDATE)
		tlist = expand_targetlist(tlist, command_type,
								  result_relation, range_table);

	/*
	 * for "update" and "delete" queries, add ctid of the result relation into
	 * the target list so that the ctid will propagate through execution and
	 * ExecutePlan() will be able to identify the right tuple to replace or
	 * delete.	This extra field is marked "junk" so that it is not stored
	 * back into the tuple.
	 */
	if (command_type == CMD_UPDATE || command_type == CMD_DELETE)
	{
		TargetEntry *tleCtid = NULL;
		Var			*varCtid = NULL;
		
		TargetEntry *tleSegid = NULL;
		Var 		*varSegid = NULL;
		
		varCtid = makeVar(result_relation, SelfItemPointerAttributeNumber,
					  TIDOID, -1, 0);

		tleCtid = makeTargetEntry((Expr *) varCtid,
							  list_length(tlist) + 1, 	/* resno */
							  pstrdup("ctid"),			/* resname */
							  true);					/* resjunk */
		/* Get type info for segid column */
		Oid			reloid,
					vartypeid;
		int32		type_mod;
		
		reloid = getrelid(result_relation, parse->rtable);
		
		get_atttypetypmod(reloid, GpSegmentIdAttributeNumber, &vartypeid, &type_mod);

		varSegid = makeVar
					(
					result_relation,
					GpSegmentIdAttributeNumber,
					vartypeid,
					type_mod,
					0
					);

		tleSegid = makeTargetEntry((Expr *) varSegid,
							  list_length(tlist) + 2,	/* resno */
							  pstrdup("gp_segment_id"),	/* resname */
							  true);					/* resjunk */
		

		/*
		 * For an UPDATE, expand_targetlist already created a fresh tlist. For
		 * DELETE, better do a listCopy so that we don't destructively modify
		 * the original tlist (is this really necessary?).
		 */
		if (command_type == CMD_DELETE)
			tlist = list_copy(tlist);

		tlist = lappend(tlist, tleCtid);
		tlist = lappend(tlist, tleSegid);
	} 

	/* simply updatable cursors */
	if (command_type == CMD_SELECT && 
		parse->utilityStmt &&
		IsA(parse->utilityStmt, DeclareCursorStmt) &&
		((DeclareCursorStmt *) parse->utilityStmt)->is_simply_updatable)
	{
		tlist = supplement_simply_updatable_targetlist((DeclareCursorStmt *) parse->utilityStmt, 
													   range_table,
													   tlist);
	}

	/*
	 * Add TID targets for rels selected FOR UPDATE/SHARE.	The executor uses
	 * the TID to know which rows to lock, much as for UPDATE or DELETE.
	 */
	if (parse->rowMarks)
	{
		ListCell   *l;

		/*
		 * We've got trouble if the FOR UPDATE/SHARE appears inside grouping,
		 * since grouping renders a reference to individual tuple CTIDs
		 * invalid.  This is also checked at parse time, but that's
		 * insufficient because of rule substitution, query pullup, etc.
		 */
		CheckSelectLocking(parse);

		/*
		 * Currently the executor only supports FOR UPDATE/SHARE at top level
		 */
		if (root->query_level > 1)
			ereport(ERROR,
					(errcode(ERRCODE_FEATURE_NOT_SUPPORTED),
			errmsg("SELECT FOR UPDATE/SHARE is not allowed in subqueries")));

		foreach(l, parse->rowMarks)
		{
			RowMarkClause *rc = (RowMarkClause *) lfirst(l);
			Var		   *var;
			char	   *resname;
			TargetEntry *tle;
            RangeTblEntry  *rte;
            Relation    relation;
            bool        isdistributed = false;

            /* CDB: Don't try to fetch CTIDs for distributed relation. */
            rte = rt_fetch(rc->rti, parse->rtable);
            relation = heap_open(rte->relid, NoLock);
            if (relation->rd_cdbpolicy &&
                relation->rd_cdbpolicy->ptype == POLICYTYPE_PARTITIONED)
                isdistributed = true;
            heap_close(relation, NoLock);
            if (isdistributed)
                continue;

			var = makeVar(rc->rti,
						  SelfItemPointerAttributeNumber,
						  TIDOID,
						  -1,
						  0);

			resname = (char *) palloc(32);
			snprintf(resname, 32, "ctid%u", rc->rti);

			tle = makeTargetEntry((Expr *) var,
								  list_length(tlist) + 1,
								  resname,
								  true);

			tlist = lappend(tlist, tle);
		}
	}

	/*
	 * If the query has a RETURNING list, add resjunk entries for any Vars
	 * used in RETURNING that belong to other relations.  We need to do this
	 * to make these Vars available for the RETURNING calculation.	Vars that
	 * belong to the result rel don't need to be added, because they will be
	 * made to refer to the actual heap tuple.
	 */
	if (parse->returningList && list_length(parse->rtable) > 1)
	{
		List	   *vars;
		ListCell   *l;

		vars = pull_var_clause((Node *) parse->returningList, false);
		foreach(l, vars)
		{
			Var		   *var = (Var *) lfirst(l);
			TargetEntry *tle;

			if (var->varno == result_relation)
				continue;		/* don't need it */

			if (tlist_member((Node *) var, tlist))
				continue;		/* already got it */

			tle = makeTargetEntry((Expr *) var,
								  list_length(tlist) + 1,
								  NULL,
								  true);

			tlist = lappend(tlist, tle);
		}
		list_free(vars);
	}

	return tlist;
}

/*****************************************************************************
 *
 *		TARGETLIST EXPANSION
 *
 *****************************************************************************/

/*
 * expand_targetlist
 *	  Given a target list as generated by the parser and a result relation,
 *	  add targetlist entries for any missing attributes, and ensure the
 *	  non-junk attributes appear in proper field order.
 *
 * NOTE: if you are tempted to put more processing here, consider whether
 * it shouldn't go in the rewriter's rewriteTargetList() instead.
 */
static List *
expand_targetlist(List *tlist, int command_type,
				  Index result_relation, List *range_table)
{
	List	   *new_tlist = NIL;
	ListCell   *tlist_item;
	Relation	rel;
	int			attrno,
				numattrs;

	tlist_item = list_head(tlist);

	/*
	 * The rewriter should have already ensured that the TLEs are in correct
	 * order; but we have to insert TLEs for any missing attributes.
	 *
	 * Scan the tuple description in the relation's relcache entry to make
	 * sure we have all the user attributes in the right order.  We assume
	 * that the rewriter already acquired at least AccessShareLock on the
	 * relation, so we need no lock here.
	 */
	rel = heap_open(getrelid(result_relation, range_table), NoLock);

	numattrs = RelationGetNumberOfAttributes(rel);

	for (attrno = 1; attrno <= numattrs; attrno++)
	{
		Form_pg_attribute att_tup = rel->rd_att->attrs[attrno - 1];
		TargetEntry *new_tle = NULL;

		if (tlist_item != NULL)
		{
			TargetEntry *old_tle = (TargetEntry *) lfirst(tlist_item);

			if (!old_tle->resjunk && old_tle->resno == attrno)
			{
				new_tle = old_tle;
				tlist_item = lnext(tlist_item);
			}
		}

		if (new_tle == NULL)
		{
			/*
			 * Didn't find a matching tlist entry, so make one.
			 *
			 * For INSERT, generate a NULL constant.  (We assume the rewriter
			 * would have inserted any available default value.) Also, if the
			 * column isn't dropped, apply any domain constraints that might
			 * exist --- this is to catch domain NOT NULL.
			 *
			 * For UPDATE, generate a Var reference to the existing value of
			 * the attribute, so that it gets copied to the new tuple. But
			 * generate a NULL for dropped columns (we want to drop any old
			 * values).
			 *
			 * When generating a NULL constant for a dropped column, we label
			 * it INT4 (any other guaranteed-to-exist datatype would do as
			 * well). We can't label it with the dropped column's datatype
			 * since that might not exist anymore.	It does not really matter
			 * what we claim the type is, since NULL is NULL --- its
			 * representation is datatype-independent.	This could perhaps
			 * confuse code comparing the finished plan to the target
			 * relation, however.
			 */
			Oid			atttype = att_tup->atttypid;
			int32		atttypmod = att_tup->atttypmod;
			Node	   *new_expr;

			switch (command_type)
			{
				case CMD_INSERT:
					if (!att_tup->attisdropped)
					{
						new_expr = (Node *) makeConst(atttype,
													  -1,
													  att_tup->attlen,
													  (Datum) 0,
													  true,		/* isnull */
													  att_tup->attbyval);
						new_expr = coerce_to_domain(new_expr,
													InvalidOid, -1,
													atttype,
													COERCE_IMPLICIT_CAST,
													-1,
													false,
													false);
					}
					else
					{
						/* Insert NULL for dropped column */
						new_expr = (Node *) makeConst(INT4OID,
													  -1,
													  sizeof(int32),
													  (Datum) 0,
													  true,		/* isnull */
													  true /* byval */ );
					}
					break;
				case CMD_UPDATE:
					if (!att_tup->attisdropped)
					{
						new_expr = (Node *) makeVar(result_relation,
													attrno,
													atttype,
													atttypmod,
													0);
					}
					else
					{
						/* Insert NULL for dropped column */
						new_expr = (Node *) makeConst(INT4OID,
													  -1,
													  sizeof(int32),
													  (Datum) 0,
													  true,		/* isnull */
													  true /* byval */ );
					}
					break;
				default:
					elog(ERROR, "unrecognized command_type: %d",
						 (int) command_type);
					new_expr = NULL;	/* keep compiler quiet */
					break;
			}

			new_tle = makeTargetEntry((Expr *) new_expr,
									  attrno,
									  pstrdup(NameStr(att_tup->attname)),
									  false);
		}

		new_tlist = lappend(new_tlist, new_tle);
	}

	/*
	 * The remaining tlist entries should be resjunk; append them all to the
	 * end of the new tlist, making sure they have resnos higher than the last
	 * real attribute.	(Note: although the rewriter already did such
	 * renumbering, we have to do it again here in case we are doing an UPDATE
	 * in a table with dropped columns, or an inheritance child table with
	 * extra columns.)
	 */
	while (tlist_item)
	{
		TargetEntry *old_tle = (TargetEntry *) lfirst(tlist_item);

		if (!old_tle->resjunk)
			elog(ERROR, "targetlist is not sorted correctly");
		/* Get the resno right, but don't copy unnecessarily */
		if (old_tle->resno != attrno)
		{
			old_tle = flatCopyTargetEntry(old_tle);
			old_tle->resno = attrno;
		}
		new_tlist = lappend(new_tlist, old_tle);
		attrno++;
		tlist_item = lnext(tlist_item);
	}

	heap_close(rel, NoLock);

	return new_tlist;
}


/*
 * supplement_simply_updatable_targetlist
 * 
 * For a simply updatable cursor, we supplement the targetlist with junk metadata for
 * gp_segment_id, ctid, and tableoid. The handling of a CURRENT OF invocation will rely
 * on this junk information during its constant folding. Thus, in a nutshell, it is the 
 * responsibility of this routine to ensure whatever information needed to uniquely
 * identify the currently positioned tuple is available in the tuple itself.
 */
static List *
supplement_simply_updatable_targetlist(DeclareCursorStmt *stmt, List *range_table, List *tlist) 
{
	Assert(stmt->is_simply_updatable);
	Index varno = extractSimplyUpdatableRTEIndex(range_table);

	/* ctid */
	Var         *varCtid = makeVar(varno,
								   SelfItemPointerAttributeNumber,
								   TIDOID,
								   -1,
								   0);
	TargetEntry *tleCtid = makeTargetEntry((Expr *) varCtid,
										   list_length(tlist) + 1,   /* resno */
										   pstrdup("ctid"),          /* resname */
										   true);                    /* resjunk */
	tlist = lappend(tlist, tleCtid);

	/* gp_segment_id */
	Oid         reloid 		= InvalidOid,
				vartypeid 	= InvalidOid;
	int32       type_mod 	= -1;
	reloid = getrelid(varno, range_table);
	get_atttypetypmod(reloid, GpSegmentIdAttributeNumber, &vartypeid, &type_mod);
	Var         *varSegid = makeVar(varno,
									GpSegmentIdAttributeNumber,
									vartypeid,
									type_mod,
									0);
	TargetEntry *tleSegid = makeTargetEntry((Expr *) varSegid,
											list_length(tlist) + 1,   /* resno */
											pstrdup("gp_segment_id"), /* resname */
											true);                    /* resjunk */

	tlist = lappend(tlist, tleSegid);

	/*
	 * tableoid is only needed in the case of inheritance, in order to supplement 
	 * our ability to uniquely identify a tuple. Without inheritance, we omit tableoid
	 * to avoid the overhead of carrying tableoid for each tuple in the result set.
	 */
	if (find_inheritance_children(reloid) != NIL)
	{
		Var         *varTableoid = makeVar(varno,
										   TableOidAttributeNumber,
										   OIDOID,
										   -1,
										   0);
		TargetEntry *tleTableoid = makeTargetEntry((Expr *) varTableoid,
												   list_length(tlist) + 1,  /* resno */
												   pstrdup("tableoid"),     /* resname */
												   true);                   /* resjunk */
		tlist = lappend(tlist, tleTableoid);
	}
	
	return tlist;
}<|MERGE_RESOLUTION|>--- conflicted
+++ resolved
@@ -12,10 +12,7 @@
  * We may also need junk tlist entries for Vars used in the RETURNING list.
  *
  *
-<<<<<<< HEAD
  * Portions Copyright (c) 2006-2008, Greenplum inc
-=======
->>>>>>> d13f41d2
  * Portions Copyright (c) 1996-2008, PostgreSQL Global Development Group
  * Portions Copyright (c) 1994, Regents of the University of California
  *
@@ -435,11 +432,12 @@
 /*
  * supplement_simply_updatable_targetlist
  * 
- * For a simply updatable cursor, we supplement the targetlist with junk metadata for
- * gp_segment_id, ctid, and tableoid. The handling of a CURRENT OF invocation will rely
- * on this junk information during its constant folding. Thus, in a nutshell, it is the 
- * responsibility of this routine to ensure whatever information needed to uniquely
- * identify the currently positioned tuple is available in the tuple itself.
+ * For a simply updatable cursor, we supplement the targetlist with junk
+ * metadata for gp_segment_id, ctid, and tableoid. The handling of a CURRENT OF
+ * invocation will rely on this junk information, in execCurrentOf(). Thus, in
+ * a nutshell, it is the responsibility of this routine to ensure whatever
+ * information needed to uniquely identify the currently positioned tuple is
+ * available in the tuple itself.
  */
 static List *
 supplement_simply_updatable_targetlist(DeclareCursorStmt *stmt, List *range_table, List *tlist) 
