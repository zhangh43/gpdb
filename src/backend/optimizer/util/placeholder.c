--- conflicted
+++ resolved
@@ -4,12 +4,8 @@
  *	  PlaceHolderVar and PlaceHolderInfo manipulation routines
  *
  *
-<<<<<<< HEAD
  * Portions Copyright (c) 2017, Pivotal Software Inc
- * Portions Copyright (c) 1996-2013, PostgreSQL Global Development Group
-=======
  * Portions Copyright (c) 1996-2014, PostgreSQL Global Development Group
->>>>>>> ab76208e
  * Portions Copyright (c) 1994, Regents of the University of California
  *
  *
