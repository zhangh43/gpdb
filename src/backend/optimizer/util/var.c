--- conflicted
+++ resolved
@@ -16,29 +16,21 @@
  *
  *
  * IDENTIFICATION
-<<<<<<< HEAD
- *	  $PostgreSQL: pgsql/src/backend/optimizer/util/var.c,v 1.84 2009/02/25 03:30:37 tgl Exp $
-=======
  *	  $PostgreSQL: pgsql/src/backend/optimizer/util/var.c,v 1.74 2008/05/12 00:00:49 alvherre Exp $
->>>>>>> 49f001d8
  *
  *-------------------------------------------------------------------------
  */
 #include "postgres.h"
 
-<<<<<<< HEAD
 #include "access/htup.h"
+#include "access/sysattr.h"
 #include "nodes/nodeFuncs.h"
-#include "optimizer/walkers.h"
-=======
-#include "access/sysattr.h"
 #include "optimizer/clauses.h"
->>>>>>> 49f001d8
 #include "optimizer/prep.h"
 #include "optimizer/var.h"
+#include "optimizer/walkers.h"
 #include "parser/parsetree.h"
 #include "rewrite/rewriteManip.h"
-#include "access/sysattr.h"
 
 
 typedef struct
