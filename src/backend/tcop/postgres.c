--- conflicted
+++ resolved
@@ -62,13 +62,9 @@
 #include "parser/analyze.h"
 #include "parser/parser.h"
 #include "postmaster/autovacuum.h"
-<<<<<<< HEAD
 #include "postmaster/fts.h"
 #include "postmaster/postmaster.h"
 #include "replication/walsender.h"
-=======
-#include "postmaster/postmaster.h"
->>>>>>> 78a09145
 #include "rewrite/rewriteHandler.h"
 #include "storage/bufmgr.h"
 #include "storage/ipc.h"
@@ -79,12 +75,8 @@
 #include "tcop/pquery.h"
 #include "tcop/tcopprot.h"
 #include "tcop/utility.h"
-<<<<<<< HEAD
 #include "utils/backend_cancel.h"
 #include "utils/faultinjector.h"
-#include "utils/flatfiles.h"
-=======
->>>>>>> 78a09145
 #include "utils/lsyscache.h"
 #include "utils/memutils.h"
 #include "utils/ps_status.h"
@@ -209,9 +201,6 @@
 
 /* assorted command-line switches */
 static const char *userDoption = NULL;	/* -D switch */
-
-/* assorted command-line switches */
-static const char *userDoption = NULL;		/* -D switch */
 
 static bool EchoQuery = false;				/* -E switch */
 
@@ -3378,7 +3367,6 @@
 void
 quickdie(SIGNAL_ARGS)
 {
-<<<<<<< HEAD
 	SIMPLE_FAULT_INJECTOR(QuickDie);
 	quickdie_impl();
 }
@@ -3389,36 +3377,20 @@
 void
 quickdie_impl()
 {
+	sigaddset(&BlockSig, SIGQUIT);		/* prevent nested calls */
 	PG_SETMASK(&BlockSig);
-=======
-	sigaddset(&BlockSig, SIGQUIT); /* prevent nested calls */
-	PG_SETMASK(&BlockSig);
+
+	in_quickdie=true;
 
 	/*
 	 * If we're aborting out of client auth, don't risk trying to send
-	 * anything to the client; we will likely violate the protocol,
-	 * not to mention that we may have interrupted the guts of OpenSSL
-	 * or some authentication library.
+	 * anything to the client; we will likely violate the protocol, not to
+	 * mention that we may have interrupted the guts of OpenSSL or some
+	 * authentication library.
 	 */
 	if (ClientAuthInProgress && whereToSendOutput == DestRemote)
 		whereToSendOutput = DestNone;
 
-	/*
-	 * Ideally this should be ereport(FATAL), but then we'd not get control
-	 * back...
-	 */
-	ereport(WARNING,
-			(errcode(ERRCODE_CRASH_SHUTDOWN),
-			 errmsg("terminating connection because of crash of another server process"),
-	errdetail("The postmaster has commanded this server process to roll back"
-			  " the current transaction and exit, because another"
-			  " server process exited abnormally and possibly corrupted"
-			  " shared memory."),
-			 errhint("In a moment you should be able to reconnect to the"
-					 " database and repeat your command.")));
->>>>>>> 78a09145
-
-	in_quickdie=true;
 	/*
 	 * We DO NOT want to run proc_exit() callbacks -- we're here because
 	 * shared memory may be corrupted, so we don't want to try to clean up our
@@ -3504,33 +3476,6 @@
 }
 
 /*
-<<<<<<< HEAD
- * Timeout or shutdown signal from postmaster during client
- * authentication.  Run proc_exit(1) if one is not already in
- * progress.  In GPDB, we check for proc_exit_inprogress here in case
- * a SIGQUIT triggering an authdie happens in the middle of another
- * proc_exit which can cause a self-deadlock as exit() is not
- * re-entrant.  Some scenarios where we have seen an opportunity for
- * double exit() are during filerep postmaster reset (postmaster
- * sending SIGQUIT to backend process while the backend process is in
- * proc_exit) and during a bad ProcessStartupPacket (status not
- * resulting in STATUS_OK triggers proc_exit and a user sends SIGQUIT
- * to the process).
- *
- * XXX: possible future improvement: try to send a message indicating
- * why we are disconnecting.  Problem is to be sure we don't block while
- * doing so, nor mess up the authentication message exchange.
- */
-void
-authdie(SIGNAL_ARGS)
-{
-	if (!proc_exit_inprogress)
-		proc_exit(1);
-}
-
-/*
-=======
->>>>>>> 78a09145
  * Query-cancel signal from postmaster: abort current transaction
  * at soonest convenient time
  */
@@ -3677,6 +3622,9 @@
 		DisableNotifyInterrupt();
 		DisableCatchupInterrupt();
 		DisableClientWaitTimeoutInterrupt();
+		/* As in quickdie, don't risk sending to client during auth */
+		if (ClientAuthInProgress && whereToSendOutput == DestRemote)
+			whereToSendOutput = DestNone;
 		if (IsAutoVacuumWorkerProcess())
 			ereport(FATAL,
 					(errcode(ERRCODE_ADMIN_SHUTDOWN),
@@ -3735,6 +3683,13 @@
 				ereport(ERROR,
 						(errcode(ERRCODE_GP_OPERATION_CANCELED),
 						 errmsg("canceling MPP operation")));
+			/* As in quickdie, don't risk sending to client during auth */
+			if (ClientAuthInProgress && whereToSendOutput == DestRemote)
+				whereToSendOutput = DestNone;
+			if (ClientAuthInProgress)
+				ereport(ERROR,
+						(errcode(ERRCODE_QUERY_CANCELED),
+						 errmsg("canceling authentication due to timeout")));
 			else if (cancel_from_timeout)
 				ereport(ERROR,
 						(errcode(ERRCODE_QUERY_CANCELED),
@@ -3839,7 +3794,6 @@
 pg_stack_base_t
 set_stack_base(void)
 {
-<<<<<<< HEAD
 	char		stack_base;
 	pg_stack_base_t old;
 
@@ -3857,58 +3811,6 @@
 #endif
 
 	return old;
-=======
-	/* OK to accept interrupt now? */
-	if (InterruptHoldoffCount != 0 || CritSectionCount != 0)
-		return;
-	InterruptPending = false;
-	if (ProcDiePending)
-	{
-		ProcDiePending = false;
-		QueryCancelPending = false;		/* ProcDie trumps QueryCancel */
-		ImmediateInterruptOK = false;	/* not idle anymore */
-		DisableNotifyInterrupt();
-		DisableCatchupInterrupt();
-		/* As in quickdie, don't risk sending to client during auth */
-		if (ClientAuthInProgress && whereToSendOutput == DestRemote)
-			whereToSendOutput = DestNone;
-		if (IsAutoVacuumWorkerProcess())
-			ereport(FATAL,
-					(errcode(ERRCODE_ADMIN_SHUTDOWN),
-					 errmsg("terminating autovacuum process due to administrator command")));
-		else
-			ereport(FATAL,
-					(errcode(ERRCODE_ADMIN_SHUTDOWN),
-			 errmsg("terminating connection due to administrator command")));
-	}
-	if (QueryCancelPending)
-	{
-		QueryCancelPending = false;
-		ImmediateInterruptOK = false;	/* not idle anymore */
-		DisableNotifyInterrupt();
-		DisableCatchupInterrupt();
-		/* As in quickdie, don't risk sending to client during auth */
-		if (ClientAuthInProgress && whereToSendOutput == DestRemote)
-			whereToSendOutput = DestNone;
-		if (ClientAuthInProgress)
-			ereport(ERROR,
-					(errcode(ERRCODE_QUERY_CANCELED),
-					 errmsg("canceling authentication due to timeout")));
-		else if (cancel_from_timeout)
-			ereport(ERROR,
-					(errcode(ERRCODE_QUERY_CANCELED),
-					 errmsg("canceling statement due to statement timeout")));
-		else if (IsAutoVacuumWorkerProcess())
-			ereport(ERROR,
-					(errcode(ERRCODE_QUERY_CANCELED),
-					 errmsg("canceling autovacuum task")));
-		else
-			ereport(ERROR,
-					(errcode(ERRCODE_QUERY_CANCELED),
-					 errmsg("canceling statement due to user request")));
-	}
-	/* If we get here, do nothing (probably, QueryCancelPending was reset) */
->>>>>>> 78a09145
 }
 
 /*
@@ -4128,7 +4030,6 @@
  * coming from the client, or PGC_SUSET for insecure options coming from
  * a superuser client.
  *
-<<<<<<< HEAD
  * If a database name is present in the command line arguments, it's
  * returned into *dbname (this is allowed only if *dbname is initially NULL).
  * ----------------------------------------------------------------
@@ -4137,20 +4038,10 @@
 process_postgres_switches(int argc, char *argv[], GucContext ctx,
 						  const char **dbname)
 {
-=======
- * Returns the database name extracted from the command line, if any.
- * ----------------------------------------------------------------
- */
-const char *
-process_postgres_switches(int argc, char *argv[], GucContext ctx)
-{
-	const char *dbname;
->>>>>>> 78a09145
 	bool		secure = (ctx == PGC_POSTMASTER);
 	int			errs = 0;
 	GucSource	gucsource;
 	int			flag;
-<<<<<<< HEAD
 
 	if (secure)
 	{
@@ -4177,35 +4068,13 @@
 	 */
 	opterr = 0;
 #endif
-=======
-
-	if (secure)
-	{
-		gucsource = PGC_S_ARGV;			/* switches came from command line */
-
-		/* Ignore the initial --single argument, if present */
-		if (argc > 1 && strcmp(argv[1], "--single") == 0)
-		{
-			argv++;
-			argc--;
-		}
-	}
-	else
-	{
-		gucsource = PGC_S_CLIENT;		/* switches came from client */
-	}
->>>>>>> 78a09145
 
 	/*
 	 * Parse command-line options.	CAUTION: keep this in sync with
 	 * postmaster/postmaster.c (the option sets should not conflict) and with
 	 * the common help() function in main/main.c.
 	 */
-<<<<<<< HEAD
 	while ((flag = getopt(argc, argv, "A:B:bc:D:d:EeFf:h:ijk:m:lN:nOo:Pp:r:S:sTt:Uv:W:y:-:")) != -1)
-=======
-	while ((flag = getopt(argc, argv, "A:B:c:D:d:EeFf:h:ijk:lN:nOo:Pp:r:S:sTt:v:W:-:")) != -1)
->>>>>>> 78a09145
 	{
 		switch (flag)
 		{
@@ -4318,12 +4187,7 @@
 				break;
 
 			case 's':
-<<<<<<< HEAD
-					SetConfigOption("log_statement_stats", "true",
-									ctx, gucsource);
-=======
 				SetConfigOption("log_statement_stats", "true", ctx, gucsource);
->>>>>>> 78a09145
 				break;
 
 			case 'T':
@@ -4335,11 +4199,7 @@
 					const char *tmp = get_stats_option_name(optarg);
 
 					if (tmp)
-<<<<<<< HEAD
-							SetConfigOption(tmp, "true", ctx, gucsource);
-=======
 						SetConfigOption(tmp, "true", ctx, gucsource);
->>>>>>> 78a09145
 					else
 						errs++;
 					break;
@@ -4373,8 +4233,6 @@
 				SetConfigOption("post_auth_delay", optarg, ctx, gucsource);
 				break;
 
-<<<<<<< HEAD
-
 			case 'y':
 
 				/*
@@ -4391,8 +4249,6 @@
 				}
 				break;
 
-=======
->>>>>>> 78a09145
 			case 'c':
 			case '-':
 				{
@@ -4413,12 +4269,7 @@
 									 errmsg("-c %s requires a value",
 											optarg)));
 					}
-<<<<<<< HEAD
-
-						SetConfigOption(name, value, ctx, gucsource);
-=======
 					SetConfigOption(name, value, ctx, gucsource);
->>>>>>> 78a09145
 					free(name);
 					if (value)
 						free(value);
@@ -4495,6 +4346,7 @@
 	}
 }
 
+
 /* ----------------------------------------------------------------
  * PostgresMain
  *	   postgres main loop -- all backends, interactive or otherwise start here
@@ -4518,7 +4370,7 @@
 
 	MemoryAccountIdType postgresMainMemoryAccountId = MEMORY_OWNER_TYPE_Undefined;
 
-        /*
+	/*
 	 * CDB: Catch program error signals.
 	 *
 	 * Save our main thread-id for comparison during signals.
@@ -4526,14 +4378,20 @@
 	main_tid = pthread_self();
 
 	/*
-	 * initialize globals (already done if under postmaster, but not if
-	 * standalone; cheap enough to do over)
-	 */
-	MyProcPid = getpid();
+	 * Initialize globals (already done if under postmaster, but not if
+	 * standalone).
+	 */
+	if (!IsUnderPostmaster)
+	{
+		MyProcPid = getpid();
+
+		MyStartTime = time(NULL);
+	}
 
 #ifndef WIN32
 	PostmasterPriority = getpriority(PRIO_PROCESS, 0);
 #endif
+
 	/*
 	 * Fire up essential subsystems: error and memory management
 	 *
@@ -4543,7 +4401,6 @@
 		MemoryContextInit();
 
 	/*
-<<<<<<< HEAD
 	 * Do not save the return value in any oldMemoryAccount variable.
 	 * In that case, we risk switching to a stale memoryAccount that is no
 	 * longer valid. This is because we reset the memory accounts frequently.
@@ -4582,126 +4439,15 @@
 	 */
 	process_postgres_switches(argc, argv, PGC_POSTMASTER, &dbname);
 
-=======
-	 * Should be no more arguments except an optional database name, and
-	 * that's only in the secure case.
-	 */
-	if (errs || argc - optind > 1 || (argc != optind && !secure))
-	{
-		/* spell the error message a bit differently depending on context */
-		if (IsUnderPostmaster)
-			ereport(FATAL,
-					(errcode(ERRCODE_SYNTAX_ERROR),
-				 errmsg("invalid command-line arguments for server process"),
-			   errhint("Try \"%s --help\" for more information.", progname)));
-		else
-			ereport(FATAL,
-					(errcode(ERRCODE_SYNTAX_ERROR),
-					 errmsg("%s: invalid command-line arguments",
-							progname),
-			   errhint("Try \"%s --help\" for more information.", progname)));
-	}
-
-	if (argc - optind == 1)
-		dbname = strdup(argv[optind]);
-	else
-		dbname = NULL;
-
-	/*
-	 * Reset getopt(3) library so that it will work correctly in subprocesses
-	 * or when this function is called a second time with another array.
-	 */
-	optind = 1;
-#ifdef HAVE_INT_OPTRESET
-	optreset = 1;				/* some systems need this too */
-#endif
-
-	return dbname;
-}
-
-
-/* ----------------------------------------------------------------
- * PostgresMain
- *	   postgres main loop -- all backends, interactive or otherwise start here
- *
- * argc/argv are the command line arguments to be used.  (When being forked
- * by the postmaster, these are not the original argv array of the process.)
- * username is the (possibly authenticated) PostgreSQL user name to be used
- * for the session.
- * ----------------------------------------------------------------
- */
-int
-PostgresMain(int argc, char *argv[], const char *username)
-{
-	const char *dbname;
-	int			firstchar;
-	char		stack_base;
-	StringInfoData input_message;
-	sigjmp_buf	local_sigjmp_buf;
-	volatile bool send_ready_for_query = true;
-
-	/*
-	 * Initialize globals (already done if under postmaster, but not if
-	 * standalone).
-	 */
-	if (!IsUnderPostmaster)
-	{
-		MyProcPid = getpid();
-
-		MyStartTime = time(NULL);
-	}
-
-	/*
-	 * Fire up essential subsystems: error and memory management
-	 *
-	 * If we are running under the postmaster, this is done already.
-	 */
-	if (!IsUnderPostmaster)
-		MemoryContextInit();
-
-	SetProcessingMode(InitProcessing);
-
-	/* Set up reference point for stack depth checking */
-	stack_base_ptr = &stack_base;
-
-	/* Compute paths, if we didn't inherit them from postmaster */
-	if (my_exec_path[0] == '\0')
-	{
-		if (find_my_exec(argv[0], my_exec_path) < 0)
-			elog(FATAL, "%s: could not locate my own executable path",
-				 argv[0]);
-	}
-
-	if (pkglib_path[0] == '\0')
-		get_pkglib_path(my_exec_path, pkglib_path);
-
-	/*
-	 * Set default values for command-line options.
-	 */
-	if (!IsUnderPostmaster)
-		InitializeGUCOptions();
-
-	/*
-	 * Parse command-line options.
-	 */
-	dbname = process_postgres_switches(argc, argv, PGC_POSTMASTER);
-
->>>>>>> 78a09145
 	/* Must have gotten a database name, or have a default (the username) */
 	if (dbname == NULL)
 	{
 		dbname = username;
 		if (dbname == NULL)
 			ereport(FATAL,
-<<<<<<< HEAD
 					(errcode(ERRCODE_INVALID_PARAMETER_VALUE),
 					 errmsg("%s: no database nor user name specified",
 							progname)));
-=======
-				(errcode(ERRCODE_INVALID_PARAMETER_VALUE),
-				 errmsg("%s: no database nor user name specified",
-						progname)));
->>>>>>> 78a09145
 	}
 
 	/* Acquire configuration parameters, unless inherited from postmaster */
@@ -4714,7 +4460,6 @@
 		/* If timezone_abbreviations is not set, select default */
 		pg_timezone_abbrev_initialize();
 
-<<<<<<< HEAD
         /*
 	     * Remember stand-alone backend startup time.
          * CDB: Moved this up from below for use in error message headers.
@@ -4722,8 +4467,6 @@
 	    PgStartTime = GetCurrentTimestamp();
 	}
 
-=======
->>>>>>> 78a09145
 	/*
 	 * You might expect to see a setsid() call here, but it's not needed,
 	 * because if we are under a postmaster then BackendInitialize() did it.
@@ -4751,7 +4494,6 @@
 		pqsignal(SIGINT, StatementCancelHandler); /* cancel current query */
 		pqsignal(SIGTERM, die); /* cancel current query and exit */
 
-<<<<<<< HEAD
 		/*
 		 * In a standalone backend, SIGQUIT can be generated from the keyboard
 		 * easily, while SIGTERM cannot, so we make both signals do die() rather
@@ -4762,18 +4504,6 @@
 		else
 			pqsignal(SIGQUIT, die); /* cancel current query and exit */
 		pqsignal(SIGALRM, handle_sig_alarm); /* timeout conditions */
-=======
-	/*
-	 * Ignore failure to write to frontend. Note: if frontend closes
-	 * connection, we will notice it and exit cleanly when control next
-	 * returns to outer loop.  This seems safer than forcing exit in the midst
-	 * of output during who-knows-what operation...
-	 */
-	pqsignal(SIGPIPE, SIG_IGN);
-	pqsignal(SIGUSR1, procsignal_sigusr1_handler);
-	pqsignal(SIGUSR2, SIG_IGN);
-	pqsignal(SIGFPE, FloatExceptionHandler);
->>>>>>> 78a09145
 
 		/*
 		 * Ignore failure to write to frontend. Note: if frontend closes
@@ -4783,7 +4513,7 @@
 		 */
 		pqsignal(SIGPIPE, SIG_IGN);
 		pqsignal(SIGUSR1, procsignal_sigusr1_handler);
-		pqsignal(SIGUSR2, NotifyInterruptHandler);
+		pqsignal(SIGUSR2, SIG_IGN);
 		pqsignal(SIGFPE, FloatExceptionHandler);
 
 		/*
@@ -4815,10 +4545,6 @@
 	PG_SETMASK(&BlockSig);		/* block everything except SIGQUIT */
 
 	if (IsUnderPostmaster)
-<<<<<<< HEAD
-=======
-	{
->>>>>>> 78a09145
 		BaseInit();
 	else
 	{
@@ -4877,18 +4603,8 @@
 	 * it inside InitPostgres() instead.  In particular, anything that
 	 * involves database access should be there, not here.
 	 */
-<<<<<<< HEAD
 	ereport(DEBUG3,
 			(errmsg_internal("InitPostgres")));
-	InitPostgres(dbname, InvalidOid, username, NULL);
-
-	SetProcessingMode(NormalProcessing);
-
-	/*
-	 * Initialize resource manager.
-	 */
-	InitResManager();
-=======
 	InitPostgres(dbname, InvalidOid, username, NULL);
 
 	/*
@@ -4903,9 +4619,13 @@
 		MemoryContextDelete(PostmasterContext);
 		PostmasterContext = NULL;
 	}
->>>>>>> 78a09145
 
 	SetProcessingMode(NormalProcessing);
+
+	/*
+	 * Initialize resource manager.
+	 */
+	InitResManager();
 
 	/*
 	 * Now all GUC states are fully set up.  Report them to client if
@@ -5844,10 +5564,6 @@
 {
 	getrusage(RUSAGE_SELF, &Save_r);
 	gettimeofday(&Save_t, NULL);
-<<<<<<< HEAD
-	ResetBufferUsage();
-=======
->>>>>>> 78a09145
 }
 
 void
