/*-------------------------------------------------------------------------
 *
 * dest.c
 *	  support for communication destinations
 *
 *
 * Portions Copyright (c) 1996-2016, PostgreSQL Global Development Group
 * Portions Copyright (c) 1994, Regents of the University of California
 *
 * IDENTIFICATION
 *	  src/backend/tcop/dest.c
 *
 *-------------------------------------------------------------------------
 */
/*
 *	 INTERFACE ROUTINES
 *		BeginCommand - initialize the destination at start of command
 *		CreateDestReceiver - create tuple receiver object for destination
 *		EndCommand - clean up the destination at end of command
 *		NullCommand - tell dest that an empty query string was recognized
 *		ReadyForQuery - tell dest that we are ready for a new query
 *
 *	 NOTES
 *		These routines do the appropriate work before and after
 *		tuples are returned by a query to keep the backend and the
 *		"destination" portals synchronized.
 */

#include "postgres.h"

#include "access/printtup.h"
#include "access/xact.h"
#include "commands/copy.h"
#include "commands/createas.h"
#include "commands/matview.h"
#include "executor/functions.h"
#include "executor/tqueue.h"
#include "executor/tstoreReceiver.h"
#include "libpq/libpq.h"
#include "libpq/pqformat.h"
#include "utils/portal.h"

#include "cdb/cdbvars.h"
#include "utils/vmem_tracker.h"

/* ----------------
 *		dummy DestReceiver functions
 * ----------------
 */
static bool
donothingReceive(TupleTableSlot *slot, DestReceiver *self)
{
	return true;
}

static void
donothingStartup(DestReceiver *self, int operation, TupleDesc typeinfo)
{
}

static void
donothingCleanup(DestReceiver *self)
{
	/* this is used for both shutdown and destroy methods */
}

/* ----------------
 *		static DestReceiver structs for dest types needing no local state
 * ----------------
 */
static DestReceiver donothingDR = {
	donothingReceive, donothingStartup, donothingCleanup, donothingCleanup,
	DestNone
};

static DestReceiver debugtupDR = {
	debugtup, debugStartup, donothingCleanup, donothingCleanup,
	DestDebug
};

static DestReceiver spi_printtupDR = {
	spi_printtup, spi_dest_startup, donothingCleanup, donothingCleanup,
	DestSPI
};

/* Globally available receiver for DestNone */
DestReceiver *None_Receiver = &donothingDR;


/* ----------------
 *		BeginCommand - initialize the destination at start of command
 * ----------------
 */
void
BeginCommand(const char *commandTag, CommandDest dest)
{
	/* Nothing to do at present */
}

/* ----------------
 *		CreateDestReceiver - return appropriate receiver function set for dest
 * ----------------
 */
DestReceiver *
CreateDestReceiver(CommandDest dest)
{
	switch (dest)
	{
		case DestRemote:
		case DestRemoteExecute:
			return printtup_create_DR(dest);

		case DestNone:
			return &donothingDR;

		case DestDebug:
			return &debugtupDR;

		case DestSPI:
			return &spi_printtupDR;

		case DestTuplestore:
			return CreateTuplestoreDestReceiver();

		case DestIntoRel:
			return CreateIntoRelDestReceiver(NULL);

		case DestCopyOut:
			return CreateCopyDestReceiver();

		case DestSQLFunction:
			return CreateSQLFunctionDestReceiver();

		case DestTransientRel:
<<<<<<< HEAD
			return CreateTransientRelDestReceiver(InvalidOid, InvalidOid, false, 't', false);
=======
			return CreateTransientRelDestReceiver(InvalidOid);

		case DestTupleQueue:
			return CreateTupleQueueDestReceiver(NULL);
>>>>>>> b5bce6c1
	}

	/* should never get here */
	return &donothingDR;
}

/* ----------------
 *		EndCommand - clean up the destination at end of command
 * ----------------
 */
void
EndCommand(const char *commandTag, CommandDest dest)
{
	switch (dest)
	{
		case DestRemote:
		case DestRemoteExecute:

			/*
			 * We assume the commandTag is plain ASCII and therefore requires
			 * no encoding conversion.
			 */
			pq_putmessage('C', commandTag, strlen(commandTag) + 1);
			break;

		case DestNone:
		case DestDebug:
		case DestSPI:
		case DestTuplestore:
		case DestIntoRel:
		case DestCopyOut:
		case DestSQLFunction:
		case DestTransientRel:
		case DestTupleQueue:
			break;
	}
}

/* ----------------
 *		NullCommand - tell dest that an empty query string was recognized
 *
 *		In FE/BE protocol version 1.0, this hack is necessary to support
 *		libpq's crufty way of determining whether a multiple-command
 *		query string is done.  In protocol 2.0 it's probably not really
 *		necessary to distinguish empty queries anymore, but we still do it
 *		for backwards compatibility with 1.0.  In protocol 3.0 it has some
 *		use again, since it ensures that there will be a recognizable end
 *		to the response to an Execute message.
 * ----------------
 */
void
NullCommand(CommandDest dest)
{
	switch (dest)
	{
		case DestRemote:
		case DestRemoteExecute:

			/*
			 * tell the fe that we saw an empty query string.  In protocols
			 * before 3.0 this has a useless empty-string message body.
			 */
			if (PG_PROTOCOL_MAJOR(FrontendProtocol) >= 3)
				pq_putemptymessage('I');
			else
				pq_putmessage('I', "", 1);
			break;

		case DestNone:
		case DestDebug:
		case DestSPI:
		case DestTuplestore:
		case DestIntoRel:
		case DestCopyOut:
		case DestSQLFunction:
		case DestTransientRel:
		case DestTupleQueue:
			break;
	}
}

/* ----------------
 *		ReadyForQuery - tell dest that we are ready for a new query
 *
 *		The ReadyForQuery message is sent in protocol versions 2.0 and up
 *		so that the FE can tell when we are done processing a query string.
 *		In versions 3.0 and up, it also carries a transaction state indicator.
 *
 *		Note that by flushing the stdio buffer here, we can avoid doing it
 *		most other places and thus reduce the number of separate packets sent.
 * ----------------
 */
void
ReadyForQuery(CommandDest dest)
{
	switch (dest)
	{
		case DestRemote:
		case DestRemoteExecute:
			if (PG_PROTOCOL_MAJOR(FrontendProtocol) >= 3)
			{
				StringInfoData buf;

				if (Gp_role == GP_ROLE_EXECUTE)
				{
					pq_beginmessage(&buf, 'k');
					pq_sendint64(&buf, VmemTracker_GetMaxReservedVmemBytes());
					pq_endmessage(&buf);

					pq_beginmessage(&buf, 'x');
					pq_sendbyte(&buf, TransactionDidWriteXLog());
					pq_endmessage(&buf);
				}

				pq_beginmessage(&buf, 'Z');
				pq_sendbyte(&buf, TransactionBlockStatusCode());
				pq_endmessage(&buf);
			}
			else if (PG_PROTOCOL_MAJOR(FrontendProtocol) >= 2)
				pq_putemptymessage('Z');
			/* Flush output at end of cycle in any case. */
			pq_flush();
			break;

		case DestNone:
		case DestDebug:
		case DestSPI:
		case DestTuplestore:
		case DestIntoRel:
		case DestCopyOut:
		case DestSQLFunction:
		case DestTransientRel:
		case DestTupleQueue:
			break;
	}
}

/*
 * Send a gpdb libpq message.
 *
 * This sends a message identical to that used when sending values of
 * GUC_REPORT gucs to the client (see ReportGUCOption()). The motion
 * listener port is sent as if there was a GUC called "qe_listener_port".
 */
void
sendQEDetails(void)
{
	StringInfoData msgbuf;
	char		port_str[11];

	snprintf(port_str, sizeof(port_str), "%u", Gp_listener_port);

	pq_beginmessage(&msgbuf, 'S');
	pq_sendstring(&msgbuf, "qe_listener_port");
	pq_sendstring(&msgbuf, port_str);
	pq_endmessage(&msgbuf);
}<|MERGE_RESOLUTION|>--- conflicted
+++ resolved
@@ -132,14 +132,10 @@
 			return CreateSQLFunctionDestReceiver();
 
 		case DestTransientRel:
-<<<<<<< HEAD
 			return CreateTransientRelDestReceiver(InvalidOid, InvalidOid, false, 't', false);
-=======
-			return CreateTransientRelDestReceiver(InvalidOid);
 
 		case DestTupleQueue:
 			return CreateTupleQueueDestReceiver(NULL);
->>>>>>> b5bce6c1
 	}
 
 	/* should never get here */
