--- conflicted
+++ resolved
@@ -68,231 +68,8 @@
 #include "cdb/cdbpartition.h"
 #include "cdb/cdbvars.h"
 
+
 /*
-<<<<<<< HEAD
- * Error-checking support for DROP commands
- */
-
-struct msgstrings
-{
-	char		kind;
-	int			nonexistent_code;
-	const char *nonexistent_msg;
-	const char *skipping_msg;
-	const char *nota_msg;
-	const char *drophint_msg;
-};
-
-static const struct msgstrings msgstringarray[] = {
-	{RELKIND_RELATION,
-		ERRCODE_UNDEFINED_TABLE,
-		gettext_noop("table \"%s\" does not exist"),
-		gettext_noop("table \"%s\" does not exist, skipping"),
-		gettext_noop("\"%s\" is not a base table"),
-	gettext_noop("Use DROP TABLE to remove a table, DROP EXTERNAL TABLE if external, or DROP FOREIGN TABLE if foreign.")},
-	{RELKIND_SEQUENCE,
-		ERRCODE_UNDEFINED_TABLE,
-		gettext_noop("sequence \"%s\" does not exist"),
-		gettext_noop("sequence \"%s\" does not exist, skipping"),
-		gettext_noop("\"%s\" is not a sequence"),
-	gettext_noop("Use DROP SEQUENCE to remove a sequence.")},
-	{RELKIND_VIEW,
-		ERRCODE_UNDEFINED_TABLE,
-		gettext_noop("view \"%s\" does not exist"),
-		gettext_noop("view \"%s\" does not exist, skipping"),
-		gettext_noop("\"%s\" is not a view"),
-	gettext_noop("Use DROP VIEW to remove a view.")},
-	{RELKIND_INDEX,
-		ERRCODE_UNDEFINED_OBJECT,
-		gettext_noop("index \"%s\" does not exist"),
-		gettext_noop("index \"%s\" does not exist, skipping"),
-		gettext_noop("\"%s\" is not an index"),
-	gettext_noop("Use DROP INDEX to remove an index.")},
-	{RELKIND_COMPOSITE_TYPE,
-		ERRCODE_UNDEFINED_OBJECT,
-		gettext_noop("type \"%s\" does not exist"),
-		gettext_noop("type \"%s\" does not exist, skipping"),
-		gettext_noop("\"%s\" is not a type"),
-	gettext_noop("Use DROP TYPE to remove a type.")},
-	{'\0', 0, NULL, NULL, NULL}
-};
-
-
-/*
- * Emit the right error message for a "DROP" command issued on a
- * relation of the wrong type
- */
-static void
-DropErrorMsgWrongType(char *relname, char wrongkind, char rightkind)
-{
-	const struct msgstrings *rentry;
-	const struct msgstrings *wentry;
-
-	for (rentry = msgstringarray; rentry->kind != '\0'; rentry++)
-		if (rentry->kind == rightkind)
-			break;
-	Assert(rentry->kind != '\0');
-
-	for (wentry = msgstringarray; wentry->kind != '\0'; wentry++)
-		if (wentry->kind == wrongkind)
-			break;
-	/* wrongkind could be something we don't have in our table... */
-
-	ereport(ERROR,
-			(errcode(ERRCODE_WRONG_OBJECT_TYPE),
-			 errmsg(rentry->nota_msg, relname),
-			 (wentry->kind != '\0') ? errhint("%s", wentry->drophint_msg) : 0));
-}
-
-/*
- * Emit the right error message for a "DROP" command issued on a
- * non-existent relation
- */
-void
-DropErrorMsgNonExistent(const RangeVar *rel, char rightkind, bool missing_ok)
-{
-	const struct msgstrings *rentry;
-
-	for (rentry = msgstringarray; rentry->kind != '\0'; rentry++)
-	{
-		if (rentry->kind == rightkind)
-		{
-			if (!missing_ok)
-			{
-				ereport(ERROR,
-						(errcode(rentry->nonexistent_code),
-						 errmsg(rentry->nonexistent_msg, rel->relname)));
-			}
-			else
-			{
-				if (Gp_role != GP_ROLE_EXECUTE)
-					ereport(NOTICE, (errmsg(rentry->skipping_msg, rel->relname)));
-				break;
-			}
-		}
-	}
-
-	Assert(rentry->kind != '\0');		/* Should be impossible */
-}
-
-/*
- * returns false if missing_ok is true and the object does not exist,
- * true if object exists and permissions are OK,
- * errors otherwise
- *
- */
-
-static bool
-CheckDropPermissions(RangeVar *rel, char rightkind, bool missing_ok)
-{
-	Oid			relOid;
-	HeapTuple	tuple;
-	Form_pg_class classform;
-
-	relOid = RangeVarGetRelid(rel, true);
-	if (!OidIsValid(relOid))
-	{
-		DropErrorMsgNonExistent(rel, rightkind, missing_ok);
-		return false;
-	}
-
-	tuple = SearchSysCache(RELOID,
-						   ObjectIdGetDatum(relOid),
-						   0, 0, 0);
-	if (!HeapTupleIsValid(tuple))
-		elog(ERROR, "cache lookup failed for relation %u", relOid);
-
-	classform = (Form_pg_class) GETSTRUCT(tuple);
-
-	if (classform->relkind != rightkind)
-		DropErrorMsgWrongType(rel->relname, classform->relkind,
-							  rightkind);
-
-	/* Allow DROP to either table owner or schema owner */
-	if (!pg_class_ownercheck(relOid, GetUserId()) &&
-		!pg_namespace_ownercheck(classform->relnamespace, GetUserId()))
-		aclcheck_error(ACLCHECK_NOT_OWNER, ACL_KIND_CLASS,
-					   rel->relname);
-
-	if (!allowSystemTableModsDDL && IsSystemClass(classform))
-		ereport(ERROR,
-				(errcode(ERRCODE_INSUFFICIENT_PRIVILEGE),
-				 errmsg("permission denied: \"%s\" is a system catalog",
-						rel->relname)));
-
-	ReleaseSysCache(tuple);
-
-	return true;
-}
-
-/*
- * CheckDropRelStorage
- * 
- * Catch a mismatch between the DROP object type requested and the
- * actual object in the catalog. For example, if DROP EXTERNAL TABLE t
- * was issue, verify that t is indeed an external table, error if not.
- */
-static bool
-CheckDropRelStorage(RangeVar *rel, ObjectType removeType)
-{
-	Oid			relOid;
-	HeapTuple	tuple;
-	char		relstorage;
-
-	relOid = RangeVarGetRelid(rel, true);
-	
-	if (!OidIsValid(relOid))
-		return false;
-
-	/* Find out the relstorage */
-	tuple = SearchSysCache1(RELOID, ObjectIdGetDatum(relOid));
-	if (!HeapTupleIsValid(tuple))
-		elog(ERROR, "cache lookup failed for relation %u", relOid);
-	relstorage = ((Form_pg_class) GETSTRUCT(tuple))->relstorage;
-	ReleaseSysCache(tuple);
-
-	/* 
-	 * skip the check if it's external partition. 
-	 * 1.remember rel_is_child_partition is only working on QD. 
-	 * 2.we do the check on QD, no need to do it again on QE.
-	 */
-	if (relstorage == RELSTORAGE_EXTERNAL && (Gp_segment != -1 || rel_is_child_partition(relOid)))
-		return true;
-
-	if ((removeType == OBJECT_EXTTABLE && relstorage != RELSTORAGE_EXTERNAL) ||
-		(removeType == OBJECT_TABLE && (relstorage == RELSTORAGE_EXTERNAL ||
-										relstorage == RELSTORAGE_FOREIGN)))
-	{
-		/* we have a mismatch. format an error string and shoot */
-		
-		char *want_type;
-		char *hint;
-		
-		if (removeType == OBJECT_EXTTABLE)
-			want_type = pstrdup("an external");
-		else
-			want_type = pstrdup("a base");
-
-		if (relstorage == RELSTORAGE_EXTERNAL)
-			hint = pstrdup("Use DROP EXTERNAL TABLE to remove an external table");
-		else if (relstorage == RELSTORAGE_FOREIGN)
-			hint = pstrdup("Use DROP FOREIGN TABLE to remove a foreign table");
-		else
-			hint = pstrdup("Use DROP TABLE to remove a base table");
-		
-		ereport(ERROR,
-				(errcode(ERRCODE_WRONG_OBJECT_TYPE),
-				 errmsg("\"%s\" is not %s table", rel->relname, want_type),
-				 errhint("%s", hint)));
-	}
-	
-
-	return true;
-}
-
-/*
-=======
->>>>>>> 49f001d8
  * Verify user has ownership of specified relation, else ereport.
  *
  * If noCatalogs is true then we also deny access to system catalogs,
@@ -472,6 +249,8 @@
 		case T_ViewStmt:
 		case T_DropCastStmt:
 		case T_DropdbStmt:
+		case T_DropTableSpaceStmt:
+		case T_DropFileSpaceStmt:
 		case T_RemoveFuncStmt:
 		case T_DropQueueStmt:
 		case T_DropResourceGroupStmt:
@@ -495,172 +274,6 @@
 			/* do nothing */
 			break;
 	}
-}
-
-
-/*
- * Process one relation in a drop statement.
- */
-static bool
-ProcessDropStatement(DropStmt *stmt)
-{
-	ListCell   *arg;
-	bool		dispatchDrop = true;
-
-	Assert(list_length(stmt->objects) == 1);
-
-	foreach(arg, stmt->objects)
-	{
-		List	   *names = (List *) lfirst(arg);
-		RangeVar   *rel;
-
-		/*
-		 * MPP-2879: We don't yet have locks, if we
-		 * noticed that we don't have permission to drop
-		 * on the QD, we *must* not dispatch -- we may be
-		 * racing other DDL. Multiple creates/drops racing
-		 * each other will produce very bad problems.
-		 */
-		switch (stmt->removeType)
-		{
-			case OBJECT_TABLE:
-			case OBJECT_EXTTABLE:
-				rel = makeRangeVarFromNameList(names);
-				if (CheckDropPermissions(rel, RELKIND_RELATION,
-										 stmt->missing_ok) &&
-						CheckDropRelStorage(rel, stmt->removeType))
-				{
-					/*
-					 * If RemoveRelation fails to find the relation on QD, it
-					 * will return false and we should not dispatch the drop
-					 * to segments as not holding Exclusive Lock.
-					 */
-					dispatchDrop = RemoveRelation(rel, stmt->behavior, stmt,
-												  RELKIND_RELATION);
-				}
-				else
-					dispatchDrop = false;
-				break;
-
-			case OBJECT_SEQUENCE:
-				rel = makeRangeVarFromNameList(names);
-				if (CheckDropPermissions(rel, RELKIND_SEQUENCE,
-										 stmt->missing_ok))
-					dispatchDrop = RemoveRelation(rel, stmt->behavior, stmt,
-												  RELKIND_SEQUENCE);
-				else
-					dispatchDrop = false;
-				break;
-
-			case OBJECT_VIEW:
-				rel = makeRangeVarFromNameList(names);
-				if (CheckDropPermissions(rel, RELKIND_VIEW, stmt->missing_ok))
-					RemoveView(rel, stmt->behavior);
-				else
-					dispatchDrop = false;
-				break;
-
-			case OBJECT_INDEX:
-				rel = makeRangeVarFromNameList(names);
-				if (CheckDropPermissions(rel, RELKIND_INDEX, stmt->missing_ok))
-					RemoveIndex(rel, stmt->behavior);
-				else
-					dispatchDrop = false;
-				break;
-
-			case OBJECT_TYPE:
-				/*
-				 * RemoveType does its own permissions checks
-				 */
-				RemoveType(names, stmt->behavior, stmt->missing_ok);
-				break;
-
-			case OBJECT_DOMAIN:
-				/*
-				 * RemoveDomain does its own permissions checks
-				 */
-				RemoveDomain(names, stmt->behavior, stmt->missing_ok);
-				break;
-
-			case OBJECT_CONVERSION:
-				DropConversionCommand(names, stmt->behavior, stmt->missing_ok);
-				break;
-
-			case OBJECT_SCHEMA:
-				/*
-				 * RemoveSchema does its own permissions checks
-				 */
-				RemoveSchema(names, stmt->behavior, stmt->missing_ok);
-				break;
-
-			case OBJECT_FILESPACE:
-				/*
-				 * RemoveFileSpace does its own permissions checks
-				 */
-				RemoveFileSpace(names, stmt->behavior, stmt->missing_ok);
-				break;
-
-			case OBJECT_TABLESPACE:
-				/*
-				 * RemoveTableSpace does its own permissions checks
-				 */
-				RemoveTableSpace(names, stmt->behavior, stmt->missing_ok);
-				break;
-
-			case OBJECT_EXTPROTOCOL:
-				/*
-				 * RemoveExtProtocol does its own permissions checks
-				 */
-				RemoveExtProtocol(names, stmt->behavior, stmt->missing_ok);
-				break;
-
-			case OBJECT_TSPARSER:
-				/*
-				 * RemoveTSParser does its own permission checks
-				 */
-				RemoveTSParser(names, stmt->behavior, stmt->missing_ok);
-				break;
-
-			case OBJECT_TSDICTIONARY:
-				/*
-				 * RemoveTSDictionary does its own permission checks
-				 */
-				RemoveTSDictionary(names, stmt->behavior, stmt->missing_ok);
-				break;
-
-			case OBJECT_TSTEMPLATE:
-				/*
-				 * RemoveTSTemplate does its own permission checks
-				 */
-				RemoveTSTemplate(names, stmt->behavior, stmt->missing_ok);
-				break;
-
-			case OBJECT_TSCONFIGURATION:
-				/*
-				 * RemoveTSConfiguration does its own permission checks
-				 */
-				RemoveTSConfiguration(names, stmt->behavior, stmt->missing_ok);
-				break;
-
-			case OBJECT_EXTENSION:
-				/*
-				 * RemoveExtension does its own permissions checks
-				 */
-				RemoveExtension(names, stmt->behavior, stmt->missing_ok);
-				break;
-
-			default:
-				elog(ERROR, "unrecognized drop object type: %d",
-					 (int) stmt->removeType);
-				break;
-		}
-
-		/*
-		 * We used to need to do CommandCounterIncrement() here,
-		 * but now it's done inside performDeletion().
-		 */
-	}
-	return dispatchDrop;
 }
 
 /*
@@ -710,11 +323,7 @@
 			   DestReceiver *dest,
 			   char *completionTag)
 {
-<<<<<<< HEAD
-	Assert(queryString != NULL);	/* required as of 8.4 */
-=======
 	Assert(queryString != NULL);				/* required as of 8.4 */
->>>>>>> 49f001d8
 
 	check_xact_readonly(parsetree);
 
@@ -1080,51 +689,36 @@
 			CreateFileSpace((CreateFileSpaceStmt *) parsetree);
 			break;
 
+		case T_DropFileSpaceStmt:
+			/* Note: This is allowed in a transaction */
+			DropFileSpace((DropFileSpaceStmt *) parsetree);
+			break;
+
 		case T_CreateTableSpaceStmt:
 			CreateTableSpace((CreateTableSpaceStmt *) parsetree);
 			break;
 
+		case T_DropTableSpaceStmt:
+			/* In GPDB; this is allowed in a transaction */
+#if 0
+			PreventTransactionChain(isTopLevel, "DROP TABLESPACE");
+#endif
+			DropTableSpace((DropTableSpaceStmt *) parsetree);
+			break;
+
 		case T_DropStmt:
 			{
 				DropStmt   *stmt = (DropStmt *) parsetree;
-<<<<<<< HEAD
 				ListCell   *arg;
-				List       *objects;
-				bool       if_exists;
+				List	   *objects;
+				bool		if_exists;
 
 				if_exists = stmt->missing_ok;
 				objects = stmt->objects;
 
-				/* we modify the object in the loop below, so make a copy */
-				stmt = copyObject(stmt);
-
-				foreach(arg, objects)
-				{
-					List	   *names = (List *) lfirst(arg);
-
-					stmt->objects = NIL;
-					stmt->objects = lappend(stmt->objects, list_copy(names));
-					stmt->missing_ok = if_exists;
-
-					if (ProcessDropStatement(stmt))
-					{
-						/*
-						 * If we are the QD, dispatch this DROP command to all the QEs
-						 */
-						if (Gp_role == GP_ROLE_DISPATCH)
-						{
-							CdbDispatchUtilityStatement((Node *) stmt,
-														DF_CANCEL_ON_ERROR|
-														DF_WITH_SNAPSHOT|
-														DF_NEED_TWO_PHASE,
-														NIL,
-														NULL);
-						}
-					}
-=======
-
 				switch (stmt->removeType)
 				{
+					case OBJECT_EXTTABLE:
 					case OBJECT_TABLE:
 					case OBJECT_SEQUENCE:
 					case OBJECT_VIEW:
@@ -1161,11 +755,42 @@
 						RemoveTSConfigurations(stmt);
 						break;
 
+					case OBJECT_EXTENSION:
+						RemoveExtensions(stmt);
+						break;
+
+					case OBJECT_EXTPROTOCOL:
+						RemoveExtProtocols(stmt);
+						break;
+
 					default:
 						elog(ERROR, "unrecognized drop object type: %d",
 							 (int) stmt->removeType);
 						break;
->>>>>>> 49f001d8
+				}
+
+				/* we modify the object in the loop below, so make a copy */
+				stmt = copyObject(stmt);
+
+				foreach(arg, objects)
+				{
+					List	   *names = (List *) lfirst(arg);
+
+					stmt->objects = NIL;
+					stmt->objects = lappend(stmt->objects, list_copy(names));
+					stmt->missing_ok = if_exists;
+
+					/*
+					 * If we are the QD, dispatch this DROP command to all the
+					 * QEs
+					 */
+					if (Gp_role == GP_ROLE_DISPATCH)
+						CdbDispatchUtilityStatement((Node *) stmt,
+													DF_CANCEL_ON_ERROR|
+													DF_WITH_SNAPSHOT|
+													DF_NEED_TWO_PHASE,
+													NIL,
+													NULL);
 				}
 			}
 			break;
@@ -2116,8 +1741,16 @@
 			tag = "CREATE FILESPACE";
 			break;
 
+		case T_DropFileSpaceStmt:
+			tag = "DROP FILESPACE";
+			break;
+
 		case T_CreateTableSpaceStmt:
 			tag = "CREATE TABLESPACE";
+			break;
+
+		case T_DropTableSpaceStmt:
+			tag = "DROP TABLESPACE";
 			break;
 
 		case T_DropStmt:
@@ -2375,7 +2008,6 @@
 		case T_AlterTableStmt:
 			switch (((AlterTableStmt *) parsetree)->relkind)
 			{
-<<<<<<< HEAD
 				AlterTableStmt *stmt = (AlterTableStmt *) parsetree;
 
 				/*
@@ -2388,10 +2020,7 @@
 					tag = "ALTER INDEX";
 				else if (stmt->relkind == OBJECT_EXTTABLE)
 					tag = "ALTER EXTERNAL TABLE";
-				else
-=======
 				case OBJECT_TABLE:
->>>>>>> 49f001d8
 					tag = "ALTER TABLE";
 					break;
 				case OBJECT_INDEX:
@@ -2943,7 +2572,15 @@
 			lev = LOGSTMT_DDL;
 			break;
 
+		case T_DropFileSpaceStmt:
+			lev = LOGSTMT_DDL;
+			break;
+
 		case T_CreateTableSpaceStmt:
+			lev = LOGSTMT_DDL;
+			break;
+
+		case T_DropTableSpaceStmt:
 			lev = LOGSTMT_DDL;
 			break;
 
