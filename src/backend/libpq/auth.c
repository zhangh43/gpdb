/*-------------------------------------------------------------------------
 *
 * auth.c
 *	  Routines to handle network authentication
 *
 * Portions Copyright (c) 1996-2010, PostgreSQL Global Development Group
 * Portions Copyright (c) 1994, Regents of the University of California
 *
 *
 * IDENTIFICATION
<<<<<<< HEAD
 *	  $PostgreSQL: pgsql/src/backend/libpq/auth.c,v 1.203 2010/07/06 19:18:56 momjian Exp $
=======
 *	  $PostgreSQL: pgsql/src/backend/libpq/auth.c,v 1.148 2007/02/08 04:52:18 momjian Exp $
>>>>>>> acb34166
 *
 *-------------------------------------------------------------------------
 */

#include "postgres.h"

#include <sys/param.h>
#include <sys/socket.h>
#if defined(HAVE_STRUCT_CMSGCRED) || defined(HAVE_STRUCT_FCRED) || defined(HAVE_STRUCT_SOCKCRED)
#include <sys/uio.h>
#include <sys/ucred.h>
#endif
#ifdef HAVE_UCRED_H
#include <ucred.h>
#endif
#include <netinet/in.h>
#include <arpa/inet.h>
#include <unistd.h>
#include <stddef.h>

#include "cdb/cdbvars.h"
#include "libpq/auth.h"
#include "libpq/crypt.h"
#include "libpq/ip.h"
#include "libpq/libpq.h"
#include "libpq/pqformat.h"
#include "libpq/md5.h"
#include "miscadmin.h"
#include "pgtime.h"
#include "postmaster/postmaster.h"
#include "replication/walsender.h"
#include "utils/builtins.h"
#include "utils/datetime.h"
#include "utils/guc.h"
#include "utils/timestamp.h"
/*#include "replication/walsender.h"*/
#include "storage/ipc.h"

extern bool gp_reject_internal_tcp_conn;

#if defined(_AIX)
int     getpeereid(int, uid_t *__restrict__, gid_t *__restrict__);
#endif

/*----------------------------------------------------------------
 * Global authentication functions
 *----------------------------------------------------------------
 */
static void sendAuthRequest(Port *port, AuthRequest areq);
static void auth_failed(Port *port, int status);
static char *recv_password_packet(Port *port);
static int	recv_and_check_password_packet(Port *port);


/*----------------------------------------------------------------
 * Ident authentication
 *----------------------------------------------------------------
 */
/* Max size of username ident server can return */
#define IDENT_USERNAME_MAX 512

/* Standard TCP port number for Ident service.	Assigned by IANA */
#define IDENT_PORT 113

static int	authident(hbaPort *port);
static bool ident_unix(int sock, char *ident_user);


/*----------------------------------------------------------------
 * PAM authentication
 *----------------------------------------------------------------
 */
#ifdef USE_PAM
#ifdef HAVE_PAM_PAM_APPL_H
#include <pam/pam_appl.h>
#endif
#ifdef HAVE_SECURITY_PAM_APPL_H
#include <security/pam_appl.h>
#endif

#define PGSQL_PAM_SERVICE "postgresql"	/* Service name passed to PAM */

static int	CheckPAMAuth(Port *port, char *user, char *password);

#if defined(pg_on_solaris) || (_AIX)
static int pam_passwd_conv_proc(int num_msg, struct pam_message **msg,
                    struct pam_response **resp, void *appdata_ptr);
#else
static int pam_passwd_conv_proc(int num_msg, const struct pam_message ** msg,
                     struct pam_response ** resp, void *appdata_ptr);
#endif

static struct pam_conv pam_passw_conv = {
	&pam_passwd_conv_proc,
	NULL
};

static char *pam_passwd = NULL; /* Workaround for Solaris 2.6 brokenness */
static Port *pam_port_cludge;	/* Workaround for passing "Port *port" into
								 * pam_passwd_conv_proc */
#endif   /* USE_PAM */


/*----------------------------------------------------------------
 * LDAP authentication
 *----------------------------------------------------------------
 */
#ifdef USE_LDAP
#ifndef WIN32
/* We use a deprecated function to keep the codepath the same as win32. */
#define LDAP_DEPRECATED 1
#include <ldap.h>
#else
#include <winldap.h>

/* Correct header from the Platform SDK */
typedef
ULONG(*__ldap_start_tls_sA) (
							 IN PLDAP ExternalHandle,
							 OUT PULONG ServerReturnValue,
							 OUT LDAPMessage ** result,
							 IN PLDAPControlA * ServerControls,
							 IN PLDAPControlA * ClientControls
);
#endif

static int	CheckLDAPAuth(Port *port);
#endif   /* USE_LDAP */

/*----------------------------------------------------------------
 * Cert authentication
 *----------------------------------------------------------------
 */
#ifdef USE_SSL
static int	CheckCertAuth(Port *port);
#endif


/*----------------------------------------------------------------
 * Kerberos and GSSAPI GUCs
 *----------------------------------------------------------------
 */
char	   *pg_krb_server_keyfile;
char	   *pg_krb_srvnam;
bool		pg_krb_caseins_users;


/*----------------------------------------------------------------
 * MIT Kerberos authentication system - protocol version 5
 *----------------------------------------------------------------
 */
#ifdef KRB5
static int	pg_krb5_recvauth(Port *port);

#include <krb5.h>
/* Some old versions of Kerberos do not include <com_err.h> in <krb5.h> */
#if !defined(__COM_ERR_H) && !defined(__COM_ERR_H__)
#include <com_err.h>
#endif
/*
 * Various krb5 state which is not connection specfic, and a flag to
 * indicate whether we have initialised it yet.
 */
static int	pg_krb5_initialised;
static krb5_context pg_krb5_context;
static krb5_keytab pg_krb5_keytab;
static krb5_principal pg_krb5_server;
#endif   /* KRB5 */


/*----------------------------------------------------------------
 * GSSAPI Authentication
 *----------------------------------------------------------------
 */
#ifdef ENABLE_GSS
#if defined(HAVE_GSSAPI_H)
#include <gssapi.h>
#else
#include <gssapi/gssapi.h>
#endif

static int	pg_GSS_recvauth(Port *port);
static int check_valid_until_for_gssapi(Port *port);
#endif   /* ENABLE_GSS */


/*----------------------------------------------------------------
 * SSPI Authentication
 *----------------------------------------------------------------
 */
#ifdef ENABLE_SSPI
typedef		SECURITY_STATUS
			(WINAPI * QUERY_SECURITY_CONTEXT_TOKEN_FN) (
													   PCtxtHandle, void **);
static int pg_SSPI_recvauth(Port *port);
#endif

/*----------------------------------------------------------------
 * RADIUS Authentication
 *----------------------------------------------------------------
 */
#ifdef USE_SSL
#include <openssl/rand.h>
#endif
static int	CheckRADIUSAuth(Port *port);

/*
 * Maximum accepted size of GSS and SSPI authentication tokens.
 *
 * Kerberos tickets are usually quite small, but the TGTs issued by Windows
 * domain controllers include an authorization field known as the Privilege
 * Attribute Certificate (PAC), which contains the user's Windows permissions
 * (group memberships etc.). The PAC is copied into all tickets obtained on
 * the basis of this TGT (even those issued by Unix realms which the Windows
 * realm trusts), and can be several kB in size. The maximum token size
 * accepted by Windows systems is determined by the MaxAuthToken Windows
 * registry setting. Microsoft recommends that it is not set higher than
 * 65535 bytes, so that seems like a reasonable limit for us as well.
 */
<<<<<<< HEAD
#define PG_MAX_AUTH_TOKEN_LENGTH	65535
=======
static int
pg_krb5_recvauth(Port *port)
{
	krb5_error_code retval;
	int			ret;
	krb5_auth_context auth_context = NULL;
	krb5_ticket *ticket;
	char	   *kusername;

	if (get_role_line(port->user_name) == NULL)
		return STATUS_ERROR;
	
	ret = pg_krb5_init();
	if (ret != STATUS_OK)
		return ret;

	retval = krb5_recvauth(pg_krb5_context, &auth_context,
						   (krb5_pointer) & port->sock, pg_krb_srvnam,
						   pg_krb5_server, 0, pg_krb5_keytab, &ticket);
	if (retval)
	{
		ereport(LOG,
				(errmsg("Kerberos recvauth returned error %d",
						retval)));
		com_err("postgres", retval, "from krb5_recvauth");
		return STATUS_ERROR;
	}

	/*
	 * The "client" structure comes out of the ticket and is therefore
	 * authenticated.  Use it to check the username obtained from the
	 * postmaster startup packet.
	 *
	 * I have no idea why this is considered necessary.
	 */
#if defined(HAVE_KRB5_TICKET_ENC_PART2)
	retval = krb5_unparse_name(pg_krb5_context,
							   ticket->enc_part2->client, &kusername);
#elif defined(HAVE_KRB5_TICKET_CLIENT)
	retval = krb5_unparse_name(pg_krb5_context,
							   ticket->client, &kusername);
#else
#error "bogus configuration"
#endif
	if (retval)
	{
		ereport(LOG,
				(errmsg("Kerberos unparse_name returned error %d",
						retval)));
		com_err("postgres", retval, "while unparsing client name");
		krb5_free_ticket(pg_krb5_context, ticket);
		krb5_auth_con_free(pg_krb5_context, auth_context);
		return STATUS_ERROR;
	}

	kusername = pg_an_to_ln(kusername);
	if (pg_krb_caseins_users)
		ret = pg_strncasecmp(port->user_name, kusername, SM_DATABASE_USER);
	else
		ret = strncmp(port->user_name, kusername, SM_DATABASE_USER);
	if (ret)
	{
		ereport(LOG,
				(errmsg("unexpected Kerberos user name received from client (received \"%s\", expected \"%s\")",
						port->user_name, kusername)));
		ret = STATUS_ERROR;
	}
	else
		ret = STATUS_OK;
>>>>>>> acb34166


/*----------------------------------------------------------------
 * Global authentication functions
 *----------------------------------------------------------------
 */


/*
 * Tell the user the authentication failed, but not (much about) why.
 *
 * There is a tradeoff here between security concerns and making life
 * unnecessarily difficult for legitimate users.  We would not, for example,
 * want to report the password we were expecting to receive...
 * But it seems useful to report the username and authorization method
 * in use, and these are items that must be presumed known to an attacker
 * anyway.
 * Note that many sorts of failure report additional information in the
 * postmaster log, which we hope is only readable by good guys.
 */
static void
auth_failed(Port *port, int status)
{
	const char *errstr;
	int			errcode_return = ERRCODE_INVALID_AUTHORIZATION_SPECIFICATION;

	/*
	 * If we failed due to EOF from client, just quit; there's no point in
	 * trying to send a message to the client, and not much point in logging
	 * the failure in the postmaster log.  (Logging the failure might be
	 * desirable, were it not for the fact that libpq closes the connection
	 * unceremoniously if challenged for a password when it hasn't got one to
	 * send.  We'll get a useless log entry for every psql connection under
	 * password auth, even if it's perfectly successful, if we log STATUS_EOF
	 * events.)
	 */
	if (status == STATUS_EOF)
		proc_exit(0);

	/* internal communication failure */
	if (!port->hba)
	{
		errstr = gettext_noop("authentication failed for user \"%s\": "
							  "invalid authentication method");
	}
	else
	{
		switch (port->hba->auth_method)
		{
			case uaReject:
			case uaImplicitReject:
				errstr = gettext_noop("authentication failed for user \"%s\": host rejected");
				break;
			case uaKrb5:
				errstr = gettext_noop("Kerberos 5 authentication failed for user \"%s\"");
				break;
			case uaTrust:
				errstr = gettext_noop("\"trust\" authentication failed for user \"%s\"");
				break;
			case uaIdent:
				errstr = gettext_noop("Ident authentication failed for user \"%s\"");
				break;
			case uaPassword:
			case uaMD5:
				errstr = gettext_noop("password authentication failed for user \"%s\"");
				/* We use it to indicate if a .pgpass password failed. */
				errcode_return = ERRCODE_INVALID_PASSWORD;
				break;
			case uaGSS:
				errstr = gettext_noop("GSSAPI authentication failed for user \"%s\"");
				break;
			case uaSSPI:
				errstr = gettext_noop("SSPI authentication failed for user \"%s\"");
				break;
			case uaPAM:
				errstr = gettext_noop("PAM authentication failed for user \"%s\"");
				break;
			case uaLDAP:
				errstr = gettext_noop("LDAP authentication failed for user \"%s\"");
				break;
			case uaCert:
				errstr = gettext_noop("certificate authentication failed for user \"%s\"");
				break;
			case uaRADIUS:
				errstr = gettext_noop("RADIUS authentication failed for user \"%s\"");
				break;
			default:
				errstr = gettext_noop("authentication failed for user \"%s\": invalid authentication method");
				break;
		}
	}

	ereport(FATAL,
			(errcode(errcode_return),
			 errmsg(errstr, port->user_name)));
	/* doesn't return */
}

/*
 * Special client authentication for QD to QE connections. This is run at the
 * QE. This is non-trivial because a QE some times runs at the master (i.e., an
 * entry-DB for things like master only tables).
 */
static bool
internal_client_authentication(Port *port)
{
	if (GpIdentity.segindex == MASTER_CONTENT_ID)
	{
		/* 
		 * The entry-DB (or QE at the master) case.
		 *
		 * The goal here is to block network connection from out of
		 * master to master db with magic bit packet.
		 * So, only when it comes from the same host, the connection
		 * is authenticated, if this connection is TCP/UDP. We
		 * don't assume the connection is via unix domain socket,
		 * but if it comes, just authenticate it. We'll need to
		 * verify user on UDS case, but for now we don't do too much
		 * for the goal described above.
		 */
		if(port->raddr.addr.ss_family == AF_INET
#ifdef HAVE_IPV6
				|| port->raddr.addr.ss_family == AF_INET6
#endif   /* HAVE_IPV6 */
			   )
		{
			if (check_same_host_or_net(&port->raddr, ipCmpSameHost) &&
				!gp_reject_internal_tcp_conn)
			{
				elog(DEBUG1, "received same host internal TCP connection");
				FakeClientAuthentication(port);
			}
			else
			{
				/* Security violation? */
				elog(LOG, "rejecting TCP connection to master using internal"
					 "connection protocol");
				return false;
			}
			return true;
		}
		else if (port->raddr.addr.ss_family == AF_UNIX)
		{
			/* 
			 * Internal connection via a domain socket -- use ident
			 */
			char *local_name;
			char remote_name[IDENT_USERNAME_MAX + 1];
			struct passwd *pw;

			pw = getpwuid(geteuid());
			if (pw == NULL)
			{
				elog(LOG, "invalid effective UID %d ", geteuid());
				return false;
			}

			local_name = pw->pw_name;

			remote_name[0] = '\0';

			if (!ident_unix(port->sock, remote_name) ||
				!strlen(remote_name) ||
				strcmp(local_name, remote_name) != 0)
				return false;
			else
				FakeClientAuthentication(port);
			return true;
		}
		else
		{
			/* Security violation? */
			elog(LOG, "rejecting TCP connection to master using internal"
				 "connection protocol");
			return false;
		}
	}
	else
	{
		/* We're on an actual segment host */	
		FakeClientAuthentication(port);
	}

	return true;
}

static bool
is_internal_gpdb_conn(Port *port)
{
	/* 
	 * This is an internal connection if major version is three and we've set
	 * the upper bits to 7.
	 */
	if (PG_PROTOCOL_MAJOR(port->proto) == 3 && port->proto >> 28 == 7)
		return true;
	else
		return false;
}


/*
 * Client authentication starts here.  If there is an error, this
 * function does not return and the backend process is terminated.
 */
void
ClientAuthentication(Port *port)
{
	int			status = STATUS_ERROR;

	/*
	 * If this is a QD to QE connection, we might be able to short circuit
	 * client authentication.
	 */
	if (is_internal_gpdb_conn(port))
	{
		if (internal_client_authentication(port))
			return;

		/* Else, try the normal authentication */
	}

	/*
	 * Get the authentication method to use for this frontend/database
	 * combination.  Note: a failure return indicates a problem with the hba
	 * config file, not with the request.  hba.c should have dropped an error
	 * message into the postmaster logfile if it failed.
	 */
	if (hba_getauthmethod(port) != STATUS_OK)
		ereport(FATAL,
				(errcode(ERRCODE_CONFIG_FILE_ERROR),
				 errmsg("missing or erroneous pg_hba.conf file"),
				 errhint("See server log for details.")));

	/*
	 * Enable immediate response to SIGTERM/SIGINT/timeout interrupts. (We
	 * don't want this during hba_getauthmethod() because it might have to do
	 * database access, eg for role membership checks.)
	 */
	ImmediateInterruptOK = true;
	/* And don't forget to detect one that already arrived */
	CHECK_FOR_INTERRUPTS();

	/*
	 * This is the first point where we have access to the hba record for the
	 * current connection, so perform any verifications based on the hba
	 * options field that should be done *before* the authentication here.
	 */
	if (port->hba->clientcert)
	{
		/*
		 * When we parse pg_hba.conf, we have already made sure that we have
		 * been able to load a certificate store. Thus, if a certificate is
		 * present on the client, it has been verified against our root
		 * certificate store, and the connection would have been aborted
		 * already if it didn't verify ok.
		 */
#ifdef USE_SSL
		if (!port->peer)
		{
			ereport(FATAL,
					(errcode(ERRCODE_INVALID_AUTHORIZATION_SPECIFICATION),
					 errmsg("connection requires a valid client certificate")));
		}
#else

		/*
		 * hba.c makes sure hba->clientcert can't be set unless OpenSSL is
		 * present.
		 */
		Assert(false);
#endif
	}

	/*
	 * Now proceed to do the actual authentication check
	 */
	switch (port->hba->auth_method)
	{
		case uaReject:

			/*
			 * An explicit "reject" entry in pg_hba.conf.  This report exposes
			 * the fact that there's an explicit reject entry, which is
			 * perhaps not so desirable from a security standpoint; but the
			 * message for an implicit reject could confuse the DBA a lot when
			 * the true situation is a match to an explicit reject.  And we
			 * don't want to change the message for an implicit reject.  As
			 * noted below, the additional information shown here doesn't
			 * expose anything not known to an attacker.
			 */
			{
				char		hostinfo[NI_MAXHOST];

				pg_getnameinfo_all(&port->raddr.addr, port->raddr.salen,
								   hostinfo, sizeof(hostinfo),
								   NULL, 0,
								   NI_NUMERICHOST);

				if (am_walsender)
				{
#ifdef USE_SSL
					ereport(FATAL,
					   (errcode(ERRCODE_INVALID_AUTHORIZATION_SPECIFICATION),
						errmsg("pg_hba.conf rejects replication connection for host \"%s\", user \"%s\", %s",
							   hostinfo, port->user_name,
							   port->ssl ? _("SSL on") : _("SSL off"))));
#else
					ereport(FATAL,
					   (errcode(ERRCODE_INVALID_AUTHORIZATION_SPECIFICATION),
						errmsg("pg_hba.conf rejects replication connection for host \"%s\", user \"%s\"",
							   hostinfo, port->user_name)));
#endif
				}
				else
                {
#ifdef USE_SSL
				ereport(FATAL,
						(errcode(ERRCODE_INVALID_AUTHORIZATION_SPECIFICATION),
						 errmsg("pg_hba.conf rejects connection for host \"%s\", user \"%s\", database \"%s\", %s",
								hostinfo, port->user_name,
                                port->database_name,
								port->ssl ? _("SSL on") : _("SSL off")),
						 errSendAlert(false)));
#else
				ereport(FATAL,
						(errcode(ERRCODE_INVALID_AUTHORIZATION_SPECIFICATION),
						 errmsg("pg_hba.conf rejects connection for host \"%s\", user \"%s\", database \"%s\"",
								hostinfo, port->user_name,
								port->database_name),
						 errSendAlert(false)));
#endif
				}
				break;
			}

		case uaImplicitReject:

			/*
			 * No matching entry, so tell the user we fell through.
			 *
			 * NOTE: the extra info reported here is not a security breach,
			 * because all that info is known at the frontend and must be
			 * assumed known to bad guys.  We're merely helping out the less
			 * clueful good guys.
			 */
			{
				char		hostinfo[NI_MAXHOST];

				pg_getnameinfo_all(&port->raddr.addr, port->raddr.salen,
								   hostinfo, sizeof(hostinfo),
								   NULL, 0,
								   NI_NUMERICHOST);

				if (am_walsender)
				{
#ifdef USE_SSL
					ereport(FATAL,
					   (errcode(ERRCODE_INVALID_AUTHORIZATION_SPECIFICATION),
						errmsg("no pg_hba.conf entry for replication connection from host \"%s\", user \"%s\", %s",
							   hostinfo, port->user_name,
							   port->ssl ? _("SSL on") : _("SSL off"))));
#else
					ereport(FATAL,
					   (errcode(ERRCODE_INVALID_AUTHORIZATION_SPECIFICATION),
						errmsg("no pg_hba.conf entry for replication connection from host \"%s\", user \"%s\"",
							   hostinfo, port->user_name)));
#endif
				}
				else
				{
#ifdef USE_SSL
					ereport(FATAL,
					   (errcode(ERRCODE_INVALID_AUTHORIZATION_SPECIFICATION),
						errmsg("no pg_hba.conf entry for host \"%s\", user \"%s\", database \"%s\", %s",
							   hostinfo, port->user_name,
							   port->database_name,
							   port->ssl ? _("SSL on") : _("SSL off"))));
#else
					ereport(FATAL,
					   (errcode(ERRCODE_INVALID_AUTHORIZATION_SPECIFICATION),
						errmsg("no pg_hba.conf entry for host \"%s\", user \"%s\", database \"%s\"",
							   hostinfo, port->user_name,
							   port->database_name)));
#endif
				}
				break;
			}

		case uaKrb5:
#ifdef KRB5
			sendAuthRequest(port, AUTH_REQ_KRB5);
			status = pg_krb5_recvauth(port);
#else
			Assert(false);
#endif
			break;

		case uaGSS:
#ifdef ENABLE_GSS
			if (check_valid_until_for_gssapi(port) == STATUS_ERROR) {
				ereport(FATAL,
					(errcode(ERRCODE_INVALID_AUTHORIZATION_SPECIFICATION),
					errmsg("authentication failed for user \"%s\": valid until timestamp expired", port->user_name)));
			}

			sendAuthRequest(port, AUTH_REQ_GSS);
			status = pg_GSS_recvauth(port);
#else
			Assert(false);
#endif
			break;

		case uaSSPI:
#ifdef ENABLE_SSPI
			sendAuthRequest(port, AUTH_REQ_SSPI);
			status = pg_SSPI_recvauth(port);
#else
			Assert(false);
#endif
			break;

		case uaIdent:

			/*
			 * If we are doing ident on unix-domain sockets, use SCM_CREDS
			 * only if it is defined and SO_PEERCRED isn't.
			 */
#if !defined(HAVE_GETPEEREID) && !defined(SO_PEERCRED) && \
	(defined(HAVE_STRUCT_CMSGCRED) || defined(HAVE_STRUCT_FCRED) || \
	 (defined(HAVE_STRUCT_SOCKCRED) && defined(LOCAL_CREDS)))
			if (port->raddr.addr.ss_family == AF_UNIX)
			{
#if defined(HAVE_STRUCT_FCRED) || defined(HAVE_STRUCT_SOCKCRED)

				/*
				 * Receive credentials on next message receipt, BSD/OS,
				 * NetBSD. We need to set this before the client sends the
				 * next packet.
				 */
				int			on = 1;

				if (setsockopt(port->sock, 0, LOCAL_CREDS, &on, sizeof(on)) < 0)
					ereport(FATAL,
							(errcode_for_socket_access(),
					   errmsg("could not enable credential reception: %m")));
#endif

				sendAuthRequest(port, AUTH_REQ_SCM_CREDS);
			}
#endif
			status = authident(port);
			break;

		case uaMD5:
			if (Db_user_namespace)
				ereport(FATAL,
						(errcode(ERRCODE_INVALID_AUTHORIZATION_SPECIFICATION),
						 errmsg("MD5 authentication is not supported when \"db_user_namespace\" is enabled")));
			sendAuthRequest(port, AUTH_REQ_MD5);
			status = recv_and_check_password_packet(port);
			break;

		case uaPassword:
			sendAuthRequest(port, AUTH_REQ_PASSWORD);
			status = recv_and_check_password_packet(port);
			break;

		case uaPAM:
#ifdef USE_PAM
			status = CheckPAMAuth(port, port->user_name, "");
#else
			Assert(false);
#endif   /* USE_PAM */
			break;

		case uaLDAP:
#ifdef USE_LDAP
			status = CheckLDAPAuth(port);
#else
			Assert(false);
#endif
			break;

		case uaCert:
#ifdef USE_SSL
			status = CheckCertAuth(port);
#else
			Assert(false);
#endif
			break;
		case uaRADIUS:
			status = CheckRADIUSAuth(port);
			break;
		case uaTrust:
			status = STATUS_OK;
			break;
	}

	if (status == STATUS_OK)
		if (!CheckAuthTimeConstraints(port->user_name))
			ereport(FATAL,
					 (errcode(ERRCODE_INVALID_AUTHORIZATION_SPECIFICATION),
					  errmsg("authentication failed for user \"%s\": login not permitted at this time", port->user_name)));

	if (status == STATUS_OK)
		sendAuthRequest(port, AUTH_REQ_OK);
	else
		auth_failed(port, status);

	/* Done with authentication, so we should turn off immediate interrupts */
	ImmediateInterruptOK = false;
}

void
FakeClientAuthentication(Port *port)
{
	sendAuthRequest(port, AUTH_REQ_OK);
}

/*
 * Send an authentication request packet to the frontend.
 */
static void
sendAuthRequest(Port *port, AuthRequest areq)
{
	StringInfoData buf;

	pq_beginmessage(&buf, 'R');
	pq_sendint(&buf, (int32) areq, sizeof(int32));

	/* Add the salt for encrypted passwords. */
	if (areq == AUTH_REQ_MD5)
		pq_sendbytes(&buf, port->md5Salt, 4);

#if defined(ENABLE_GSS) || defined(ENABLE_SSPI)

	/*
	 * Add the authentication data for the next step of the GSSAPI or SSPI
	 * negotiation.
	 */
	else if (areq == AUTH_REQ_GSS_CONT)
	{
		if (port->gss->outbuf.length > 0)
		{
			elog(DEBUG4, "sending GSS token of length %u",
				 (unsigned int) port->gss->outbuf.length);

			pq_sendbytes(&buf, port->gss->outbuf.value, port->gss->outbuf.length);
		}
	}
#endif

	pq_endmessage(&buf);

	/*
	 * Flush message so client will see it, except for AUTH_REQ_OK, which need
	 * not be sent until we are ready for queries.
	 */
	if (areq != AUTH_REQ_OK)
		pq_flush();
}

/*
 * Collect password response packet from frontend.
 *
 * Returns NULL if couldn't get password, else palloc'd string.
 */
static char *
recv_password_packet(Port *port)
{
	StringInfoData buf;

	if (PG_PROTOCOL_MAJOR(port->proto) >= 3)
	{
		/* Expect 'p' message type */
		int			mtype;

		mtype = pq_getbyte();
		if (mtype != 'p')
		{
			/*
			 * If the client just disconnects without offering a password,
			 * don't make a log entry.  This is legal per protocol spec and in
			 * fact commonly done by psql, so complaining just clutters the
			 * log.
			 */
			if (mtype != EOF)
				ereport(COMMERROR,
						(errcode(ERRCODE_PROTOCOL_VIOLATION),
					errmsg("expected password response, got message type %d",
						   mtype)));
			return NULL;		/* EOF or bad message type */
		}
	}
	else
	{
		/* For pre-3.0 clients, avoid log entry if they just disconnect */
		if (pq_peekbyte() == EOF)
			return NULL;		/* EOF */
	}

	initStringInfo(&buf);
	if (pq_getmessage(&buf, 1000))		/* receive password */
	{
		/* EOF - pq_getmessage already logged a suitable message */
		pfree(buf.data);
		return NULL;
	}

	/*
	 * Apply sanity check: password packet length should agree with length of
	 * contained string.  Note it is safe to use strlen here because
	 * StringInfo is guaranteed to have an appended '\0'.
	 */
	if (strlen(buf.data) + 1 != buf.len)
		ereport(COMMERROR,
				(errcode(ERRCODE_PROTOCOL_VIOLATION),
				 errmsg("invalid password packet size")));

	/* Do not echo password to logs, for security. */
	ereport(DEBUG5,
			(errmsg("received password packet")));

	/*
	 * Return the received string.	Note we do not attempt to do any
	 * character-set conversion on it; since we don't yet know the client's
	 * encoding, there wouldn't be much point.
	 */
	return buf.data;
}


/*----------------------------------------------------------------
 * hashed password (MD5, SHA-256) authentication
 *----------------------------------------------------------------
 */

/*
 * Called when we have sent an authorization request for a password.
 * Get the response and check it.
 */
static int
recv_and_check_password_packet(Port *port)
{
	char	   *passwd;
	int			result;

	passwd = recv_password_packet(port);

	if (passwd == NULL)
		return STATUS_EOF;		/* client wouldn't send password */

	result = hashed_passwd_verify(port, port->user_name, passwd);

	pfree(passwd);

	return result;
}


/*----------------------------------------------------------------
 * MIT Kerberos authentication system - protocol version 5
 *----------------------------------------------------------------
 */
#ifdef KRB5

static int
pg_krb5_init(Port *port)
{
	krb5_error_code retval;
	char	   *khostname;

	if (pg_krb5_initialised)
		return STATUS_OK;

	retval = krb5_init_context(&pg_krb5_context);
	if (retval)
	{
		ereport(LOG,
				(errmsg("Kerberos initialization returned error %d",
						retval)));
		com_err("postgres", retval, "while initializing krb5");
		return STATUS_ERROR;
	}

	retval = krb5_kt_resolve(pg_krb5_context, pg_krb_server_keyfile, &pg_krb5_keytab);
	if (retval)
	{
		ereport(LOG,
				(errmsg("Kerberos keytab resolving returned error %d",
						retval)));
		com_err("postgres", retval, "while resolving keytab file \"%s\"",
				pg_krb_server_keyfile);
		krb5_free_context(pg_krb5_context);
		return STATUS_ERROR;
	}

	/*
	 * If no hostname was specified, pg_krb_server_hostname is already NULL.
	 * If it's set to blank, force it to NULL.
	 */
	khostname = port->hba->krb_server_hostname;
	if (khostname && khostname[0] == '\0')
		khostname = NULL;

	retval = krb5_sname_to_principal(pg_krb5_context,
									 khostname,
									 pg_krb_srvnam,
									 KRB5_NT_SRV_HST,
									 &pg_krb5_server);
	if (retval)
	{
		ereport(LOG,
				(errmsg("Kerberos sname_to_principal(\"%s\", \"%s\") returned error %d",
		 khostname ? khostname : "server hostname", pg_krb_srvnam, retval)));
		com_err("postgres", retval,
		"while getting server principal for server \"%s\" for service \"%s\"",
				khostname ? khostname : "server hostname", pg_krb_srvnam);
		krb5_kt_close(pg_krb5_context, pg_krb5_keytab);
		krb5_free_context(pg_krb5_context);
		return STATUS_ERROR;
	}

	pg_krb5_initialised = 1;
	return STATUS_OK;
}


/*
 * pg_krb5_recvauth -- server routine to receive authentication information
 *					   from the client
 *
 * We still need to compare the username obtained from the client's setup
 * packet to the authenticated name.
 *
 * We have our own keytab file because postgres is unlikely to run as root,
 * and so cannot read the default keytab.
 */
static int
pg_krb5_recvauth(Port *port)
{
	krb5_error_code retval;
	int			ret;
	krb5_auth_context auth_context = NULL;
	krb5_ticket *ticket;
	char	   *kusername;
	char	   *cp;

	/* GPDB: Because we are still using the old flatfile method of getting roles, safest to check here if the role exists */
	/* Not sure if this is necessary, PG took this test out when getting rid of the pg_authid flatfile */
	if (get_role_line(port->user_name) == NULL)
		return STATUS_ERROR;

	ret = pg_krb5_init(port);
	if (ret != STATUS_OK)
		return ret;

	retval = krb5_recvauth(pg_krb5_context, &auth_context,
						   (krb5_pointer) & port->sock, pg_krb_srvnam,
						   pg_krb5_server, 0, pg_krb5_keytab, &ticket);
	if (retval)
	{
		ereport(LOG,
				(errmsg("Kerberos recvauth returned error %d",
						retval)));
		com_err("postgres", retval, "from krb5_recvauth");
		return STATUS_ERROR;
	}

	/*
	 * The "client" structure comes out of the ticket and is therefore
	 * authenticated.  Use it to check the username obtained from the
	 * postmaster startup packet.
	 */
#if defined(HAVE_KRB5_TICKET_ENC_PART2)
	retval = krb5_unparse_name(pg_krb5_context,
							   ticket->enc_part2->client, &kusername);
#elif defined(HAVE_KRB5_TICKET_CLIENT)
	retval = krb5_unparse_name(pg_krb5_context,
							   ticket->client, &kusername);
#else
#error "bogus configuration"
#endif
	if (retval)
	{
		ereport(LOG,
				(errmsg("Kerberos unparse_name returned error %d",
						retval)));
		com_err("postgres", retval, "while unparsing client name");
		krb5_free_ticket(pg_krb5_context, ticket);
		krb5_auth_con_free(pg_krb5_context, auth_context);
		return STATUS_ERROR;
	}

	cp = strchr(kusername, '@');
	if (cp)
	{
		/*
		 * If we are not going to include the realm in the username that is
		 * passed to the ident map, destructively modify it here to remove the
		 * realm. Then advance past the separator to check the realm.
		 */
		if (!port->hba->include_realm)
			*cp = '\0';
		cp++;

		if (port->hba->krb_realm != NULL && strlen(port->hba->krb_realm))
		{
			/* Match realm against configured */
			if (pg_krb_caseins_users)
				ret = pg_strcasecmp(port->hba->krb_realm, cp);
			else
				ret = strcmp(port->hba->krb_realm, cp);

			if (ret)
			{
				elog(DEBUG2,
					 "krb5 realm (%s) and configured realm (%s) don't match",
					 cp, port->hba->krb_realm);

				krb5_free_ticket(pg_krb5_context, ticket);
				krb5_auth_con_free(pg_krb5_context, auth_context);
				return STATUS_ERROR;
			}
		}
	}
	else if (port->hba->krb_realm && strlen(port->hba->krb_realm))
	{
		elog(DEBUG2,
			 "krb5 did not return realm but realm matching was requested");

		krb5_free_ticket(pg_krb5_context, ticket);
		krb5_auth_con_free(pg_krb5_context, auth_context);
		return STATUS_ERROR;
	}

	ret = check_usermap(port->hba->usermap, port->user_name, kusername,
						pg_krb_caseins_users);

	krb5_free_ticket(pg_krb5_context, ticket);
	krb5_auth_con_free(pg_krb5_context, auth_context);
	free(kusername);

	return ret;
}
#endif   /* KRB5 */


/*----------------------------------------------------------------
 * GSSAPI authentication system
 *----------------------------------------------------------------
 */
#ifdef ENABLE_GSS

#if defined(WIN32) && !defined(WIN32_ONLY_COMPILER)
/*
 * MIT Kerberos GSSAPI DLL doesn't properly export the symbols for MingW
 * that contain the OIDs required. Redefine here, values copied
 * from src/athena/auth/krb5/src/lib/gssapi/generic/gssapi_generic.c
 */
static const gss_OID_desc GSS_C_NT_USER_NAME_desc =
{10, (void *) "\x2a\x86\x48\x86\xf7\x12\x01\x02\x01\x02"};
static GSS_DLLIMP gss_OID GSS_C_NT_USER_NAME = &GSS_C_NT_USER_NAME_desc;
#endif


static void
pg_GSS_error(int severity, char *errmsg, OM_uint32 maj_stat, OM_uint32 min_stat)
{
	gss_buffer_desc gmsg;
	OM_uint32	lmaj_s,
				lmin_s,
				msg_ctx;
	char		msg_major[128],
				msg_minor[128];

	/* Fetch major status message */
	msg_ctx = 0;
	lmaj_s = gss_display_status(&lmin_s, maj_stat, GSS_C_GSS_CODE,
								GSS_C_NO_OID, &msg_ctx, &gmsg);
	strlcpy(msg_major, gmsg.value, sizeof(msg_major));
	gss_release_buffer(&lmin_s, &gmsg);

	if (msg_ctx)

		/*
		 * More than one message available. XXX: Should we loop and read all
		 * messages? (same below)
		 */
		ereport(WARNING,
				(errmsg_internal("incomplete GSS error report")));

	/* Fetch mechanism minor status message */
	msg_ctx = 0;
	lmaj_s = gss_display_status(&lmin_s, min_stat, GSS_C_MECH_CODE,
								GSS_C_NO_OID, &msg_ctx, &gmsg);
	strlcpy(msg_minor, gmsg.value, sizeof(msg_minor));
	gss_release_buffer(&lmin_s, &gmsg);

	if (msg_ctx)
		ereport(WARNING,
				(errmsg_internal("incomplete GSS minor error report")));

	/*
	 * errmsg_internal, since translation of the first part must be done
	 * before calling this function anyway.
	 */
	ereport(severity,
			(errmsg_internal("%s", errmsg),
			 errdetail("%s: %s", msg_major, msg_minor)));
}

/* Check to see if the password of a user is valid 
 * (using the validuntil attribute associated with the pg_role)
 * for GSSAPI based authentication.
 */
static int
check_valid_until_for_gssapi(Port *port)
{
	int         retval = 0;  
	char        *valuntil = NULL;
	char        *shadow_pass = NULL;
	List        **line = NULL;
	ListCell    *token = NULL;

	if ((line = get_role_line(port->user_name)) == NULL)
		return STATUS_ERROR;

	/* Skip over rolename */
	token = list_head(*line);
	Assert(token != NULL);
	if (token)
		token = lnext(token);

	if (token)
	{        
		shadow_pass = (char *) lfirst(token);
		token = lnext(token);
		if (token)
			valuntil = (char *) lfirst(token);
	}    

	/* Validuntil attribute is not set.
	 * No time constraint on the user to access the database.
	 */
	if (valuntil == NULL || *valuntil == '\0')
		retval = STATUS_OK;
	else 
	{       
		TimestampTz vuntil;

		vuntil = DatumGetTimestampTz(DirectFunctionCall3(timestamptz_in,
								CStringGetDatum(valuntil),
								ObjectIdGetDatum(InvalidOid),
								Int32GetDatum(-1)));

		if (vuntil < GetCurrentTimestamp())
			retval = STATUS_ERROR;
		else
			retval = STATUS_OK;
	}

	return retval;
}

static int
pg_GSS_recvauth(Port *port)
{
	OM_uint32	maj_stat,
				min_stat,
				lmin_s,
				gflags;
	int			mtype;
	int			ret;
	StringInfoData buf;
	gss_buffer_desc gbuf;

	/*
	 * GSS auth is not supported for protocol versions before 3, because it
	 * relies on the overall message length word to determine the GSS payload
	 * size in AuthenticationGSSContinue and PasswordMessage messages. (This
	 * is, in fact, a design error in our GSS support, because protocol
	 * messages are supposed to be parsable without relying on the length
	 * word; but it's not worth changing it now.)
	 */
	if (PG_PROTOCOL_MAJOR(FrontendProtocol) < 3)
		ereport(FATAL,
				(errcode(ERRCODE_FEATURE_NOT_SUPPORTED),
				 errmsg("GSSAPI is not supported in protocol version 2")));

	if (pg_krb_server_keyfile && strlen(pg_krb_server_keyfile) > 0)
	{
		/*
		 * Set default Kerberos keytab file for the Krb5 mechanism.
		 *
		 * setenv("KRB5_KTNAME", pg_krb_server_keyfile, 0); except setenv()
		 * not always available.
		 */
		if (getenv("KRB5_KTNAME") == NULL)
		{
			size_t		kt_len = strlen(pg_krb_server_keyfile) + 14;
			char	   *kt_path = malloc(kt_len);

			if (!kt_path)
			{
				ereport(LOG,
						(errcode(ERRCODE_OUT_OF_MEMORY),
						 errmsg("out of memory")));
				return STATUS_ERROR;
			}
			snprintf(kt_path, kt_len, "KRB5_KTNAME=%s", pg_krb_server_keyfile);
			putenv(kt_path);
		}
	}

	/*
	 * We accept any service principal that's present in our keytab. This
	 * increases interoperability between kerberos implementations that see
	 * for example case sensitivity differently, while not really opening up
	 * any vector of attack.
	 */
	port->gss->cred = GSS_C_NO_CREDENTIAL;

	/*
	 * Initialize sequence with an empty context
	 */
	port->gss->ctx = GSS_C_NO_CONTEXT;

	/*
	 * Loop through GSSAPI message exchange. This exchange can consist of
	 * multiple messags sent in both directions. First message is always from
	 * the client. All messages from client to server are password packets
	 * (type 'p').
	 */
	do
	{
		mtype = pq_getbyte();
		if (mtype != 'p')
		{
			/* Only log error if client didn't disconnect. */
			if (mtype != EOF)
				ereport(COMMERROR,
						(errcode(ERRCODE_PROTOCOL_VIOLATION),
						 errmsg("expected GSS response, got message type %d",
								mtype)));
			return STATUS_ERROR;
		}

		/* Get the actual GSS token */
		initStringInfo(&buf);
		if (pq_getmessage(&buf, PG_MAX_AUTH_TOKEN_LENGTH))
		{
			/* EOF - pq_getmessage already logged error */
			pfree(buf.data);
			return STATUS_ERROR;
		}

		/* Map to GSSAPI style buffer */
		gbuf.length = buf.len;
		gbuf.value = buf.data;

		elog(DEBUG4, "Processing received GSS token of length %u",
			 (unsigned int) gbuf.length);

		maj_stat = gss_accept_sec_context(
										  &min_stat,
										  &port->gss->ctx,
										  port->gss->cred,
										  &gbuf,
										  GSS_C_NO_CHANNEL_BINDINGS,
										  &port->gss->name,
										  NULL,
										  &port->gss->outbuf,
										  &gflags,
										  NULL,
										  NULL);

		/* gbuf no longer used */
		pfree(buf.data);

		elog(DEBUG5, "gss_accept_sec_context major: %d, "
			 "minor: %d, outlen: %u, outflags: %x",
			 maj_stat, min_stat,
			 (unsigned int) port->gss->outbuf.length, gflags);

		if (port->gss->outbuf.length != 0)
		{
			/*
			 * Negotiation generated data to be sent to the client.
			 */
			OM_uint32	lmin_s;

			elog(DEBUG4, "sending GSS response token of length %u",
				 (unsigned int) port->gss->outbuf.length);

			sendAuthRequest(port, AUTH_REQ_GSS_CONT);

			gss_release_buffer(&lmin_s, &port->gss->outbuf);
		}

		if (maj_stat != GSS_S_COMPLETE && maj_stat != GSS_S_CONTINUE_NEEDED)
		{
			OM_uint32	lmin_s;

			gss_delete_sec_context(&lmin_s, &port->gss->ctx, GSS_C_NO_BUFFER);
			pg_GSS_error(ERROR,
					   gettext_noop("accepting GSS security context failed"),
						 maj_stat, min_stat);
		}

		if (maj_stat == GSS_S_CONTINUE_NEEDED)
			elog(DEBUG4, "GSS continue needed");

	} while (maj_stat == GSS_S_CONTINUE_NEEDED);

	if (port->gss->cred != GSS_C_NO_CREDENTIAL)
	{
		/*
		 * Release service principal credentials
		 */
		gss_release_cred(&min_stat, &port->gss->cred);
	}

	/*
	 * GSS_S_COMPLETE indicates that authentication is now complete.
	 *
	 * Get the name of the user that authenticated, and compare it to the pg
	 * username that was specified for the connection.
	 */
	maj_stat = gss_display_name(&min_stat, port->gss->name, &gbuf, NULL);
	if (maj_stat != GSS_S_COMPLETE)
		pg_GSS_error(ERROR,
					 gettext_noop("retrieving GSS user name failed"),
					 maj_stat, min_stat);

	/*
	 * Split the username at the realm separator
	 */
	if (strchr(gbuf.value, '@'))
	{
		char	   *cp = strchr(gbuf.value, '@');

		/*
		 * If we are not going to include the realm in the username that is
		 * passed to the ident map, destructively modify it here to remove the
		 * realm. Then advance past the separator to check the realm.
		 */
		if (!port->hba->include_realm)
			*cp = '\0';
		cp++;

		if (port->hba->krb_realm != NULL && strlen(port->hba->krb_realm))
		{
			/*
			 * Match the realm part of the name first
			 */
			if (pg_krb_caseins_users)
				ret = pg_strcasecmp(port->hba->krb_realm, cp);
			else
				ret = strcmp(port->hba->krb_realm, cp);

			if (ret)
			{
				/* GSS realm does not match */
				elog(DEBUG2,
				   "GSSAPI realm (%s) and configured realm (%s) don't match",
					 cp, port->hba->krb_realm);
				gss_release_buffer(&lmin_s, &gbuf);
				return STATUS_ERROR;
			}
		}
	}
	else if (port->hba->krb_realm && strlen(port->hba->krb_realm))
	{
		elog(DEBUG2,
			 "GSSAPI did not return realm but realm matching was requested");

		gss_release_buffer(&lmin_s, &gbuf);
		return STATUS_ERROR;
	}

	ret = check_usermap(port->hba->usermap, port->user_name, gbuf.value,
						pg_krb_caseins_users);

	gss_release_buffer(&lmin_s, &gbuf);

	return ret;
}
#endif   /* ENABLE_GSS */


/*----------------------------------------------------------------
 * SSPI authentication system
 *----------------------------------------------------------------
 */
#ifdef ENABLE_SSPI
static void
pg_SSPI_error(int severity, const char *errmsg, SECURITY_STATUS r)
{
	char		sysmsg[256];

	if (FormatMessage(FORMAT_MESSAGE_FROM_SYSTEM, NULL, r, 0,
					  sysmsg, sizeof(sysmsg), NULL) == 0)
		ereport(severity,
				(errmsg_internal("%s", errmsg),
				 errdetail("SSPI error %x", (unsigned int) r)));
	else
		ereport(severity,
				(errmsg_internal("%s", errmsg),
				 errdetail("%s (%x)", sysmsg, (unsigned int) r)));
}

static int
pg_SSPI_recvauth(Port *port)
{
	int			mtype;
	StringInfoData buf;
	SECURITY_STATUS r;
	CredHandle	sspicred;
	CtxtHandle *sspictx = NULL,
				newctx;
	TimeStamp	expiry;
	ULONG		contextattr;
	SecBufferDesc inbuf;
	SecBufferDesc outbuf;
	SecBuffer	OutBuffers[1];
	SecBuffer	InBuffers[1];
	HANDLE		token;
	TOKEN_USER *tokenuser;
	DWORD		retlen;
	char		accountname[MAXPGPATH];
	char		domainname[MAXPGPATH];
	DWORD		accountnamesize = sizeof(accountname);
	DWORD		domainnamesize = sizeof(domainname);
	SID_NAME_USE accountnameuse;
	HMODULE		secur32;
	QUERY_SECURITY_CONTEXT_TOKEN_FN _QuerySecurityContextToken;

	/*
	 * SSPI auth is not supported for protocol versions before 3, because it
	 * relies on the overall message length word to determine the SSPI payload
	 * size in AuthenticationGSSContinue and PasswordMessage messages. (This
	 * is, in fact, a design error in our SSPI support, because protocol
	 * messages are supposed to be parsable without relying on the length
	 * word; but it's not worth changing it now.)
	 */
	if (PG_PROTOCOL_MAJOR(FrontendProtocol) < 3)
		ereport(FATAL,
				(errcode(ERRCODE_FEATURE_NOT_SUPPORTED),
				 errmsg("SSPI is not supported in protocol version 2")));

	/*
	 * Acquire a handle to the server credentials.
	 */
	r = AcquireCredentialsHandle(NULL,
								 "negotiate",
								 SECPKG_CRED_INBOUND,
								 NULL,
								 NULL,
								 NULL,
								 NULL,
								 &sspicred,
								 &expiry);
	if (r != SEC_E_OK)
		pg_SSPI_error(ERROR, _("could not acquire SSPI credentials"), r);

	/*
	 * Loop through SSPI message exchange. This exchange can consist of
	 * multiple messags sent in both directions. First message is always from
	 * the client. All messages from client to server are password packets
	 * (type 'p').
	 */
	do
	{
		mtype = pq_getbyte();
		if (mtype != 'p')
		{
			/* Only log error if client didn't disconnect. */
			if (mtype != EOF)
				ereport(COMMERROR,
						(errcode(ERRCODE_PROTOCOL_VIOLATION),
						 errmsg("expected SSPI response, got message type %d",
								mtype)));
			return STATUS_ERROR;
		}

		/* Get the actual SSPI token */
		initStringInfo(&buf);
		if (pq_getmessage(&buf, PG_MAX_AUTH_TOKEN_LENGTH))
		{
			/* EOF - pq_getmessage already logged error */
			pfree(buf.data);
			return STATUS_ERROR;
		}

		/* Map to SSPI style buffer */
		inbuf.ulVersion = SECBUFFER_VERSION;
		inbuf.cBuffers = 1;
		inbuf.pBuffers = InBuffers;
		InBuffers[0].pvBuffer = buf.data;
		InBuffers[0].cbBuffer = buf.len;
		InBuffers[0].BufferType = SECBUFFER_TOKEN;

		/* Prepare output buffer */
		OutBuffers[0].pvBuffer = NULL;
		OutBuffers[0].BufferType = SECBUFFER_TOKEN;
		OutBuffers[0].cbBuffer = 0;
		outbuf.cBuffers = 1;
		outbuf.pBuffers = OutBuffers;
		outbuf.ulVersion = SECBUFFER_VERSION;


		elog(DEBUG4, "Processing received SSPI token of length %u",
			 (unsigned int) buf.len);

		r = AcceptSecurityContext(&sspicred,
								  sspictx,
								  &inbuf,
								  ASC_REQ_ALLOCATE_MEMORY,
								  SECURITY_NETWORK_DREP,
								  &newctx,
								  &outbuf,
								  &contextattr,
								  NULL);

		/* input buffer no longer used */
		pfree(buf.data);

		if (outbuf.cBuffers > 0 && outbuf.pBuffers[0].cbBuffer > 0)
		{
			/*
			 * Negotiation generated data to be sent to the client.
			 */
			elog(DEBUG4, "sending SSPI response token of length %u",
				 (unsigned int) outbuf.pBuffers[0].cbBuffer);

			port->gss->outbuf.length = outbuf.pBuffers[0].cbBuffer;
			port->gss->outbuf.value = outbuf.pBuffers[0].pvBuffer;

			sendAuthRequest(port, AUTH_REQ_GSS_CONT);

			FreeContextBuffer(outbuf.pBuffers[0].pvBuffer);
		}

		if (r != SEC_E_OK && r != SEC_I_CONTINUE_NEEDED)
		{
			if (sspictx != NULL)
			{
				DeleteSecurityContext(sspictx);
				free(sspictx);
			}
			FreeCredentialsHandle(&sspicred);
			pg_SSPI_error(ERROR,
						  _("could not accept SSPI security context"), r);
		}

		if (sspictx == NULL)
		{
			sspictx = malloc(sizeof(CtxtHandle));
			if (sspictx == NULL)
				ereport(ERROR,
						(errmsg("out of memory")));

			memcpy(sspictx, &newctx, sizeof(CtxtHandle));
		}

		if (r == SEC_I_CONTINUE_NEEDED)
			elog(DEBUG4, "SSPI continue needed");

	} while (r == SEC_I_CONTINUE_NEEDED);


	/*
	 * Release service principal credentials
	 */
	FreeCredentialsHandle(&sspicred);


	/*
	 * SEC_E_OK indicates that authentication is now complete.
	 *
	 * Get the name of the user that authenticated, and compare it to the pg
	 * username that was specified for the connection.
	 *
	 * MingW is missing the export for QuerySecurityContextToken in the
	 * secur32 library, so we have to load it dynamically.
	 */

	secur32 = LoadLibrary("SECUR32.DLL");
	if (secur32 == NULL)
		ereport(ERROR,
				(errmsg_internal("could not load secur32.dll: %d",
								 (int) GetLastError())));

	_QuerySecurityContextToken = (QUERY_SECURITY_CONTEXT_TOKEN_FN)
		GetProcAddress(secur32, "QuerySecurityContextToken");
	if (_QuerySecurityContextToken == NULL)
	{
		FreeLibrary(secur32);
		ereport(ERROR,
				(errmsg_internal("could not locate QuerySecurityContextToken in secur32.dll: %d",
								 (int) GetLastError())));
	}

	r = (_QuerySecurityContextToken) (sspictx, &token);
	if (r != SEC_E_OK)
	{
		FreeLibrary(secur32);
		pg_SSPI_error(ERROR,
					  _("could not get token from SSPI security context"), r);
	}

	FreeLibrary(secur32);

	/*
	 * No longer need the security context, everything from here on uses the
	 * token instead.
	 */
	DeleteSecurityContext(sspictx);
	free(sspictx);

	if (!GetTokenInformation(token, TokenUser, NULL, 0, &retlen) && GetLastError() != 122)
		ereport(ERROR,
			 (errmsg_internal("could not get token user size: error code %d",
							  (int) GetLastError())));

	tokenuser = malloc(retlen);
	if (tokenuser == NULL)
		ereport(ERROR,
				(errmsg("out of memory")));

	if (!GetTokenInformation(token, TokenUser, tokenuser, retlen, &retlen))
		ereport(ERROR,
				(errmsg_internal("could not get user token: error code %d",
								 (int) GetLastError())));

	if (!LookupAccountSid(NULL, tokenuser->User.Sid, accountname, &accountnamesize,
						  domainname, &domainnamesize, &accountnameuse))
		ereport(ERROR,
			  (errmsg_internal("could not lookup acconut sid: error code %d",
							   (int) GetLastError())));

	free(tokenuser);

	/*
	 * Compare realm/domain if requested. In SSPI, always compare case
	 * insensitive.
	 */
	if (port->hba->krb_realm && strlen(port->hba->krb_realm))
	{
		if (pg_strcasecmp(port->hba->krb_realm, domainname))
		{
			elog(DEBUG2,
				 "SSPI domain (%s) and configured domain (%s) don't match",
				 domainname, port->hba->krb_realm);

			return STATUS_ERROR;
		}
	}

	/*
	 * We have the username (without domain/realm) in accountname, compare to
	 * the supplied value. In SSPI, always compare case insensitive.
	 *
	 * If set to include realm, append it in <username>@<realm> format.
	 */
	if (port->hba->include_realm)
	{
		char	   *namebuf;
		int			retval;

		namebuf = palloc(strlen(accountname) + strlen(domainname) + 2);
		sprintf(namebuf, "%s@%s", accountname, domainname);
		retval = check_usermap(port->hba->usermap, port->user_name, namebuf, true);
		pfree(namebuf);
		return retval;
	}
	else
		return check_usermap(port->hba->usermap, port->user_name, accountname, true);
}
#endif   /* ENABLE_SSPI */



/*----------------------------------------------------------------
 * Ident authentication system
 *----------------------------------------------------------------
 */

/*
 *	Parse the string "*ident_response" as a response from a query to an Ident
 *	server.  If it's a normal response indicating a user name, return true
 *	and store the user name at *ident_user. If it's anything else,
 *	return false.
 */
static bool
interpret_ident_response(const char *ident_response,
						 char *ident_user)
{
	const char *cursor = ident_response;		/* Cursor into *ident_response */

	/*
	 * Ident's response, in the telnet tradition, should end in crlf (\r\n).
	 */
	if (strlen(ident_response) < 2)
		return false;
	else if (ident_response[strlen(ident_response) - 2] != '\r')
		return false;
	else
	{
		while (*cursor != ':' && *cursor != '\r')
			cursor++;			/* skip port field */

		if (*cursor != ':')
			return false;
		else
		{
			/* We're positioned to colon before response type field */
			char		response_type[80];
			int			i;		/* Index into *response_type */

			cursor++;			/* Go over colon */
			while (pg_isblank(*cursor))
				cursor++;		/* skip blanks */
			i = 0;
			while (*cursor != ':' && *cursor != '\r' && !pg_isblank(*cursor) &&
				   i < (int) (sizeof(response_type) - 1))
				response_type[i++] = *cursor++;
			response_type[i] = '\0';
			while (pg_isblank(*cursor))
				cursor++;		/* skip blanks */
			if (strcmp(response_type, "USERID") != 0)
				return false;
			else
			{
				/*
				 * It's a USERID response.  Good.  "cursor" should be pointing
				 * to the colon that precedes the operating system type.
				 */
				if (*cursor != ':')
					return false;
				else
				{
					cursor++;	/* Go over colon */
					/* Skip over operating system field. */
					while (*cursor != ':' && *cursor != '\r')
						cursor++;
					if (*cursor != ':')
						return false;
					else
					{
						int			i;	/* Index into *ident_user */

						cursor++;		/* Go over colon */
						while (pg_isblank(*cursor))
							cursor++;	/* skip blanks */
						/* Rest of line is user name.  Copy it over. */
						i = 0;
						while (*cursor != '\r' && i < IDENT_USERNAME_MAX)
							ident_user[i++] = *cursor++;
						ident_user[i] = '\0';
						return true;
					}
				}
			}
		}
	}
}


/*
 *	Talk to the ident server on host "remote_ip_addr" and find out who
 *	owns the tcp connection from his port "remote_port" to port
 *	"local_port_addr" on host "local_ip_addr".	Return the user name the
 *	ident server gives as "*ident_user".
 *
 *	IP addresses and port numbers are in network byte order.
 *
 *	But iff we're unable to get the information from ident, return false.
 */
static bool
ident_inet(const SockAddr remote_addr,
		   const SockAddr local_addr,
		   char *ident_user)
{
	pgsocket	sock_fd,		/* File descriptor for socket on which we talk
								 * to Ident */
				rc;				/* Return code from a locally called function */
	bool		ident_return;
	char		remote_addr_s[NI_MAXHOST];
	char		remote_port[NI_MAXSERV];
	char		local_addr_s[NI_MAXHOST];
	char		local_port[NI_MAXSERV];
	char		ident_port[NI_MAXSERV];
	char		ident_query[80];
	char		ident_response[80 + IDENT_USERNAME_MAX];
	struct addrinfo *ident_serv = NULL,
			   *la = NULL,
				hints;

	/*
	 * Might look a little weird to first convert it to text and then back to
	 * sockaddr, but it's protocol independent.
	 */
	pg_getnameinfo_all(&remote_addr.addr, remote_addr.salen,
					   remote_addr_s, sizeof(remote_addr_s),
					   remote_port, sizeof(remote_port),
					   NI_NUMERICHOST | NI_NUMERICSERV);
	pg_getnameinfo_all(&local_addr.addr, local_addr.salen,
					   local_addr_s, sizeof(local_addr_s),
					   local_port, sizeof(local_port),
					   NI_NUMERICHOST | NI_NUMERICSERV);

	snprintf(ident_port, sizeof(ident_port), "%d", IDENT_PORT);
	hints.ai_flags = AI_NUMERICHOST;
	hints.ai_family = remote_addr.addr.ss_family;
	hints.ai_socktype = SOCK_STREAM;
	hints.ai_protocol = 0;
	hints.ai_addrlen = 0;
	hints.ai_canonname = NULL;
	hints.ai_addr = NULL;
	hints.ai_next = NULL;
	rc = pg_getaddrinfo_all(remote_addr_s, ident_port, &hints, &ident_serv);
	if (rc || !ident_serv)
	{
		if (ident_serv)
			pg_freeaddrinfo_all(hints.ai_family, ident_serv);
		return false;			/* we don't expect this to happen */
	}

	hints.ai_flags = AI_NUMERICHOST;
	hints.ai_family = local_addr.addr.ss_family;
	hints.ai_socktype = SOCK_STREAM;
	hints.ai_protocol = 0;
	hints.ai_addrlen = 0;
	hints.ai_canonname = NULL;
	hints.ai_addr = NULL;
	hints.ai_next = NULL;
	rc = pg_getaddrinfo_all(local_addr_s, NULL, &hints, &la);
	if (rc || !la)
	{
		if (la)
			pg_freeaddrinfo_all(hints.ai_family, la);
		return false;			/* we don't expect this to happen */
	}

	sock_fd = socket(ident_serv->ai_family, ident_serv->ai_socktype,
					 ident_serv->ai_protocol);
	if (sock_fd < 0)
	{
		ereport(LOG,
				(errcode_for_socket_access(),
				 errmsg("could not create socket for Ident connection: %m")));
		ident_return = false;
		goto ident_inet_done;
	}

	/*
	 * Bind to the address which the client originally contacted, otherwise
	 * the ident server won't be able to match up the right connection. This
	 * is necessary if the PostgreSQL server is running on an IP alias.
	 */
	rc = bind(sock_fd, la->ai_addr, la->ai_addrlen);
	if (rc != 0)
	{
		ereport(LOG,
				(errcode_for_socket_access(),
				 errmsg("could not bind to local address \"%s\": %m",
						local_addr_s)));
		ident_return = false;
		goto ident_inet_done;
	}

	rc = connect(sock_fd, ident_serv->ai_addr,
				 ident_serv->ai_addrlen);
	if (rc != 0)
	{
		ereport(LOG,
				(errcode_for_socket_access(),
				 errmsg("could not connect to Ident server at address \"%s\", port %s: %m",
						remote_addr_s, ident_port)));
		ident_return = false;
		goto ident_inet_done;
	}

	/* The query we send to the Ident server */
	snprintf(ident_query, sizeof(ident_query), "%s,%s\r\n",
			 remote_port, local_port);

	/* loop in case send is interrupted */
	do
	{
		rc = send(sock_fd, ident_query, strlen(ident_query), 0);
	} while (rc < 0 && errno == EINTR);

	if (rc < 0)
	{
		ereport(LOG,
				(errcode_for_socket_access(),
				 errmsg("could not send query to Ident server at address \"%s\", port %s: %m",
						remote_addr_s, ident_port)));
		ident_return = false;
		goto ident_inet_done;
	}

	do
	{
		rc = recv(sock_fd, ident_response, sizeof(ident_response) - 1, 0);
	} while (rc < 0 && errno == EINTR);

	if (rc < 0)
	{
		ereport(LOG,
				(errcode_for_socket_access(),
				 errmsg("could not receive response from Ident server at address \"%s\", port %s: %m",
						remote_addr_s, ident_port)));
		ident_return = false;
		goto ident_inet_done;
	}

	ident_response[rc] = '\0';
	ident_return = interpret_ident_response(ident_response, ident_user);
	if (!ident_return)
		ereport(LOG,
			(errmsg("invalidly formatted response from Ident server: \"%s\"",
					ident_response)));

ident_inet_done:
	if (sock_fd >= 0)
		closesocket(sock_fd);
	pg_freeaddrinfo_all(remote_addr.addr.ss_family, ident_serv);
	pg_freeaddrinfo_all(local_addr.addr.ss_family, la);
	return ident_return;
}

/*
 *	Ask kernel about the credentials of the connecting process and
 *	determine the symbolic name of the corresponding user.
 *
 *	Returns either true and the username put into "ident_user",
 *	or false if we were unable to determine the username.
 */
#ifdef HAVE_UNIX_SOCKETS

static bool
ident_unix(int sock, char *ident_user)
{
#if defined(HAVE_GETPEEREID)
	/* OpenBSD style:  */
	uid_t		uid;
	gid_t		gid;
	struct passwd *pass;

	errno = 0;
	if (getpeereid(sock, &uid, &gid) != 0)
	{
		/* We didn't get a valid credentials struct. */
		ereport(LOG,
				(errcode_for_socket_access(),
				 errmsg("could not get peer credentials: %m")));
		return false;
	}

	pass = getpwuid(uid);

	if (pass == NULL)
	{
		ereport(LOG,
				(errmsg("local user with ID %d does not exist",
						(int) uid)));
		return false;
	}

	strlcpy(ident_user, pass->pw_name, IDENT_USERNAME_MAX + 1);

	return true;
#elif defined(SO_PEERCRED)
	/* Linux style: use getsockopt(SO_PEERCRED) */
	struct ucred peercred;
	socklen_t so_len = sizeof(peercred);
	struct passwd *pass;

	errno = 0;
	if (getsockopt(sock, SOL_SOCKET, SO_PEERCRED, &peercred, &so_len) != 0 ||
		so_len != sizeof(peercred))
	{
		/* We didn't get a valid credentials struct. */
		ereport(LOG,
				(errcode_for_socket_access(),
				 errmsg("could not get peer credentials: %m")));
		return false;
	}

	pass = getpwuid(peercred.uid);

	if (pass == NULL)
	{
		ereport(LOG,
				(errmsg("local user with ID %d does not exist",
						(int) peercred.uid)));
		return false;
	}

	strlcpy(ident_user, pass->pw_name, IDENT_USERNAME_MAX + 1);

	return true;
#elif defined(HAVE_GETPEERUCRED)
	/* Solaris > 10 */
	uid_t		uid;
	struct passwd *pass;
	ucred_t    *ucred;

	ucred = NULL;				/* must be initialized to NULL */
	if (getpeerucred(sock, &ucred) == -1)
	{
		ereport(LOG,
				(errcode_for_socket_access(),
				 errmsg("could not get peer credentials: %m")));
		return false;
	}

	if ((uid = ucred_geteuid(ucred)) == -1)
	{
		ereport(LOG,
				(errcode_for_socket_access(),
				 errmsg("could not get effective UID from peer credentials: %m")));
		return false;
	}

	ucred_free(ucred);

	pass = getpwuid(uid);
	if (pass == NULL)
	{
		ereport(LOG,
			(errmsg("local user with ID %d does not exist",
					(int) uid)));
		return false;
	}

	strlcpy(ident_user, pass->pw_name, IDENT_USERNAME_MAX + 1);

	return true;
#elif defined(HAVE_STRUCT_CMSGCRED) || defined(HAVE_STRUCT_FCRED) || (defined(HAVE_STRUCT_SOCKCRED) && defined(LOCAL_CREDS))
	struct msghdr msg;

/* Credentials structure */
#if defined(HAVE_STRUCT_CMSGCRED)
	typedef struct cmsgcred Cred;

#define cruid cmcred_uid
#elif defined(HAVE_STRUCT_FCRED)
	typedef struct fcred Cred;

#define cruid fc_uid
#elif defined(HAVE_STRUCT_SOCKCRED)
	typedef struct sockcred Cred;

#define cruid sc_uid
#endif
	Cred	   *cred;

	/* Compute size without padding */
	char		cmsgmem[ALIGN(sizeof(struct cmsghdr)) + ALIGN(sizeof(Cred))];	/* for NetBSD */

	/* Point to start of first structure */
	struct cmsghdr *cmsg = (struct cmsghdr *) cmsgmem;

	struct iovec iov;
	char		buf;
	struct passwd *pw;

	memset(&msg, 0, sizeof(msg));
	msg.msg_iov = &iov;
	msg.msg_iovlen = 1;
	msg.msg_control = (char *) cmsg;
	msg.msg_controllen = sizeof(cmsgmem);
	memset(cmsg, 0, sizeof(cmsgmem));

	/*
	 * The one character which is received here is not meaningful; its
	 * purposes is only to make sure that recvmsg() blocks long enough for the
	 * other side to send its credentials.
	 */
	iov.iov_base = &buf;
	iov.iov_len = 1;

	if (recvmsg(sock, &msg, 0) < 0 ||
		cmsg->cmsg_len < sizeof(cmsgmem) ||
		cmsg->cmsg_type != SCM_CREDS)
	{
		ereport(LOG,
				(errcode_for_socket_access(),
				 errmsg("could not get peer credentials: %m")));
		return false;
	}

	cred = (Cred *) CMSG_DATA(cmsg);

	pw = getpwuid(cred->cruid);

	if (pw == NULL)
	{
		ereport(LOG,
				(errmsg("local user with ID %d does not exist",
						(int) cred->cruid)));
		return false;
	}

	strlcpy(ident_user, pw->pw_name, IDENT_USERNAME_MAX + 1);

	return true;
#else
	ereport(LOG,
			(errcode(ERRCODE_FEATURE_NOT_SUPPORTED),
			 errmsg("Ident authentication is not supported on local connections on this platform")));

	return false;
#endif
}
#endif   /* HAVE_UNIX_SOCKETS */


/*
 *	Determine the username of the initiator of the connection described
 *	by "port".	Then look in the usermap file under the usermap
 *	port->hba->usermap and see if that user is equivalent to Postgres user
 *	port->user.
 *
 *	Return STATUS_OK if yes, STATUS_ERROR if no match (or couldn't get info).
 */
static int
authident(hbaPort *port)
{
	char		ident_user[IDENT_USERNAME_MAX + 1];

	/* GPDB: Because we are still using the old flatfile method of getting roles, safest to check here if the role exists */
	if (get_role_line(port->user_name) == NULL)
		return STATUS_ERROR;

	switch (port->raddr.addr.ss_family)
	{
		case AF_INET:
#ifdef	HAVE_IPV6
		case AF_INET6:
#endif
			if (!ident_inet(port->raddr, port->laddr, ident_user))
				return STATUS_ERROR;
			break;

#ifdef HAVE_UNIX_SOCKETS
		case AF_UNIX:
			if (!ident_unix(port->sock, ident_user))
				return STATUS_ERROR;
			break;
#endif

		default:
			return STATUS_ERROR;
	}

	return check_usermap(port->hba->usermap, port->user_name, ident_user, false);
}


/*----------------------------------------------------------------
 * PAM authentication system
 *----------------------------------------------------------------
 */
#ifdef USE_PAM

/*
 * PAM conversation function
 */


#if defined(pg_on_solaris) || defined(_AIX)
static int
pam_passwd_conv_proc(int num_msg, struct pam_message **msg,
					struct pam_response **resp, void *appdata_ptr)
#else
static int
pam_passwd_conv_proc(int num_msg, const struct pam_message ** msg,
					 struct pam_response ** resp, void *appdata_ptr)
#endif
{
	char	   *passwd;
	struct pam_response *reply;
	int			i;

	if (appdata_ptr)
		passwd = (char *) appdata_ptr;
	else
	{
		/*
		 * Workaround for Solaris 2.6 where the PAM library is broken and does
		 * not pass appdata_ptr to the conversation routine
		 */
		passwd = pam_passwd;
	}

	*resp = NULL;				/* in case of error exit */

	if (num_msg <= 0 || num_msg > PAM_MAX_NUM_MSG)
		return PAM_CONV_ERR;

	/*
	 * Explicitly not using palloc here - PAM will free this memory in
	 * pam_end()
	 */
	if ((reply = calloc(num_msg, sizeof(struct pam_response))) == NULL)
	{
		ereport(LOG,
				(errcode(ERRCODE_OUT_OF_MEMORY),
				 errmsg("out of memory")));
		return PAM_CONV_ERR;
	}

	for (i = 0; i < num_msg; i++)
	{
		switch (msg[i]->msg_style)
		{
			case PAM_PROMPT_ECHO_OFF:
				if (strlen(passwd) == 0)
				{
					/*
					 * Password wasn't passed to PAM the first time around -
					 * let's go ask the client to send a password, which we
					 * then stuff into PAM.
					 */
					sendAuthRequest(pam_port_cludge, AUTH_REQ_PASSWORD);
					passwd = recv_password_packet(pam_port_cludge);
					if (passwd == NULL)
					{
						/*
						 * Client didn't want to send password.  We
						 * intentionally do not log anything about this.
						 */
						goto fail;
					}
					if (strlen(passwd) == 0)
					{
						ereport(LOG,
								(errmsg("empty password returned by client")));
						goto fail;
					}
				}
				if ((reply[i].resp = strdup(passwd)) == NULL)
					goto fail;
				reply[i].resp_retcode = PAM_SUCCESS;
				break;
			case PAM_ERROR_MSG:
				ereport(LOG,
						(errmsg("error from underlying PAM layer: %s",
								msg[i]->msg)));
				/* FALL THROUGH */
			case PAM_TEXT_INFO:
				/* we don't bother to log TEXT_INFO messages */
				if ((reply[i].resp = strdup("")) == NULL)
					goto fail;
				reply[i].resp_retcode = PAM_SUCCESS;
				break;
			default:
				elog(LOG, "unsupported PAM conversation %d/\"%s\"",
					 msg[i]->msg_style,
					 msg[i]->msg ? msg[i]->msg : "(none)");
				goto fail;
		}
	}

	*resp = reply;
	return PAM_SUCCESS;

fail:
	/* free up whatever we allocated */
	for (i = 0; i < num_msg; i++)
	{
		if (reply[i].resp != NULL)
			free(reply[i].resp);
	}
	free(reply);

	return PAM_CONV_ERR;
}


/*
 * Check authentication against PAM.
 */
static int
CheckPAMAuth(Port *port, char *user, char *password)
{
	int			retval;
	pam_handle_t *pamh = NULL;

	/*
	 * We can't entirely rely on PAM to pass through appdata --- it appears
	 * not to work on at least Solaris 2.6.  So use these ugly static
	 * variables instead.
	 */
	pam_passwd = password;
	pam_port_cludge = port;

	/*
	 * Set the application data portion of the conversation struct This is
	 * later used inside the PAM conversation to pass the password to the
	 * authentication module.
	 */
	pam_passw_conv.appdata_ptr = (char *) password;		/* from password above,
														 * not allocated */

	/* Optionally, one can set the service name in pg_hba.conf */
	if (port->hba->pamservice && port->hba->pamservice[0] != '\0')
		retval = pam_start(port->hba->pamservice, "pgsql@",
						   &pam_passw_conv, &pamh);
	else
		retval = pam_start(PGSQL_PAM_SERVICE, "pgsql@",
						   &pam_passw_conv, &pamh);

	if (retval != PAM_SUCCESS)
	{
		ereport(LOG,
				(errmsg("could not create PAM authenticator: %s",
						pam_strerror(pamh, retval))));
		pam_passwd = NULL;		/* Unset pam_passwd */
		return STATUS_ERROR;
	}

	retval = pam_set_item(pamh, PAM_USER, user);

	if (retval != PAM_SUCCESS)
	{
		ereport(LOG,
				(errmsg("pam_set_item(PAM_USER) failed: %s",
						pam_strerror(pamh, retval))));
		pam_passwd = NULL;		/* Unset pam_passwd */
		return STATUS_ERROR;
	}

	retval = pam_set_item(pamh, PAM_CONV, &pam_passw_conv);

	if (retval != PAM_SUCCESS)
	{
		ereport(LOG,
				(errmsg("pam_set_item(PAM_CONV) failed: %s",
						pam_strerror(pamh, retval))));
		pam_passwd = NULL;		/* Unset pam_passwd */
		return STATUS_ERROR;
	}

	retval = pam_authenticate(pamh, 0);

	if (retval != PAM_SUCCESS)
	{
		ereport(LOG,
				(errmsg("pam_authenticate failed: %s",
						pam_strerror(pamh, retval))));
		pam_passwd = NULL;		/* Unset pam_passwd */
		return STATUS_ERROR;
	}

	retval = pam_acct_mgmt(pamh, 0);

	if (retval != PAM_SUCCESS)
	{
		ereport(LOG,
				(errmsg("pam_acct_mgmt failed: %s",
						pam_strerror(pamh, retval))));
		pam_passwd = NULL;		/* Unset pam_passwd */
		return STATUS_ERROR;
	}

	retval = pam_end(pamh, retval);

	if (retval != PAM_SUCCESS)
	{
		ereport(LOG,
				(errmsg("could not release PAM authenticator: %s",
						pam_strerror(pamh, retval))));
	}

	pam_passwd = NULL;			/* Unset pam_passwd */

	return (retval == PAM_SUCCESS ? STATUS_OK : STATUS_ERROR);
}
#endif   /* USE_PAM */



/*----------------------------------------------------------------
 * LDAP authentication system
 *----------------------------------------------------------------
 */
#ifdef USE_LDAP

/*
 * Initialize a connection to the LDAP server, including setting up
 * TLS if requested.
 */
static int
InitializeLDAPConnection(Port *port, LDAP **ldap)
{
	int			ldapversion = LDAP_VERSION3;
	int			r;

	if (strncmp(port->hba->ldapserver, "ldaps://", 8) == 0 ||
		strncmp(port->hba->ldapserver, "ldap://",  7) == 0)
	{
		if ((r = ldap_initialize(ldap, port->hba->ldapserver)) != LDAP_SUCCESS)
		{
			ereport(LOG, (errmsg("could not initialize LDAP: code: %d, msg: %s", r, ldap_err2string(r))));
			*ldap = NULL;
		}
	}
	else
	{
		*ldap = ldap_init(port->hba->ldapserver, port->hba->ldapport);
	}

	if (!*ldap)
	{
#ifndef WIN32
		ereport(LOG,
				(errmsg("could not initialize LDAP: error code %d",
						errno)));
#else
		ereport(LOG,
				(errmsg("could not initialize LDAP: error code %d",
						(int) LdapGetLastError())));
#endif
		return STATUS_ERROR;
	}

	if ((r = ldap_set_option(*ldap, LDAP_OPT_PROTOCOL_VERSION, &ldapversion)) != LDAP_SUCCESS)
	{
		ldap_unbind(*ldap);
		ereport(LOG,
		  (errmsg("could not set LDAP protocol version: error code %d", r)));
		return STATUS_ERROR;
	}

	if (port->hba->ldaptls)
	{
#ifndef WIN32
		if ((r = ldap_start_tls_s(*ldap, NULL, NULL)) != LDAP_SUCCESS)
#else
		static __ldap_start_tls_sA _ldap_start_tls_sA = NULL;

		if (_ldap_start_tls_sA == NULL)
		{
			/*
			 * Need to load this function dynamically because it does not
			 * exist on Windows 2000, and causes a load error for the whole
			 * exe if referenced.
			 */
			HANDLE		ldaphandle;

			ldaphandle = LoadLibrary("WLDAP32.DLL");
			if (ldaphandle == NULL)
			{
				/*
				 * should never happen since we import other files from
				 * wldap32, but check anyway
				 */
				ldap_unbind(*ldap);
				ereport(LOG,
						(errmsg("could not load wldap32.dll")));
				return STATUS_ERROR;
			}
			_ldap_start_tls_sA = (__ldap_start_tls_sA) GetProcAddress(ldaphandle, "ldap_start_tls_sA");
			if (_ldap_start_tls_sA == NULL)
			{
				ldap_unbind(*ldap);
				ereport(LOG,
						(errmsg("could not load function _ldap_start_tls_sA in wldap32.dll"),
						 errdetail("LDAP over SSL is not supported on this platform.")));
				return STATUS_ERROR;
			}

			/*
			 * Leak LDAP handle on purpose, because we need the library to
			 * stay open. This is ok because it will only ever be leaked once
			 * per process and is automatically cleaned up on process exit.
			 */
		}
		if ((r = _ldap_start_tls_sA(*ldap, NULL, NULL, NULL, NULL)) != LDAP_SUCCESS)
#endif
		{
			ldap_unbind(*ldap);
			ereport(LOG,
			 (errmsg("could not start LDAP TLS session: error code '%d', error message: %s, server: %s, port: %d", r, 
					 ldap_err2string(r), port->hba->ldapserver, port->hba->ldapport)));
			return STATUS_ERROR;
		}
	}

	return STATUS_OK;
}

/*
 * Perform LDAP authentication
 */
static int
CheckLDAPAuth(Port *port)
{
	char	   *passwd;
	LDAP	   *ldap;
	int			r;
	char	   *fulluser;

	if (!port->hba->ldapserver || port->hba->ldapserver[0] == '\0')
	{
		ereport(LOG,
				(errmsg("LDAP server not specified")));
		return STATUS_ERROR;
	}

	if (port->hba->ldapport == 0)
		port->hba->ldapport = LDAP_PORT;

	sendAuthRequest(port, AUTH_REQ_PASSWORD);

	passwd = recv_password_packet(port);
	if (passwd == NULL)
		return STATUS_EOF;		/* client wouldn't send password */

	if (strlen(passwd) == 0)
	{
		ereport(LOG,
				(errmsg("empty password returned by client")));
		return STATUS_ERROR;
	}

	if (InitializeLDAPConnection(port, &ldap) == STATUS_ERROR)
		/* Error message already sent */
		return STATUS_ERROR;

	if (port->hba->ldapbasedn)
	{
		/*
		 * First perform an LDAP search to find the DN for the user we are
		 * trying to log in as.
		 */
		char	   *filter;
		LDAPMessage *search_message;
		LDAPMessage *entry;
		char	   *attributes[2];
		char	   *dn;
		char	   *c;

		/*
		 * Disallow any characters that we would otherwise need to escape,
		 * since they aren't really reasonable in a username anyway. Allowing
		 * them would make it possible to inject any kind of custom filters in
		 * the LDAP filter.
		 */
		for (c = port->user_name; *c; c++)
		{
			if (*c == '*' ||
				*c == '(' ||
				*c == ')' ||
				*c == '\\' ||
				*c == '/')
			{
				ereport(LOG,
						(errmsg("invalid character in user name for LDAP authentication")));
				return STATUS_ERROR;
			}
		}

		/*
		 * Bind with a pre-defined username/password (if available) for
		 * searching. If none is specified, this turns into an anonymous bind.
		 */
		r = ldap_simple_bind_s(ldap,
						  port->hba->ldapbinddn ? port->hba->ldapbinddn : "",
				 port->hba->ldapbindpasswd ? port->hba->ldapbindpasswd : "");
		if (r != LDAP_SUCCESS)
		{
			ereport(LOG,
					(errmsg("could not perform initial LDAP bind for ldapbinddn \"%s\" on server \"%s\": error code %d",
						  port->hba->ldapbinddn, port->hba->ldapserver, r)));
			return STATUS_ERROR;
		}

		/* Fetch just one attribute, else *all* attributes are returned */
		attributes[0] = port->hba->ldapsearchattribute ? port->hba->ldapsearchattribute : "uid";
		attributes[1] = NULL;

		filter = palloc(strlen(attributes[0]) + strlen(port->user_name) + 4);
		sprintf(filter, "(%s=%s)",
				attributes[0],
				port->user_name);

		r = ldap_search_s(ldap,
						  port->hba->ldapbasedn,
						  LDAP_SCOPE_SUBTREE,
						  filter,
						  attributes,
						  0,
						  &search_message);

		if (r != LDAP_SUCCESS)
		{
			ereport(LOG,
					(errmsg("could not search LDAP for filter \"%s\" on server \"%s\": error code %d",
							filter, port->hba->ldapserver, r)));
			pfree(filter);
			return STATUS_ERROR;
		}

		if (ldap_count_entries(ldap, search_message) != 1)
		{
			if (ldap_count_entries(ldap, search_message) == 0)
				ereport(LOG,
						(errmsg("LDAP search failed for filter \"%s\" on server \"%s\": no such user",
								filter, port->hba->ldapserver)));
			else
				ereport(LOG,
						(errmsg("LDAP search failed for filter \"%s\" on server \"%s\": user is not unique (%ld matches)",
								filter, port->hba->ldapserver,
						  (long) ldap_count_entries(ldap, search_message))));

			pfree(filter);
			ldap_msgfree(search_message);
			return STATUS_ERROR;
		}

		entry = ldap_first_entry(ldap, search_message);
		dn = ldap_get_dn(ldap, entry);
		if (dn == NULL)
		{
			int			error;

			(void) ldap_get_option(ldap, LDAP_OPT_ERROR_NUMBER, &error);
			ereport(LOG,
					(errmsg("could not get dn for the first entry matching \"%s\" on server \"%s\": %s",
					filter, port->hba->ldapserver, ldap_err2string(error))));
			pfree(filter);
			ldap_msgfree(search_message);
			return STATUS_ERROR;
		}
		fulluser = pstrdup(dn);

		pfree(filter);
		ldap_memfree(dn);
		ldap_msgfree(search_message);

		/* Unbind and disconnect from the LDAP server */
		r = ldap_unbind_s(ldap);
		if (r != LDAP_SUCCESS)
		{
			int			error;

			(void) ldap_get_option(ldap, LDAP_OPT_ERROR_NUMBER, &error);
			ereport(LOG,
					(errmsg("could not unbind after searching for user \"%s\" on server \"%s\": %s",
				  fulluser, port->hba->ldapserver, ldap_err2string(error))));
			pfree(fulluser);
			return STATUS_ERROR;
		}

		/*
		 * Need to re-initialize the LDAP connection, so that we can bind to
		 * it with a different username.
		 */
		if (InitializeLDAPConnection(port, &ldap) == STATUS_ERROR)
		{
			pfree(fulluser);

			/* Error message already sent */
			return STATUS_ERROR;
		}
	}
	else
	{
		fulluser = palloc((port->hba->ldapprefix ? strlen(port->hba->ldapprefix) : 0) +
						  strlen(port->user_name) +
				(port->hba->ldapsuffix ? strlen(port->hba->ldapsuffix) : 0) +
						  1);

		sprintf(fulluser, "%s%s%s",
			 port->hba->ldapprefix ? port->hba->ldapprefix : "",
			 port->user_name,
			 port->hba->ldapsuffix ? port->hba->ldapsuffix : "");
	}

	r = ldap_simple_bind_s(ldap, fulluser, passwd);
	ldap_unbind(ldap);

	if (r != LDAP_SUCCESS)
	{
		ereport(LOG,
				(errmsg("LDAP login failed for user \"%s\" on server \"%s\": error code %d",
						fulluser, port->hba->ldapserver, r)));
		pfree(fulluser);
		return STATUS_ERROR;
	}

	pfree(fulluser);

	return STATUS_OK;
}
#endif   /* USE_LDAP */


/*----------------------------------------------------------------
 * SSL client certificate authentication
 *----------------------------------------------------------------
 */
#ifdef USE_SSL
static int
CheckCertAuth(Port *port)
{
	Assert(port->ssl);

	/* Make sure we have received a username in the certificate */
	if (port->peer_cn == NULL ||
		strlen(port->peer_cn) <= 0)
	{
		ereport(LOG,
				(errmsg("certificate authentication failed for user \"%s\": client certificate contains no user name",
						port->user_name)));
		return STATUS_ERROR;
	}

	/* Just pass the certificate CN to the usermap check */
	return check_usermap(port->hba->usermap, port->user_name, port->peer_cn, false);
}
#endif


/*----------------------------------------------------------------
 * RADIUS authentication
 *----------------------------------------------------------------
 */

/*
 * RADIUS authentication is described in RFC2865 (and several
 * others).
 */

#define RADIUS_VECTOR_LENGTH 16
#define RADIUS_HEADER_LENGTH 20

typedef struct
{
	uint8		attribute;
	uint8		length;
	uint8		data[1];
} radius_attribute;

typedef struct
{
	uint8		code;
	uint8		id;
	uint16		length;
	uint8		vector[RADIUS_VECTOR_LENGTH];
} radius_packet;

/* RADIUS packet types */
#define RADIUS_ACCESS_REQUEST	1
#define RADIUS_ACCESS_ACCEPT	2
#define RADIUS_ACCESS_REJECT	3

/* RAIDUS attributes */
#define RADIUS_USER_NAME		1
#define RADIUS_PASSWORD			2
#define RADIUS_SERVICE_TYPE		6
#define RADIUS_NAS_IDENTIFIER	32

/* RADIUS service types */
#define RADIUS_AUTHENTICATE_ONLY	8

/* Maximum size of a RADIUS packet we will create or accept */
#define RADIUS_BUFFER_SIZE 1024

/* Seconds to wait - XXX: should be in a config variable! */
#define RADIUS_TIMEOUT 3

static void
radius_add_attribute(radius_packet *packet, uint8 type, const unsigned char *data, int len)
{
	radius_attribute *attr;

	if (packet->length + len > RADIUS_BUFFER_SIZE)
	{
		/*
		 * With remotely realistic data, this can never happen. But catch it
		 * just to make sure we don't overrun a buffer. We'll just skip adding
		 * the broken attribute, which will in the end cause authentication to
		 * fail.
		 */
		elog(WARNING,
			 "Adding attribute code %i with length %i to radius packet would create oversize packet, ignoring",
			 type, len);
		return;

	}

	attr = (radius_attribute *) ((unsigned char *) packet + packet->length);
	attr->attribute = type;
	attr->length = len + 2;		/* total size includes type and length */
	memcpy(attr->data, data, len);
	packet->length += attr->length;
}

static int
CheckRADIUSAuth(Port *port)
{
	char	   *passwd;
	char	   *identifier = "postgresql";
	char		radius_buffer[RADIUS_BUFFER_SIZE];
	char		receive_buffer[RADIUS_BUFFER_SIZE];
	radius_packet *packet = (radius_packet *) radius_buffer;
	radius_packet *receivepacket = (radius_packet *) receive_buffer;
	int32		service = htonl(RADIUS_AUTHENTICATE_ONLY);
	uint8	   *cryptvector;
	uint8		encryptedpassword[RADIUS_VECTOR_LENGTH];
	int			packetlength;
	pgsocket	sock;

#ifdef HAVE_IPV6
	struct sockaddr_in6 localaddr;
	struct sockaddr_in6 remoteaddr;
#else
	struct sockaddr_in localaddr;
	struct sockaddr_in remoteaddr;
#endif
	struct addrinfo hint;
	struct addrinfo *serveraddrs;
	char		portstr[128];
	socklen_t   addrsize;
	fd_set		fdset;
	struct timeval timeout;
	int			i,
				r;

	/* Make sure struct alignment is correct */
	Assert(offsetof(radius_packet, vector) == 4);

	/* Verify parameters */
	if (!port->hba->radiusserver || port->hba->radiusserver[0] == '\0')
	{
		ereport(LOG,
				(errmsg("RADIUS server not specified")));
		return STATUS_ERROR;
	}

	if (!port->hba->radiussecret || port->hba->radiussecret[0] == '\0')
	{
		ereport(LOG,
				(errmsg("RADIUS secret not specified")));
		return STATUS_ERROR;
	}

	if (port->hba->radiusport == 0)
		port->hba->radiusport = 1812;

	MemSet(&hint, 0, sizeof(hint));
	hint.ai_socktype = SOCK_DGRAM;
	hint.ai_family = AF_UNSPEC;
	snprintf(portstr, sizeof(portstr), "%d", port->hba->radiusport);

	r = pg_getaddrinfo_all(port->hba->radiusserver, portstr, &hint, &serveraddrs);
	if (r || !serveraddrs)
	{
		ereport(LOG,
				(errmsg("could not translate RADIUS server name \"%s\" to address: %s",
						port->hba->radiusserver, gai_strerror(r))));
		if (serveraddrs)
			pg_freeaddrinfo_all(hint.ai_family, serveraddrs);
		return STATUS_ERROR;
	}
	/* XXX: add support for multiple returned addresses? */

	if (port->hba->radiusidentifier && port->hba->radiusidentifier[0])
		identifier = port->hba->radiusidentifier;

	/* Send regular password request to client, and get the response */
	sendAuthRequest(port, AUTH_REQ_PASSWORD);

	passwd = recv_password_packet(port);
	if (passwd == NULL)
		return STATUS_EOF;		/* client wouldn't send password */

	if (strlen(passwd) == 0)
	{
		ereport(LOG,
				(errmsg("empty password returned by client")));
		return STATUS_ERROR;
	}

	if (strlen(passwd) > RADIUS_VECTOR_LENGTH)
	{
		ereport(LOG,
				(errmsg("RADIUS authentication does not support passwords longer than 16 characters")));
		return STATUS_ERROR;
	}

	/* Construct RADIUS packet */
	packet->code = RADIUS_ACCESS_REQUEST;
	packet->length = RADIUS_HEADER_LENGTH;
#ifdef USE_SSL
	if (RAND_bytes(packet->vector, RADIUS_VECTOR_LENGTH) != 1)
	{
		ereport(LOG,
				(errmsg("could not generate random encryption vector")));
		return STATUS_ERROR;
	}
#else
	for (i = 0; i < RADIUS_VECTOR_LENGTH; i++)
		/* Use a lower strengh random number of OpenSSL is not available */
		packet->vector[i] = random() % 255;
#endif
	packet->id = packet->vector[0];
	radius_add_attribute(packet, RADIUS_SERVICE_TYPE, (unsigned char *) &service, sizeof(service));
	radius_add_attribute(packet, RADIUS_USER_NAME, (unsigned char *) port->user_name, strlen(port->user_name));
	radius_add_attribute(packet, RADIUS_NAS_IDENTIFIER, (unsigned char *) identifier, strlen(identifier));

	/*
	 * RADIUS password attributes are calculated as: e[0] = p[0] XOR
	 * MD5(secret + vector)
	 */
	cryptvector = palloc(RADIUS_VECTOR_LENGTH + strlen(port->hba->radiussecret));
	memcpy(cryptvector, port->hba->radiussecret, strlen(port->hba->radiussecret));
	memcpy(cryptvector + strlen(port->hba->radiussecret), packet->vector, RADIUS_VECTOR_LENGTH);
	if (!pg_md5_binary(cryptvector, RADIUS_VECTOR_LENGTH + strlen(port->hba->radiussecret), encryptedpassword))
	{
		ereport(LOG,
				(errmsg("could not perform MD5 encryption of password")));
		pfree(cryptvector);
		return STATUS_ERROR;
	}
	pfree(cryptvector);
	for (i = 0; i < RADIUS_VECTOR_LENGTH; i++)
	{
		if (i < strlen(passwd))
			encryptedpassword[i] = passwd[i] ^ encryptedpassword[i];
		else
			encryptedpassword[i] = '\0' ^ encryptedpassword[i];
	}
	radius_add_attribute(packet, RADIUS_PASSWORD, encryptedpassword, RADIUS_VECTOR_LENGTH);

	/* Length need to be in network order on the wire */
	packetlength = packet->length;
	packet->length = htons(packet->length);

	sock = socket(serveraddrs[0].ai_family, SOCK_DGRAM, 0);
	if (sock < 0)
	{
		ereport(LOG,
				(errmsg("could not create RADIUS socket: %m")));
		pg_freeaddrinfo_all(hint.ai_family, serveraddrs);
		return STATUS_ERROR;
	}

	memset(&localaddr, 0, sizeof(localaddr));
#ifdef HAVE_IPV6
	localaddr.sin6_family = serveraddrs[0].ai_family;
	localaddr.sin6_addr = in6addr_any;
	if (localaddr.sin6_family == AF_INET6)
		addrsize = sizeof(struct sockaddr_in6);
	else
		addrsize = sizeof(struct sockaddr_in);
#else
	localaddr.sin_family = serveraddrs[0].ai_family;
	localaddr.sin_addr.s_addr = INADDR_ANY;
	addrsize = sizeof(struct sockaddr_in);
#endif
	if (bind(sock, (struct sockaddr *) & localaddr, addrsize))
	{
		ereport(LOG,
				(errmsg("could not bind local RADIUS socket: %m")));
		closesocket(sock);
		pg_freeaddrinfo_all(hint.ai_family, serveraddrs);
		return STATUS_ERROR;
	}

	if (sendto(sock, radius_buffer, packetlength, 0,
			   serveraddrs[0].ai_addr, serveraddrs[0].ai_addrlen) < 0)
	{
		ereport(LOG,
				(errmsg("could not send RADIUS packet: %m")));
		closesocket(sock);
		pg_freeaddrinfo_all(hint.ai_family, serveraddrs);
		return STATUS_ERROR;
	}

	/* Don't need the server address anymore */
	pg_freeaddrinfo_all(hint.ai_family, serveraddrs);

	/* Wait for a response */
	timeout.tv_sec = RADIUS_TIMEOUT;
	timeout.tv_usec = 0;
	FD_ZERO(&fdset);
	FD_SET(sock, &fdset);

	while (true)
	{
		r = select(sock + 1, &fdset, NULL, NULL, &timeout);
		if (r < 0)
		{
			if (errno == EINTR)
				continue;

			/* Anything else is an actual error */
			ereport(LOG,
					(errmsg("could not check status on RADIUS socket: %m")));
			closesocket(sock);
			return STATUS_ERROR;
		}
		if (r == 0)
		{
			ereport(LOG,
					(errmsg("timeout waiting for RADIUS response")));
			closesocket(sock);
			return STATUS_ERROR;
		}

		/* else we actually have a packet ready to read */
		break;
	}

	/* Read the response packet */
	addrsize = sizeof(remoteaddr);
	packetlength = recvfrom(sock, receive_buffer, RADIUS_BUFFER_SIZE, 0,
							(struct sockaddr *) & remoteaddr, &addrsize);
	if (packetlength < 0)
	{
		ereport(LOG,
				(errmsg("could not read RADIUS response: %m")));
		closesocket(sock);
		return STATUS_ERROR;
	}

	closesocket(sock);

#ifdef HAVE_IPV6
	if (remoteaddr.sin6_port != htons(port->hba->radiusport))
#else
	if (remoteaddr.sin_port != htons(port->hba->radiusport))
#endif
	{
#ifdef HAVE_IPV6
		ereport(LOG,
				(errmsg("RADIUS response was sent from incorrect port: %i",
						ntohs(remoteaddr.sin6_port))));
#else
		ereport(LOG,
				(errmsg("RADIUS response was sent from incorrect port: %i",
						ntohs(remoteaddr.sin_port))));
#endif
		return STATUS_ERROR;
	}

	if (packetlength < RADIUS_HEADER_LENGTH)
	{
		ereport(LOG,
				(errmsg("RADIUS response too short: %i", packetlength)));
		return STATUS_ERROR;
	}

	if (packetlength != ntohs(receivepacket->length))
	{
		ereport(LOG,
		 (errmsg("RADIUS response has corrupt length: %i (actual length %i)",
				 ntohs(receivepacket->length), packetlength)));
		return STATUS_ERROR;
	}

	if (packet->id != receivepacket->id)
	{
		ereport(LOG,
				(errmsg("RADIUS response is to a different request: %i (should be %i)",
						receivepacket->id, packet->id)));
		return STATUS_ERROR;
	}

	/*
	 * Verify the response authenticator, which is calculated as
	 * MD5(Code+ID+Length+RequestAuthenticator+Attributes+Secret)
	 */
	cryptvector = palloc(packetlength + strlen(port->hba->radiussecret));

	memcpy(cryptvector, receivepacket, 4);		/* code+id+length */
	memcpy(cryptvector + 4, packet->vector, RADIUS_VECTOR_LENGTH);		/* request
																		 * authenticator, from
																		 * original packet */
	if (packetlength > RADIUS_HEADER_LENGTH)	/* there may be no attributes
												 * at all */
		memcpy(cryptvector + RADIUS_HEADER_LENGTH, receive_buffer + RADIUS_HEADER_LENGTH, packetlength - RADIUS_HEADER_LENGTH);
	memcpy(cryptvector + packetlength, port->hba->radiussecret, strlen(port->hba->radiussecret));

	if (!pg_md5_binary(cryptvector,
					   packetlength + strlen(port->hba->radiussecret),
					   encryptedpassword))
	{
		ereport(LOG,
			(errmsg("could not perform MD5 encryption of received packet")));
		pfree(cryptvector);
		return STATUS_ERROR;
	}
	pfree(cryptvector);

	if (memcmp(receivepacket->vector, encryptedpassword, RADIUS_VECTOR_LENGTH) != 0)
	{
		ereport(LOG,
				(errmsg("RADIUS response has incorrect MD5 signature")));
		return STATUS_ERROR;
	}

	if (receivepacket->code == RADIUS_ACCESS_ACCEPT)
		return STATUS_OK;
	else if (receivepacket->code == RADIUS_ACCESS_REJECT)
		return STATUS_ERROR;
	else
	{
		ereport(LOG,
			 (errmsg("RADIUS response has invalid code (%i) for user \"%s\"",
					 receivepacket->code, port->user_name)));
		return STATUS_ERROR;
	}
}

/*----------------------------------------------------------------
 * Time-based authentication
 *----------------------------------------------------------------
 */
/*
 * interval_overlap -- Return true iff intersection of a, b is nonempty
 */
bool
interval_overlap(const authInterval *a, const authInterval *b)
{
	return point_cmp(&a->start, &b->end) <= 0 &&
		   point_cmp(&a->end, &b->start) >= 0;
}

/*
 * interval_contains -- Return true iff interval contains point
 */
bool
interval_contains(const authInterval *interval, const authPoint *point)
{
	return point_cmp(point, &interval->start) >= 0 &&
		   point_cmp(point, &interval->end) <= 0;
}

/* Comparator for authPoint struct */
int
point_cmp(const authPoint *a, const authPoint *b)
{
	if (a->day > b->day)
		return 1;
	else if (a->day == b->day)
		if (a->time > b->time)
			return 1;
		else if (a->time == b->time)
			return 0;
		else
			return -1;
	else
		return -1;
}

/* convert timestamptz to authPoint through use of timestamp2tm and timestamptz_time */
void
timestamptz_to_point(TimestampTz in, authPoint *out)
{
	/* from timestamptz_to_char */
	struct	pg_tm 	tm;
	fsec_t  fsec;   
	char	*tzn;
	int 	tzp, thisdate;
	if (timestamp2tm(in, &tzp, &tm, &fsec, &tzn, NULL) != 0)
		ereport(FATAL,
				(errcode(ERRCODE_DATETIME_VALUE_OUT_OF_RANGE),
				 errmsg("current timestamp out of range")));

	thisdate = date2j(tm.tm_year, tm.tm_mon, tm.tm_mday);
	out->day = (thisdate + 1) % 7;
	out->time = DatumGetTimeADT(DirectFunctionCall1(timestamptz_time,
													TimestampTzGetDatum(in)));
}

/*
 * CheckAuthTimeConstraints - check pg_auth_time_constraint for login restrictions
 *
 * Invokes check_auth_time_constraints_internal against the current timestamp
 */
bool
CheckAuthTimeConstraints(char *rolname) 
{
	if (gp_auth_time_override_str != NULL && gp_auth_time_override_str[0] != '\0')
	{
		TimestampTz timestamptz = DatumGetTimestampTz(DirectFunctionCall3(timestamptz_in,
																		  CStringGetDatum(gp_auth_time_override_str),
																		  InvalidOid,
																		  Int32GetDatum(0)));
		return check_auth_time_constraints_internal(rolname, timestamptz);
	}
	return check_auth_time_constraints_internal(rolname, GetCurrentTimestamp());
}

/*
 * check_auth_time_constraints_internal - helper to CheckAuthTimeConstraints
 *
 * Called out as separate function to facilitate unit testing, where the provided
 * timestamp is likely to be hardcoded for deterministic test runs
 *
 * Returns false iff it finds an interval that contains timestamp from among the
 * entries of pg_auth_time_constraint that pertain to rolname
 */
bool
check_auth_time_constraints_internal(char *rolname, TimestampTz timestamp)
{
	List  	  		*role_intervals = get_role_intervals(rolname);

	if (role_intervals == NIL)
		return true;

	List   	   		*row;
	ListCell   		*line, *cell;
	char   	   		*temp;
	authInterval	given;
	authPoint 		now;

	timestamptz_to_point(timestamp, &now);
	
	foreach (line, role_intervals) 
	{
		row = lfirst(line);
		/* 
		 * Each row of role_intervals is a List of 5 records
		 * <rolname> <startday> <starttime> <endday> <endtime> 
	 	 */
		cell = list_head(row);
		cell = lnext(cell);			/* skip first entry in record, which is rolname */
		temp = lfirst(cell);
		given.start.day = pg_atoi(temp, sizeof(int16), 0);

		cell = lnext(cell);
		temp = lfirst(cell);
		given.start.time = DatumGetTimeADT(DirectFunctionCall1(time_in,
										   CStringGetDatum(temp)));
		
		cell = lnext(cell);
		temp = lfirst(cell);
		given.end.day = pg_atoi(temp, sizeof(int16), 0);
	
		cell = lnext(cell);
		temp = lfirst(cell);
		given.end.time = DatumGetTimeADT(DirectFunctionCall1(time_in,
										 CStringGetDatum(temp)));

		if (interval_contains(&given, &now))
		{
			list_free(role_intervals);
			return false;
		}
	}
	
	list_free(role_intervals);
	return true;
}<|MERGE_RESOLUTION|>--- conflicted
+++ resolved
@@ -8,11 +8,7 @@
  *
  *
  * IDENTIFICATION
-<<<<<<< HEAD
- *	  $PostgreSQL: pgsql/src/backend/libpq/auth.c,v 1.203 2010/07/06 19:18:56 momjian Exp $
-=======
  *	  $PostgreSQL: pgsql/src/backend/libpq/auth.c,v 1.148 2007/02/08 04:52:18 momjian Exp $
->>>>>>> acb34166
  *
  *-------------------------------------------------------------------------
  */
@@ -232,79 +228,7 @@
  * registry setting. Microsoft recommends that it is not set higher than
  * 65535 bytes, so that seems like a reasonable limit for us as well.
  */
-<<<<<<< HEAD
 #define PG_MAX_AUTH_TOKEN_LENGTH	65535
-=======
-static int
-pg_krb5_recvauth(Port *port)
-{
-	krb5_error_code retval;
-	int			ret;
-	krb5_auth_context auth_context = NULL;
-	krb5_ticket *ticket;
-	char	   *kusername;
-
-	if (get_role_line(port->user_name) == NULL)
-		return STATUS_ERROR;
-	
-	ret = pg_krb5_init();
-	if (ret != STATUS_OK)
-		return ret;
-
-	retval = krb5_recvauth(pg_krb5_context, &auth_context,
-						   (krb5_pointer) & port->sock, pg_krb_srvnam,
-						   pg_krb5_server, 0, pg_krb5_keytab, &ticket);
-	if (retval)
-	{
-		ereport(LOG,
-				(errmsg("Kerberos recvauth returned error %d",
-						retval)));
-		com_err("postgres", retval, "from krb5_recvauth");
-		return STATUS_ERROR;
-	}
-
-	/*
-	 * The "client" structure comes out of the ticket and is therefore
-	 * authenticated.  Use it to check the username obtained from the
-	 * postmaster startup packet.
-	 *
-	 * I have no idea why this is considered necessary.
-	 */
-#if defined(HAVE_KRB5_TICKET_ENC_PART2)
-	retval = krb5_unparse_name(pg_krb5_context,
-							   ticket->enc_part2->client, &kusername);
-#elif defined(HAVE_KRB5_TICKET_CLIENT)
-	retval = krb5_unparse_name(pg_krb5_context,
-							   ticket->client, &kusername);
-#else
-#error "bogus configuration"
-#endif
-	if (retval)
-	{
-		ereport(LOG,
-				(errmsg("Kerberos unparse_name returned error %d",
-						retval)));
-		com_err("postgres", retval, "while unparsing client name");
-		krb5_free_ticket(pg_krb5_context, ticket);
-		krb5_auth_con_free(pg_krb5_context, auth_context);
-		return STATUS_ERROR;
-	}
-
-	kusername = pg_an_to_ln(kusername);
-	if (pg_krb_caseins_users)
-		ret = pg_strncasecmp(port->user_name, kusername, SM_DATABASE_USER);
-	else
-		ret = strncmp(port->user_name, kusername, SM_DATABASE_USER);
-	if (ret)
-	{
-		ereport(LOG,
-				(errmsg("unexpected Kerberos user name received from client (received \"%s\", expected \"%s\")",
-						port->user_name, kusername)));
-		ret = STATUS_ERROR;
-	}
-	else
-		ret = STATUS_OK;
->>>>>>> acb34166
 
 
 /*----------------------------------------------------------------
