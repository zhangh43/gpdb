/*-------------------------------------------------------------------------
 *
 * equalfuncs.c
 *	  Equality functions to compare node trees.
 *
 * NOTE: we currently support comparing all node types found in parse
 * trees.  We do not support comparing executor state trees; there
 * is no need for that, and no point in maintaining all the code that
 * would be needed.  We also do not support comparing Path trees, mainly
 * because the circular linkages between RelOptInfo and Path nodes can't
 * be handled easily in a simple depth-first traversal.
 *
 * Currently, in fact, equal() doesn't know how to compare Plan trees
 * either.  This might need to be fixed someday.
 *
 * NOTE: it is intentional that parse location fields (in nodes that have
 * one) are not compared.  This is because we want, for example, a variable
 * "x" to be considered equal() to another reference to "x" in the query.
 *
 *
<<<<<<< HEAD
 * Portions Copyright (c) 2005-2010, Greenplum inc
 * Portions Copyright (c) 2012-Present Pivotal Software, Inc.
 * Portions Copyright (c) 1996-2016, PostgreSQL Global Development Group
=======
 * Portions Copyright (c) 1996-2019, PostgreSQL Global Development Group
>>>>>>> 9e1c9f95
 * Portions Copyright (c) 1994, Regents of the University of California
 *
 * IDENTIFICATION
 *	  src/backend/nodes/equalfuncs.c
 *
 *-------------------------------------------------------------------------
 */

#include "postgres.h"

#include "miscadmin.h"
#include "nodes/extensible.h"
#include "nodes/pathnodes.h"
#include "utils/datum.h"
#include "catalog/gp_distribution_policy.h"


/*
 * Macros to simplify comparison of different kinds of fields.  Use these
 * wherever possible to reduce the chance for silly typos.  Note that these
 * hard-wire the convention that the local variables in an Equal routine are
 * named 'a' and 'b'.
 */

/* Compare a simple scalar field (int, float, bool, enum, etc) */
#define COMPARE_SCALAR_FIELD(fldname) \
	do { \
		if (a->fldname != b->fldname) \
			return false; \
	} while (0)

/* Compare a field that is a pointer to some kind of Node or Node tree */
#define COMPARE_NODE_FIELD(fldname) \
	do { \
		if (!equal(a->fldname, b->fldname)) \
			return false; \
	} while (0)

/* Compare a field that is a pointer to a Bitmapset */
#define COMPARE_BITMAPSET_FIELD(fldname) \
	do { \
		if (!bms_equal(a->fldname, b->fldname)) \
			return false; \
	} while (0)

/* Compare a field that is a pointer to a C string, or perhaps NULL */
#define COMPARE_STRING_FIELD(fldname) \
	do { \
		if (!equalstr(a->fldname, b->fldname)) \
			return false; \
	} while (0)

/* Macro for comparing string fields that might be NULL */
#define equalstr(a, b)	\
	(((a) != NULL && (b) != NULL) ? (strcmp(a, b) == 0) : (a) == (b))

/* Compare a field that is a pointer to a simple palloc'd object of size sz */
#define COMPARE_POINTER_FIELD(fldname, sz) \
	do { \
		if (memcmp(a->fldname, b->fldname, (sz)) != 0) \
			return false; \
	} while (0)

/*
 * Compare a field that is a varlena datum to the other.
 * Note the result will be false if one is toasted and the other is untoasted.
 * It depends on the context if we can say those are equal or not.
 */
#define COMPARE_VARLENA_FIELD(fldname, len) \
	do{ \
		if (a->fldname != b->fldname) \
		{ \
			if (a->fldname == NULL || b->fldname == NULL) \
				return false; \
			if (!datumIsEqual(PointerGetDatum(a->fldname), \
							  PointerGetDatum(b->fldname), false, len)) \
				return false; \
		} \
	} while (0)

/* Compare a parse location field (this is a no-op, per note above) */
#define COMPARE_LOCATION_FIELD(fldname) \
	((void) 0)

/* Compare a CoercionForm field (also a no-op, per comment in primnodes.h) */
#define COMPARE_COERCIONFORM_FIELD(fldname) \
	((void) 0)


/*
 *	Stuff from primnodes.h
 */

static bool
_equalAlias(const Alias *a, const Alias *b)
{
	COMPARE_STRING_FIELD(aliasname);
	COMPARE_NODE_FIELD(colnames);

	return true;
}

static bool
_equalRangeVar(const RangeVar *a, const RangeVar *b)
{
	COMPARE_STRING_FIELD(catalogname);
	COMPARE_STRING_FIELD(schemaname);
	COMPARE_STRING_FIELD(relname);
	COMPARE_SCALAR_FIELD(inh);
	COMPARE_SCALAR_FIELD(relpersistence);
	COMPARE_NODE_FIELD(alias);
	COMPARE_LOCATION_FIELD(location);

	return true;
}

/*
 * Records information about the target of a CTAS (SELECT ... INTO).
 */
static bool
_equalTableFunc(const TableFunc *a, const TableFunc *b)
{
	COMPARE_NODE_FIELD(ns_uris);
	COMPARE_NODE_FIELD(ns_names);
	COMPARE_NODE_FIELD(docexpr);
	COMPARE_NODE_FIELD(rowexpr);
	COMPARE_NODE_FIELD(colnames);
	COMPARE_NODE_FIELD(coltypes);
	COMPARE_NODE_FIELD(coltypmods);
	COMPARE_NODE_FIELD(colcollations);
	COMPARE_NODE_FIELD(colexprs);
	COMPARE_NODE_FIELD(coldefexprs);
	COMPARE_BITMAPSET_FIELD(notnulls);
	COMPARE_SCALAR_FIELD(ordinalitycol);
	COMPARE_LOCATION_FIELD(location);

	return true;
}

static bool
_equalIntoClause(const IntoClause *a, const IntoClause *b)
{
	COMPARE_NODE_FIELD(rel);
	COMPARE_NODE_FIELD(colNames);
	COMPARE_STRING_FIELD(accessMethod);
	COMPARE_NODE_FIELD(options);
	COMPARE_SCALAR_FIELD(onCommit);
	COMPARE_STRING_FIELD(tableSpaceName);
	COMPARE_NODE_FIELD(viewQuery);
	COMPARE_SCALAR_FIELD(skipData);
	COMPARE_NODE_FIELD(distributedBy);

	return true;
}

/*
 * We don't need an _equalExpr because Expr is an abstract supertype which
 * should never actually get instantiated.  Also, since it has no common
 * fields except NodeTag, there's no need for a helper routine to factor
 * out comparing the common fields...
 */

static bool
_equalVar(const Var *a, const Var *b)
{
	COMPARE_SCALAR_FIELD(varno);
	COMPARE_SCALAR_FIELD(varattno);
	COMPARE_SCALAR_FIELD(vartype);
	COMPARE_SCALAR_FIELD(vartypmod);
	COMPARE_SCALAR_FIELD(varcollid);
	COMPARE_SCALAR_FIELD(varlevelsup);
	COMPARE_SCALAR_FIELD(varnoold);
	COMPARE_SCALAR_FIELD(varoattno);
	COMPARE_LOCATION_FIELD(location);

	return true;
}

static bool
_equalConst(const Const *a, const Const *b)
{
	COMPARE_SCALAR_FIELD(consttype);
	COMPARE_SCALAR_FIELD(consttypmod);
	COMPARE_SCALAR_FIELD(constcollid);
	COMPARE_SCALAR_FIELD(constlen);
	COMPARE_SCALAR_FIELD(constisnull);
	COMPARE_SCALAR_FIELD(constbyval);
	COMPARE_LOCATION_FIELD(location);

	/*
	 * We treat all NULL constants of the same type as equal. Someday this
	 * might need to change?  But datumIsEqual doesn't work on nulls, so...
	 */
	if (a->constisnull)
		return true;
	return datumIsEqual(a->constvalue, b->constvalue,
						a->constbyval, a->constlen);
}

static bool
_equalParam(const Param *a, const Param *b)
{
	COMPARE_SCALAR_FIELD(paramkind);
	COMPARE_SCALAR_FIELD(paramid);
	COMPARE_SCALAR_FIELD(paramtype);
	COMPARE_SCALAR_FIELD(paramtypmod);
	COMPARE_SCALAR_FIELD(paramcollid);
	COMPARE_LOCATION_FIELD(location);

	return true;
}

static bool
_equalAggref(const Aggref *a, const Aggref *b)
{
	COMPARE_SCALAR_FIELD(aggfnoid);
	COMPARE_SCALAR_FIELD(aggtype);
	COMPARE_SCALAR_FIELD(aggcollid);
	COMPARE_SCALAR_FIELD(inputcollid);
	/* ignore aggtranstype since it might not be set yet */
	COMPARE_NODE_FIELD(aggargtypes);
	COMPARE_NODE_FIELD(aggdirectargs);
	COMPARE_NODE_FIELD(args);
    COMPARE_NODE_FIELD(aggorder);
	COMPARE_NODE_FIELD(aggdistinct);
	COMPARE_NODE_FIELD(aggfilter);
	COMPARE_SCALAR_FIELD(aggstar);
	COMPARE_SCALAR_FIELD(aggvariadic);
	COMPARE_SCALAR_FIELD(aggkind);
	COMPARE_SCALAR_FIELD(agglevelsup);
	COMPARE_SCALAR_FIELD(aggsplit);
	COMPARE_LOCATION_FIELD(location);

	return true;
}

static bool
_equalGroupingFunc(const GroupingFunc *a, const GroupingFunc *b)
{
	COMPARE_NODE_FIELD(args);

	/*
	 * We must not compare the refs or cols field
	 */

	COMPARE_SCALAR_FIELD(agglevelsup);
	COMPARE_LOCATION_FIELD(location);

	return true;
}

static bool
_equalGroupId(const GroupId *a, const GroupId *b)
{

	COMPARE_SCALAR_FIELD(agglevelsup);
	COMPARE_LOCATION_FIELD(location);

	return true;
}

static bool
_equalGroupingSetId(const GroupingSetId *a, const GroupingSetId *b)
{

	COMPARE_LOCATION_FIELD(location);

	return true;
}

static bool
_equalWindowFunc(const WindowFunc *a, const WindowFunc *b)
{
	COMPARE_SCALAR_FIELD(winfnoid);
	COMPARE_SCALAR_FIELD(wintype);
	COMPARE_SCALAR_FIELD(wincollid);
	COMPARE_SCALAR_FIELD(inputcollid);
	COMPARE_NODE_FIELD(args);
	COMPARE_NODE_FIELD(aggfilter);
	COMPARE_SCALAR_FIELD(winref);
	COMPARE_SCALAR_FIELD(winstar);
	COMPARE_SCALAR_FIELD(winagg);
	COMPARE_SCALAR_FIELD(windistinct);
	COMPARE_LOCATION_FIELD(location);

	return true;
}

static bool
_equalSubscriptingRef(const SubscriptingRef *a, const SubscriptingRef *b)
{
	COMPARE_SCALAR_FIELD(refcontainertype);
	COMPARE_SCALAR_FIELD(refelemtype);
	COMPARE_SCALAR_FIELD(reftypmod);
	COMPARE_SCALAR_FIELD(refcollid);
	COMPARE_NODE_FIELD(refupperindexpr);
	COMPARE_NODE_FIELD(reflowerindexpr);
	COMPARE_NODE_FIELD(refexpr);
	COMPARE_NODE_FIELD(refassgnexpr);

	return true;
}

static bool
_equalFuncExpr(const FuncExpr *a, const FuncExpr *b)
{
	COMPARE_SCALAR_FIELD(funcid);
	COMPARE_SCALAR_FIELD(funcresulttype);
	COMPARE_SCALAR_FIELD(funcretset);
	COMPARE_SCALAR_FIELD(funcvariadic);
	COMPARE_COERCIONFORM_FIELD(funcformat);
	COMPARE_SCALAR_FIELD(funccollid);
	COMPARE_SCALAR_FIELD(inputcollid);
	COMPARE_NODE_FIELD(args);
	COMPARE_LOCATION_FIELD(location);

	return true;
}

static bool
_equalNamedArgExpr(const NamedArgExpr *a, const NamedArgExpr *b)
{
	COMPARE_NODE_FIELD(arg);
	COMPARE_STRING_FIELD(name);
	COMPARE_SCALAR_FIELD(argnumber);
	COMPARE_LOCATION_FIELD(location);

	return true;
}

static bool
_equalOpExpr(const OpExpr *a, const OpExpr *b)
{
	COMPARE_SCALAR_FIELD(opno);

	/*
	 * Special-case opfuncid: it is allowable for it to differ if one node
	 * contains zero and the other doesn't.  This just means that the one node
	 * isn't as far along in the parse/plan pipeline and hasn't had the
	 * opfuncid cache filled yet.
	 */
	if (a->opfuncid != b->opfuncid &&
		a->opfuncid != 0 &&
		b->opfuncid != 0)
		return false;

	COMPARE_SCALAR_FIELD(opresulttype);
	COMPARE_SCALAR_FIELD(opretset);
	COMPARE_SCALAR_FIELD(opcollid);
	COMPARE_SCALAR_FIELD(inputcollid);
	COMPARE_NODE_FIELD(args);
	COMPARE_LOCATION_FIELD(location);

	return true;
}

static bool
_equalDistinctExpr(const DistinctExpr *a, const DistinctExpr *b)
{
	COMPARE_SCALAR_FIELD(opno);

	/*
	 * Special-case opfuncid: it is allowable for it to differ if one node
	 * contains zero and the other doesn't.  This just means that the one node
	 * isn't as far along in the parse/plan pipeline and hasn't had the
	 * opfuncid cache filled yet.
	 */
	if (a->opfuncid != b->opfuncid &&
		a->opfuncid != 0 &&
		b->opfuncid != 0)
		return false;

	COMPARE_SCALAR_FIELD(opresulttype);
	COMPARE_SCALAR_FIELD(opretset);
	COMPARE_SCALAR_FIELD(opcollid);
	COMPARE_SCALAR_FIELD(inputcollid);
	COMPARE_NODE_FIELD(args);
	COMPARE_LOCATION_FIELD(location);

	return true;
}

static bool
_equalNullIfExpr(const NullIfExpr *a, const NullIfExpr *b)
{
	COMPARE_SCALAR_FIELD(opno);

	/*
	 * Special-case opfuncid: it is allowable for it to differ if one node
	 * contains zero and the other doesn't.  This just means that the one node
	 * isn't as far along in the parse/plan pipeline and hasn't had the
	 * opfuncid cache filled yet.
	 */
	if (a->opfuncid != b->opfuncid &&
		a->opfuncid != 0 &&
		b->opfuncid != 0)
		return false;

	COMPARE_SCALAR_FIELD(opresulttype);
	COMPARE_SCALAR_FIELD(opretset);
	COMPARE_SCALAR_FIELD(opcollid);
	COMPARE_SCALAR_FIELD(inputcollid);
	COMPARE_NODE_FIELD(args);
	COMPARE_LOCATION_FIELD(location);

	return true;
}

static bool
_equalScalarArrayOpExpr(const ScalarArrayOpExpr *a, const ScalarArrayOpExpr *b)
{
	COMPARE_SCALAR_FIELD(opno);

	/*
	 * Special-case opfuncid: it is allowable for it to differ if one node
	 * contains zero and the other doesn't.  This just means that the one node
	 * isn't as far along in the parse/plan pipeline and hasn't had the
	 * opfuncid cache filled yet.
	 */
	if (a->opfuncid != b->opfuncid &&
		a->opfuncid != 0 &&
		b->opfuncid != 0)
		return false;

	COMPARE_SCALAR_FIELD(useOr);
	COMPARE_SCALAR_FIELD(inputcollid);
	COMPARE_NODE_FIELD(args);
	COMPARE_LOCATION_FIELD(location);

	return true;
}

static bool
_equalBoolExpr(const BoolExpr *a, const BoolExpr *b)
{
	COMPARE_SCALAR_FIELD(boolop);
	COMPARE_NODE_FIELD(args);
	COMPARE_LOCATION_FIELD(location);

	return true;
}

static bool
_equalSubLink(const SubLink *a, const SubLink *b)
{
	COMPARE_SCALAR_FIELD(subLinkType);
	COMPARE_SCALAR_FIELD(subLinkId);
	COMPARE_NODE_FIELD(testexpr);
	COMPARE_NODE_FIELD(operName);
	COMPARE_NODE_FIELD(subselect);
	COMPARE_LOCATION_FIELD(location);

	return true;
}

static bool
_equalSubPlan(const SubPlan *a, const SubPlan *b)
{
	COMPARE_SCALAR_FIELD(subLinkType);
	/* CDB: Ignore value of qDispSliceId. */
	COMPARE_NODE_FIELD(testexpr);
	COMPARE_NODE_FIELD(paramIds);
	COMPARE_SCALAR_FIELD(plan_id);
	COMPARE_STRING_FIELD(plan_name);
	COMPARE_SCALAR_FIELD(firstColType);
	COMPARE_SCALAR_FIELD(firstColTypmod);
	COMPARE_SCALAR_FIELD(firstColCollation);
	COMPARE_SCALAR_FIELD(useHashTable);
	COMPARE_SCALAR_FIELD(unknownEqFalse);
<<<<<<< HEAD
	/* CDB: Ignore value of is_initplan */
	COMPARE_SCALAR_FIELD(is_multirow); /*CDB*/
=======
	COMPARE_SCALAR_FIELD(parallel_safe);
>>>>>>> 9e1c9f95
	COMPARE_NODE_FIELD(setParam);
	COMPARE_NODE_FIELD(parParam);
	COMPARE_NODE_FIELD(args);
	COMPARE_NODE_FIELD(extParam);
	COMPARE_SCALAR_FIELD(startup_cost);
	COMPARE_SCALAR_FIELD(per_call_cost);

	return true;
}

static bool
_equalAlternativeSubPlan(const AlternativeSubPlan *a, const AlternativeSubPlan *b)
{
	COMPARE_NODE_FIELD(subplans);

	return true;
}

static bool
_equalFieldSelect(const FieldSelect *a, const FieldSelect *b)
{
	COMPARE_NODE_FIELD(arg);
	COMPARE_SCALAR_FIELD(fieldnum);
	COMPARE_SCALAR_FIELD(resulttype);
	COMPARE_SCALAR_FIELD(resulttypmod);
	COMPARE_SCALAR_FIELD(resultcollid);

	return true;
}

static bool
_equalFieldStore(const FieldStore *a, const FieldStore *b)
{
	COMPARE_NODE_FIELD(arg);
	COMPARE_NODE_FIELD(newvals);
	COMPARE_NODE_FIELD(fieldnums);
	COMPARE_SCALAR_FIELD(resulttype);

	return true;
}

static bool
_equalRelabelType(const RelabelType *a, const RelabelType *b)
{
	COMPARE_NODE_FIELD(arg);
	COMPARE_SCALAR_FIELD(resulttype);
	COMPARE_SCALAR_FIELD(resulttypmod);
	COMPARE_SCALAR_FIELD(resultcollid);
	COMPARE_COERCIONFORM_FIELD(relabelformat);
	COMPARE_LOCATION_FIELD(location);

	return true;
}

static bool
_equalCoerceViaIO(const CoerceViaIO *a, const CoerceViaIO *b)
{
	COMPARE_NODE_FIELD(arg);
	COMPARE_SCALAR_FIELD(resulttype);
	COMPARE_SCALAR_FIELD(resultcollid);
	COMPARE_COERCIONFORM_FIELD(coerceformat);
	COMPARE_LOCATION_FIELD(location);

	return true;
}

static bool
_equalArrayCoerceExpr(const ArrayCoerceExpr *a, const ArrayCoerceExpr *b)
{
	COMPARE_NODE_FIELD(arg);
	COMPARE_NODE_FIELD(elemexpr);
	COMPARE_SCALAR_FIELD(resulttype);
	COMPARE_SCALAR_FIELD(resulttypmod);
	COMPARE_SCALAR_FIELD(resultcollid);
	COMPARE_COERCIONFORM_FIELD(coerceformat);
	COMPARE_LOCATION_FIELD(location);

	return true;
}

static bool
_equalConvertRowtypeExpr(const ConvertRowtypeExpr *a, const ConvertRowtypeExpr *b)
{
	COMPARE_NODE_FIELD(arg);
	COMPARE_SCALAR_FIELD(resulttype);
	COMPARE_COERCIONFORM_FIELD(convertformat);
	COMPARE_LOCATION_FIELD(location);

	return true;
}

static bool
_equalCollateExpr(const CollateExpr *a, const CollateExpr *b)
{
	COMPARE_NODE_FIELD(arg);
	COMPARE_SCALAR_FIELD(collOid);
	COMPARE_LOCATION_FIELD(location);

	return true;
}

static bool
_equalCaseExpr(const CaseExpr *a, const CaseExpr *b)
{
	COMPARE_SCALAR_FIELD(casetype);
	COMPARE_SCALAR_FIELD(casecollid);
	COMPARE_NODE_FIELD(arg);
	COMPARE_NODE_FIELD(args);
	COMPARE_NODE_FIELD(defresult);
	COMPARE_LOCATION_FIELD(location);

	return true;
}

static bool
_equalCaseWhen(const CaseWhen *a, const CaseWhen *b)
{
	COMPARE_NODE_FIELD(expr);
	COMPARE_NODE_FIELD(result);
	COMPARE_LOCATION_FIELD(location);

	return true;
}

static bool
_equalCaseTestExpr(const CaseTestExpr *a, const CaseTestExpr *b)
{
	COMPARE_SCALAR_FIELD(typeId);
	COMPARE_SCALAR_FIELD(typeMod);
	COMPARE_SCALAR_FIELD(collation);

	return true;
}

static bool
_equalArrayExpr(const ArrayExpr *a, const ArrayExpr *b)
{
	COMPARE_SCALAR_FIELD(array_typeid);
	COMPARE_SCALAR_FIELD(array_collid);
	COMPARE_SCALAR_FIELD(element_typeid);
	COMPARE_NODE_FIELD(elements);
	COMPARE_SCALAR_FIELD(multidims);
	COMPARE_LOCATION_FIELD(location);

	return true;
}

static bool
_equalRowExpr(const RowExpr *a, const RowExpr *b)
{
	COMPARE_NODE_FIELD(args);
	COMPARE_SCALAR_FIELD(row_typeid);
	COMPARE_COERCIONFORM_FIELD(row_format);
	COMPARE_NODE_FIELD(colnames);
	COMPARE_LOCATION_FIELD(location);

	return true;
}

static bool
_equalRowCompareExpr(const RowCompareExpr *a, const RowCompareExpr *b)
{
	COMPARE_SCALAR_FIELD(rctype);
	COMPARE_NODE_FIELD(opnos);
	COMPARE_NODE_FIELD(opfamilies);
	COMPARE_NODE_FIELD(inputcollids);
	COMPARE_NODE_FIELD(largs);
	COMPARE_NODE_FIELD(rargs);

	return true;
}

static bool
_equalCoalesceExpr(const CoalesceExpr *a, const CoalesceExpr *b)
{
	COMPARE_SCALAR_FIELD(coalescetype);
	COMPARE_SCALAR_FIELD(coalescecollid);
	COMPARE_NODE_FIELD(args);
	COMPARE_LOCATION_FIELD(location);

	return true;
}

static bool
_equalMinMaxExpr(const MinMaxExpr *a, const MinMaxExpr *b)
{
	COMPARE_SCALAR_FIELD(minmaxtype);
	COMPARE_SCALAR_FIELD(minmaxcollid);
	COMPARE_SCALAR_FIELD(inputcollid);
	COMPARE_SCALAR_FIELD(op);
	COMPARE_NODE_FIELD(args);
	COMPARE_LOCATION_FIELD(location);

	return true;
}

static bool
_equalSQLValueFunction(const SQLValueFunction *a, const SQLValueFunction *b)
{
	COMPARE_SCALAR_FIELD(op);
	COMPARE_SCALAR_FIELD(type);
	COMPARE_SCALAR_FIELD(typmod);
	COMPARE_LOCATION_FIELD(location);

	return true;
}

static bool
_equalXmlExpr(const XmlExpr *a, const XmlExpr *b)
{
	COMPARE_SCALAR_FIELD(op);
	COMPARE_STRING_FIELD(name);
	COMPARE_NODE_FIELD(named_args);
	COMPARE_NODE_FIELD(arg_names);
	COMPARE_NODE_FIELD(args);
	COMPARE_SCALAR_FIELD(xmloption);
	COMPARE_SCALAR_FIELD(type);
	COMPARE_SCALAR_FIELD(typmod);
	COMPARE_LOCATION_FIELD(location);

	return true;
}

static bool
_equalNullTest(const NullTest *a, const NullTest *b)
{
	COMPARE_NODE_FIELD(arg);
	COMPARE_SCALAR_FIELD(nulltesttype);
	COMPARE_SCALAR_FIELD(argisrow);
	COMPARE_LOCATION_FIELD(location);

	return true;
}

static bool
_equalBooleanTest(const BooleanTest *a, const BooleanTest *b)
{
	COMPARE_NODE_FIELD(arg);
	COMPARE_SCALAR_FIELD(booltesttype);
	COMPARE_LOCATION_FIELD(location);

	return true;
}

static bool
_equalCoerceToDomain(const CoerceToDomain *a, const CoerceToDomain *b)
{
	COMPARE_NODE_FIELD(arg);
	COMPARE_SCALAR_FIELD(resulttype);
	COMPARE_SCALAR_FIELD(resulttypmod);
	COMPARE_SCALAR_FIELD(resultcollid);
	COMPARE_COERCIONFORM_FIELD(coercionformat);
	COMPARE_LOCATION_FIELD(location);

	return true;
}

static bool
_equalCoerceToDomainValue(const CoerceToDomainValue *a, const CoerceToDomainValue *b)
{
	COMPARE_SCALAR_FIELD(typeId);
	COMPARE_SCALAR_FIELD(typeMod);
	COMPARE_SCALAR_FIELD(collation);
	COMPARE_LOCATION_FIELD(location);

	return true;
}

static bool
_equalSetToDefault(const SetToDefault *a, const SetToDefault *b)
{
	COMPARE_SCALAR_FIELD(typeId);
	COMPARE_SCALAR_FIELD(typeMod);
	COMPARE_SCALAR_FIELD(collation);
	COMPARE_LOCATION_FIELD(location);

	return true;
}

static bool
_equalCurrentOfExpr(const CurrentOfExpr *a, const CurrentOfExpr *b)
{
	COMPARE_SCALAR_FIELD(cvarno);
	COMPARE_STRING_FIELD(cursor_name);
	COMPARE_SCALAR_FIELD(cursor_param);
	COMPARE_SCALAR_FIELD(target_relid);

	/* some attributes omitted as they're bound only just before executor dispatch */

	return true;
}

static bool
_equalNextValueExpr(const NextValueExpr *a, const NextValueExpr *b)
{
	COMPARE_SCALAR_FIELD(seqid);
	COMPARE_SCALAR_FIELD(typeId);

	return true;
}

static bool
_equalInferenceElem(const InferenceElem *a, const InferenceElem *b)
{
	COMPARE_NODE_FIELD(expr);
	COMPARE_SCALAR_FIELD(infercollid);
	COMPARE_SCALAR_FIELD(inferopclass);

	return true;
}

static bool
_equalTargetEntry(const TargetEntry *a, const TargetEntry *b)
{
	COMPARE_NODE_FIELD(expr);
	COMPARE_SCALAR_FIELD(resno);
	COMPARE_STRING_FIELD(resname);
	COMPARE_SCALAR_FIELD(ressortgroupref);
	COMPARE_SCALAR_FIELD(resorigtbl);
	COMPARE_SCALAR_FIELD(resorigcol);
	COMPARE_SCALAR_FIELD(resjunk);

	return true;
}

static bool
_equalRangeTblRef(const RangeTblRef *a, const RangeTblRef *b)
{
	COMPARE_SCALAR_FIELD(rtindex);

	return true;
}

static bool
_equalJoinExpr(const JoinExpr *a, const JoinExpr *b)
{
	COMPARE_SCALAR_FIELD(jointype);
	COMPARE_SCALAR_FIELD(isNatural);
	COMPARE_NODE_FIELD(larg);
	COMPARE_NODE_FIELD(rarg);
	COMPARE_NODE_FIELD(usingClause);
	COMPARE_NODE_FIELD(quals);
	COMPARE_NODE_FIELD(alias);
	COMPARE_SCALAR_FIELD(rtindex);

	return true;
}

static bool
_equalFromExpr(const FromExpr *a, const FromExpr *b)
{
	COMPARE_NODE_FIELD(fromlist);
	COMPARE_NODE_FIELD(quals);

	return true;
}

static bool
_equalFlow(const Flow *a, const Flow *b)
{
	COMPARE_SCALAR_FIELD(flotype);
	COMPARE_SCALAR_FIELD(locustype);
	COMPARE_SCALAR_FIELD(segindex);
	COMPARE_SCALAR_FIELD(numsegments);

	return true;
}

static bool
_equalOnConflictExpr(const OnConflictExpr *a, const OnConflictExpr *b)
{
	COMPARE_SCALAR_FIELD(action);
	COMPARE_NODE_FIELD(arbiterElems);
	COMPARE_NODE_FIELD(arbiterWhere);
	COMPARE_SCALAR_FIELD(constraint);
	COMPARE_NODE_FIELD(onConflictSet);
	COMPARE_NODE_FIELD(onConflictWhere);
	COMPARE_SCALAR_FIELD(exclRelIndex);
	COMPARE_NODE_FIELD(exclRelTlist);

	return true;
}

/*
 * Stuff from pathnodes.h
 */

static bool
_equalPathKey(const PathKey *a, const PathKey *b)
{
	/* We assume pointer equality is sufficient to compare the eclasses */
	COMPARE_SCALAR_FIELD(pk_eclass);
	COMPARE_SCALAR_FIELD(pk_opfamily);
	COMPARE_SCALAR_FIELD(pk_strategy);
	COMPARE_SCALAR_FIELD(pk_nulls_first);

	return true;
}

static bool
_equalRestrictInfo(const RestrictInfo *a, const RestrictInfo *b)
{
	COMPARE_NODE_FIELD(clause);
	COMPARE_SCALAR_FIELD(is_pushed_down);
	COMPARE_SCALAR_FIELD(outerjoin_delayed);
	COMPARE_SCALAR_FIELD(security_level);
	COMPARE_BITMAPSET_FIELD(required_relids);
	COMPARE_BITMAPSET_FIELD(outer_relids);
	COMPARE_BITMAPSET_FIELD(nullable_relids);

	/*
	 * We ignore all the remaining fields, since they may not be set yet, and
	 * should be derivable from the clause anyway.
	 */

	return true;
}

static bool
_equalPlaceHolderVar(const PlaceHolderVar *a, const PlaceHolderVar *b)
{
	/*
	 * We intentionally do not compare phexpr.  Two PlaceHolderVars with the
	 * same ID and levelsup should be considered equal even if the contained
	 * expressions have managed to mutate to different states.  This will
	 * happen during final plan construction when there are nested PHVs, since
	 * the inner PHV will get replaced by a Param in some copies of the outer
	 * PHV.  Another way in which it can happen is that initplan sublinks
	 * could get replaced by differently-numbered Params when sublink folding
	 * is done.  (The end result of such a situation would be some
	 * unreferenced initplans, which is annoying but not really a problem.) On
	 * the same reasoning, there is no need to examine phrels.
	 *
	 * COMPARE_NODE_FIELD(phexpr);
	 *
	 * COMPARE_BITMAPSET_FIELD(phrels);
	 */
	COMPARE_SCALAR_FIELD(phid);
	COMPARE_SCALAR_FIELD(phlevelsup);

	return true;
}

static bool
_equalSpecialJoinInfo(const SpecialJoinInfo *a, const SpecialJoinInfo *b)
{
	COMPARE_BITMAPSET_FIELD(min_lefthand);
	COMPARE_BITMAPSET_FIELD(min_righthand);
	COMPARE_BITMAPSET_FIELD(syn_lefthand);
	COMPARE_BITMAPSET_FIELD(syn_righthand);
	COMPARE_SCALAR_FIELD(jointype);
	COMPARE_SCALAR_FIELD(lhs_strict);
	COMPARE_SCALAR_FIELD(delay_upper_joins);
	COMPARE_SCALAR_FIELD(semi_can_btree);
	COMPARE_SCALAR_FIELD(semi_can_hash);
	COMPARE_NODE_FIELD(semi_operators);
	COMPARE_NODE_FIELD(semi_rhs_exprs);

	return true;
}

static bool
_equalAppendRelInfo(const AppendRelInfo *a, const AppendRelInfo *b)
{
	COMPARE_SCALAR_FIELD(parent_relid);
	COMPARE_SCALAR_FIELD(child_relid);
	COMPARE_SCALAR_FIELD(parent_reltype);
	COMPARE_SCALAR_FIELD(child_reltype);
	COMPARE_NODE_FIELD(translated_vars);
	COMPARE_SCALAR_FIELD(parent_reloid);

	return true;
}

static bool
_equalPlaceHolderInfo(const PlaceHolderInfo *a, const PlaceHolderInfo *b)
{
	COMPARE_SCALAR_FIELD(phid);
	COMPARE_NODE_FIELD(ph_var); /* should be redundant */
	COMPARE_BITMAPSET_FIELD(ph_eval_at);
	COMPARE_BITMAPSET_FIELD(ph_lateral);
	COMPARE_BITMAPSET_FIELD(ph_needed);
	COMPARE_SCALAR_FIELD(ph_width);

	return true;
}

/*
 * Stuff from extensible.h
 */
static bool
_equalExtensibleNode(const ExtensibleNode *a, const ExtensibleNode *b)
{
	const ExtensibleNodeMethods *methods;

	COMPARE_STRING_FIELD(extnodename);

	/* At this point, we know extnodename is the same for both nodes. */
	methods = GetExtensibleNodeMethods(a->extnodename, false);

	/* compare the private fields */
	if (!methods->nodeEqual(a, b))
		return false;

	return true;
}

/*
 * Stuff from parsenodes.h
 */

static bool
_equalQuery(const Query *a, const Query *b)
{
	COMPARE_SCALAR_FIELD(commandType);
	COMPARE_SCALAR_FIELD(querySource);
	/* we intentionally ignore queryId, since it might not be set */
	COMPARE_SCALAR_FIELD(canSetTag);
	COMPARE_NODE_FIELD(utilityStmt);
	COMPARE_SCALAR_FIELD(resultRelation);
	COMPARE_SCALAR_FIELD(hasAggs);
	COMPARE_SCALAR_FIELD(hasWindowFuncs);
	COMPARE_SCALAR_FIELD(hasTargetSRFs);
	COMPARE_SCALAR_FIELD(hasSubLinks);
	COMPARE_SCALAR_FIELD(hasDynamicFunctions);
	COMPARE_SCALAR_FIELD(hasFuncsWithExecRestrictions);
	COMPARE_SCALAR_FIELD(hasDistinctOn);
	COMPARE_SCALAR_FIELD(hasRecursive);
	COMPARE_SCALAR_FIELD(hasModifyingCTE);
	COMPARE_SCALAR_FIELD(hasForUpdate);
	COMPARE_SCALAR_FIELD(hasRowSecurity);
	COMPARE_SCALAR_FIELD(canOptSelectLockingClause);
	COMPARE_NODE_FIELD(cteList);
	COMPARE_NODE_FIELD(rtable);
	COMPARE_NODE_FIELD(jointree);
	COMPARE_NODE_FIELD(targetList);
	COMPARE_SCALAR_FIELD(override);
	COMPARE_NODE_FIELD(onConflict);
	COMPARE_NODE_FIELD(returningList);
	COMPARE_NODE_FIELD(groupClause);
	COMPARE_NODE_FIELD(groupingSets);
	COMPARE_NODE_FIELD(havingQual);
	COMPARE_NODE_FIELD(windowClause);
	COMPARE_NODE_FIELD(distinctClause);
	COMPARE_NODE_FIELD(sortClause);
	COMPARE_NODE_FIELD(scatterClause);
	COMPARE_SCALAR_FIELD(isTableValueSelect);
	COMPARE_NODE_FIELD(limitOffset);
	COMPARE_NODE_FIELD(limitCount);
	COMPARE_NODE_FIELD(rowMarks);
	COMPARE_NODE_FIELD(setOperations);
	COMPARE_NODE_FIELD(constraintDeps);
	COMPARE_NODE_FIELD(withCheckOptions);
	COMPARE_LOCATION_FIELD(stmt_location);
	COMPARE_LOCATION_FIELD(stmt_len);

	return true;
}

static bool
_equalRawStmt(const RawStmt *a, const RawStmt *b)
{
	COMPARE_NODE_FIELD(stmt);
	COMPARE_LOCATION_FIELD(stmt_location);
	COMPARE_LOCATION_FIELD(stmt_len);

	/* Prior to 3.4 this test was
	 *     COMPARE_SCALAR_FIELD(intoPolicy);
	 * Maybe GpPolicy should be a Node?
	 */
	if (!GpPolicyEqual(a->intoPolicy, b->intoPolicy))
		return false;

	COMPARE_SCALAR_FIELD(parentStmtType);

	return true;
}

static bool
_equalInsertStmt(const InsertStmt *a, const InsertStmt *b)
{
	COMPARE_NODE_FIELD(relation);
	COMPARE_NODE_FIELD(cols);
	COMPARE_NODE_FIELD(selectStmt);
	COMPARE_NODE_FIELD(onConflictClause);
	COMPARE_NODE_FIELD(returningList);
	COMPARE_NODE_FIELD(withClause);
	COMPARE_SCALAR_FIELD(override);

	return true;
}

static bool
_equalDeleteStmt(const DeleteStmt *a, const DeleteStmt *b)
{
	COMPARE_NODE_FIELD(relation);
	COMPARE_NODE_FIELD(usingClause);
	COMPARE_NODE_FIELD(whereClause);
	COMPARE_NODE_FIELD(returningList);
	COMPARE_NODE_FIELD(withClause);

	return true;
}

static bool
_equalUpdateStmt(const UpdateStmt *a, const UpdateStmt *b)
{
	COMPARE_NODE_FIELD(relation);
	COMPARE_NODE_FIELD(targetList);
	COMPARE_NODE_FIELD(whereClause);
	COMPARE_NODE_FIELD(fromClause);
	COMPARE_NODE_FIELD(returningList);
	COMPARE_NODE_FIELD(withClause);

	return true;
}

static bool
_equalSelectStmt(const SelectStmt *a, const SelectStmt *b)
{
	COMPARE_NODE_FIELD(distinctClause);
	COMPARE_NODE_FIELD(intoClause);
	COMPARE_NODE_FIELD(targetList);
	COMPARE_NODE_FIELD(fromClause);
	COMPARE_NODE_FIELD(whereClause);
	COMPARE_NODE_FIELD(groupClause);
	COMPARE_NODE_FIELD(havingClause);
	COMPARE_NODE_FIELD(windowClause);
	COMPARE_NODE_FIELD(valuesLists);
	COMPARE_NODE_FIELD(sortClause);
	COMPARE_NODE_FIELD(scatterClause);
	COMPARE_NODE_FIELD(limitOffset);
	COMPARE_NODE_FIELD(limitCount);
	COMPARE_NODE_FIELD(lockingClause);
	COMPARE_NODE_FIELD(withClause);
	COMPARE_SCALAR_FIELD(op);
	COMPARE_SCALAR_FIELD(all);
	COMPARE_NODE_FIELD(larg);
	COMPARE_NODE_FIELD(rarg);
	COMPARE_SCALAR_FIELD(disableLockingOptimization);

	return true;
}

static bool
_equalSetOperationStmt(const SetOperationStmt *a, const SetOperationStmt *b)
{
	COMPARE_SCALAR_FIELD(op);
	COMPARE_SCALAR_FIELD(all);
	COMPARE_NODE_FIELD(larg);
	COMPARE_NODE_FIELD(rarg);
	COMPARE_NODE_FIELD(colTypes);
	COMPARE_NODE_FIELD(colTypmods);
	COMPARE_NODE_FIELD(colCollations);
	COMPARE_NODE_FIELD(groupClauses);

	return true;
}

static bool
_equalAlterTableStmt(const AlterTableStmt *a, const AlterTableStmt *b)
{
	COMPARE_NODE_FIELD(relation);
	COMPARE_NODE_FIELD(cmds);
	COMPARE_SCALAR_FIELD(relkind);
	COMPARE_SCALAR_FIELD(missing_ok);

	/* No need to compare AT workspace fields.  */

	return true;
}

static bool
_equalAlterTableCmd(const AlterTableCmd *a, const AlterTableCmd *b)
{
	COMPARE_SCALAR_FIELD(subtype);
	COMPARE_STRING_FIELD(name);
	COMPARE_SCALAR_FIELD(num);
	COMPARE_NODE_FIELD(newowner);
	COMPARE_NODE_FIELD(def);
	COMPARE_SCALAR_FIELD(behavior);
	COMPARE_SCALAR_FIELD(part_expanded);

	/* No need to compare AT workspace field, partoids.  */
	COMPARE_SCALAR_FIELD(missing_ok);

	return true;
}

static bool
<<<<<<< HEAD
_equalSetDistributionCmd(const SetDistributionCmd *a, const SetDistributionCmd *b)
{
	COMPARE_SCALAR_FIELD(backendId);
	COMPARE_NODE_FIELD(relids);

	return true;
}

static bool
_equalInheritPartitionCmd(const InheritPartitionCmd *a, const InheritPartitionCmd *b)
{
	COMPARE_NODE_FIELD(parent);

	return true;
}

static bool
_equalAlterPartitionCmd(const AlterPartitionCmd *a, const AlterPartitionCmd *b)
{
	COMPARE_NODE_FIELD(partid);
	COMPARE_NODE_FIELD(arg1);
	COMPARE_NODE_FIELD(arg2);

	return true;
}

static bool
_equalAlterPartitionId(const AlterPartitionId *a, const AlterPartitionId *b)
{
	COMPARE_SCALAR_FIELD(idtype);
	COMPARE_NODE_FIELD(partiddef);
=======
_equalAlterCollationStmt(const AlterCollationStmt *a, const AlterCollationStmt *b)
{
	COMPARE_NODE_FIELD(collname);
>>>>>>> 9e1c9f95

	return true;
}

static bool
_equalAlterDomainStmt(const AlterDomainStmt *a, const AlterDomainStmt *b)
{
	COMPARE_SCALAR_FIELD(subtype);
	COMPARE_NODE_FIELD(typeName);
	COMPARE_STRING_FIELD(name);
	COMPARE_NODE_FIELD(def);
	COMPARE_SCALAR_FIELD(behavior);
	COMPARE_SCALAR_FIELD(missing_ok);

	return true;
}

static bool
_equalGrantStmt(const GrantStmt *a, const GrantStmt *b)
{
	COMPARE_SCALAR_FIELD(is_grant);
	COMPARE_SCALAR_FIELD(targtype);
	COMPARE_SCALAR_FIELD(objtype);
	COMPARE_NODE_FIELD(objects);
	COMPARE_NODE_FIELD(privileges);
	COMPARE_NODE_FIELD(grantees);
	COMPARE_SCALAR_FIELD(grant_option);
	COMPARE_SCALAR_FIELD(behavior);

	return true;
}

static bool
_equalObjectWithArgs(const ObjectWithArgs *a, const ObjectWithArgs *b)
{
	COMPARE_NODE_FIELD(objname);
	COMPARE_NODE_FIELD(objargs);
	COMPARE_SCALAR_FIELD(args_unspecified);

	return true;
}

static bool
_equalAccessPriv(const AccessPriv *a, const AccessPriv *b)
{
	COMPARE_STRING_FIELD(priv_name);
	COMPARE_NODE_FIELD(cols);

	return true;
}

static bool
_equalGrantRoleStmt(const GrantRoleStmt *a, const GrantRoleStmt *b)
{
	COMPARE_NODE_FIELD(granted_roles);
	COMPARE_NODE_FIELD(grantee_roles);
	COMPARE_SCALAR_FIELD(is_grant);
	COMPARE_SCALAR_FIELD(admin_opt);
	COMPARE_NODE_FIELD(grantor);
	COMPARE_SCALAR_FIELD(behavior);

	return true;
}

static bool
_equalAlterDefaultPrivilegesStmt(const AlterDefaultPrivilegesStmt *a, const AlterDefaultPrivilegesStmt *b)
{
	COMPARE_NODE_FIELD(options);
	COMPARE_NODE_FIELD(action);

	return true;
}

static bool
_equalDeclareCursorStmt(const DeclareCursorStmt *a, const DeclareCursorStmt *b)
{
	COMPARE_STRING_FIELD(portalname);
	COMPARE_SCALAR_FIELD(options);
	COMPARE_NODE_FIELD(query);

	return true;
}

static bool
_equalClosePortalStmt(const ClosePortalStmt *a, const ClosePortalStmt *b)
{
	COMPARE_STRING_FIELD(portalname);

	return true;
}

static bool
_equalCallStmt(const CallStmt *a, const CallStmt *b)
{
	COMPARE_NODE_FIELD(funccall);
	COMPARE_NODE_FIELD(funcexpr);

	return true;
}

static bool
_equalClusterStmt(const ClusterStmt *a, const ClusterStmt *b)
{
	COMPARE_NODE_FIELD(relation);
	COMPARE_STRING_FIELD(indexname);
	COMPARE_SCALAR_FIELD(options);

	return true;
}

static bool
_equalSingleRowErrorDesc(const SingleRowErrorDesc *a, const SingleRowErrorDesc *b)
{
	COMPARE_SCALAR_FIELD(rejectlimit);
	COMPARE_SCALAR_FIELD(is_limit_in_rows);
	COMPARE_SCALAR_FIELD(log_error_type);

	return true;
}

static bool
_equalCopyStmt(const CopyStmt *a, const CopyStmt *b)
{
	COMPARE_NODE_FIELD(relation);
	COMPARE_NODE_FIELD(query);
	COMPARE_NODE_FIELD(attlist);
	COMPARE_SCALAR_FIELD(is_from);
	COMPARE_SCALAR_FIELD(is_program);
	COMPARE_SCALAR_FIELD(skip_ext_partition);
	COMPARE_STRING_FIELD(filename);
	COMPARE_NODE_FIELD(options);
<<<<<<< HEAD
	COMPARE_NODE_FIELD(sreh);
=======
	COMPARE_NODE_FIELD(whereClause);
>>>>>>> 9e1c9f95

	return true;
}

static bool
_equalCreateStmt(const CreateStmt *a, const CreateStmt *b)
{
	COMPARE_NODE_FIELD(relation);
	COMPARE_NODE_FIELD(tableElts);
	COMPARE_NODE_FIELD(inhRelations);
<<<<<<< HEAD
	COMPARE_NODE_FIELD(inhOids);
	COMPARE_SCALAR_FIELD(parentOidCount);
=======
	COMPARE_NODE_FIELD(partbound);
	COMPARE_NODE_FIELD(partspec);
>>>>>>> 9e1c9f95
	COMPARE_NODE_FIELD(ofTypename);
	COMPARE_NODE_FIELD(constraints);
	COMPARE_NODE_FIELD(options);
	COMPARE_SCALAR_FIELD(oncommit);
	COMPARE_STRING_FIELD(tablespacename);
	COMPARE_STRING_FIELD(accessMethod);
	COMPARE_SCALAR_FIELD(if_not_exists);

	COMPARE_NODE_FIELD(distributedBy);
	COMPARE_SCALAR_FIELD(relKind);
	COMPARE_SCALAR_FIELD(relStorage);
	/* deferredStmts omitted */
	COMPARE_SCALAR_FIELD(is_part_child);
	COMPARE_SCALAR_FIELD(is_add_part);
	COMPARE_SCALAR_FIELD(is_split_part);
	COMPARE_SCALAR_FIELD(ownerid);
	COMPARE_SCALAR_FIELD(buildAoBlkdir);
	COMPARE_NODE_FIELD(attr_encodings);
	COMPARE_SCALAR_FIELD(isCtas);

	return true;
}

static bool
_equalDistributionKeyElem(const DistributionKeyElem *a, const DistributionKeyElem *b)
{
	COMPARE_STRING_FIELD(name);
	COMPARE_NODE_FIELD(opclass);
	COMPARE_LOCATION_FIELD(location);

	return true;
}

static bool
_equalColumnReferenceStorageDirective(const ColumnReferenceStorageDirective *a,
									   const ColumnReferenceStorageDirective *b)
{
	COMPARE_STRING_FIELD(column);
	COMPARE_SCALAR_FIELD(deflt);
	COMPARE_NODE_FIELD(encoding);

	return true;
}

static bool
_equalPartitionRangeItem(const PartitionRangeItem *a, const PartitionRangeItem *b)
{
	COMPARE_NODE_FIELD(partRangeVal);
	COMPARE_SCALAR_FIELD(partedge);
	COMPARE_SCALAR_FIELD(everycount);

	return true;
}

static bool
_equalExtTableTypeDesc(const ExtTableTypeDesc *a, const ExtTableTypeDesc *b)
{
	COMPARE_SCALAR_FIELD(exttabletype);
	COMPARE_NODE_FIELD(location_list);
	COMPARE_NODE_FIELD(on_clause);
	COMPARE_STRING_FIELD(command_string);

	return true;
}

static bool
_equalCreateExternalStmt(const CreateExternalStmt *a, const CreateExternalStmt *b)
{
	COMPARE_NODE_FIELD(relation);
	COMPARE_NODE_FIELD(tableElts);
	COMPARE_NODE_FIELD(exttypedesc);
	COMPARE_STRING_FIELD(format);
	COMPARE_NODE_FIELD(formatOpts);
	COMPARE_SCALAR_FIELD(isweb);
	COMPARE_SCALAR_FIELD(iswritable);
	COMPARE_NODE_FIELD(sreh);
	COMPARE_NODE_FIELD(extOptions);
	COMPARE_NODE_FIELD(encoding);
	COMPARE_NODE_FIELD(distributedBy);

	return true;
}

static bool
_equalTableLikeClause(const TableLikeClause *a, const TableLikeClause *b)
{
	COMPARE_NODE_FIELD(relation);
	COMPARE_SCALAR_FIELD(options);

	return true;
}

static bool
_equalDefineStmt(const DefineStmt *a, const DefineStmt *b)
{
	COMPARE_SCALAR_FIELD(kind);
	COMPARE_SCALAR_FIELD(oldstyle);
	COMPARE_NODE_FIELD(defnames);
	COMPARE_NODE_FIELD(args);
	COMPARE_NODE_FIELD(definition);
<<<<<<< HEAD
	COMPARE_SCALAR_FIELD(trusted);  /* CDB */
=======
	COMPARE_SCALAR_FIELD(if_not_exists);
	COMPARE_SCALAR_FIELD(replace);
>>>>>>> 9e1c9f95

	return true;
}

static bool
_equalDropStmt(const DropStmt *a, const DropStmt *b)
{
	COMPARE_NODE_FIELD(objects);
	COMPARE_SCALAR_FIELD(removeType);
	COMPARE_SCALAR_FIELD(behavior);
	COMPARE_SCALAR_FIELD(missing_ok);
	COMPARE_SCALAR_FIELD(concurrent);

	return true;
}

static bool
_equalTruncateStmt(const TruncateStmt *a, const TruncateStmt *b)
{
	COMPARE_NODE_FIELD(relations);
	COMPARE_SCALAR_FIELD(restart_seqs);
	COMPARE_SCALAR_FIELD(behavior);

	return true;
}

static bool
_equalCommentStmt(const CommentStmt *a, const CommentStmt *b)
{
	COMPARE_SCALAR_FIELD(objtype);
	COMPARE_NODE_FIELD(object);
	COMPARE_STRING_FIELD(comment);

	return true;
}

static bool
_equalSecLabelStmt(const SecLabelStmt *a, const SecLabelStmt *b)
{
	COMPARE_SCALAR_FIELD(objtype);
	COMPARE_NODE_FIELD(object);
	COMPARE_STRING_FIELD(provider);
	COMPARE_STRING_FIELD(label);

	return true;
}

static bool
_equalFetchStmt(const FetchStmt *a, const FetchStmt *b)
{
	COMPARE_SCALAR_FIELD(direction);
	COMPARE_SCALAR_FIELD(howMany);
	COMPARE_STRING_FIELD(portalname);
	COMPARE_SCALAR_FIELD(ismove);

	return true;
}

static bool
_equalIndexStmt(const IndexStmt *a, const IndexStmt *b)
{
	COMPARE_STRING_FIELD(idxname);
	COMPARE_NODE_FIELD(relation);
	COMPARE_STRING_FIELD(accessMethod);
	COMPARE_STRING_FIELD(tableSpace);
	COMPARE_NODE_FIELD(indexParams);
	COMPARE_NODE_FIELD(indexIncludingParams);
	COMPARE_NODE_FIELD(options);
	COMPARE_NODE_FIELD(whereClause);
	COMPARE_NODE_FIELD(excludeOpNames);
	COMPARE_STRING_FIELD(idxcomment);
	COMPARE_SCALAR_FIELD(indexOid);
	COMPARE_SCALAR_FIELD(oldNode);
	COMPARE_SCALAR_FIELD(is_part_child);
	COMPARE_SCALAR_FIELD(unique);
	COMPARE_SCALAR_FIELD(primary);
	COMPARE_SCALAR_FIELD(isconstraint);
	COMPARE_SCALAR_FIELD(deferrable);
	COMPARE_SCALAR_FIELD(initdeferred);
	COMPARE_SCALAR_FIELD(transformed);
	COMPARE_SCALAR_FIELD(concurrent);
	COMPARE_SCALAR_FIELD(if_not_exists);
<<<<<<< HEAD
	COMPARE_SCALAR_FIELD(is_split_part);
	COMPARE_SCALAR_FIELD(parentIndexId);
	COMPARE_SCALAR_FIELD(parentConstraintId);
=======
	COMPARE_SCALAR_FIELD(reset_default_tblspc);

	return true;
}

static bool
_equalCreateStatsStmt(const CreateStatsStmt *a, const CreateStatsStmt *b)
{
	COMPARE_NODE_FIELD(defnames);
	COMPARE_NODE_FIELD(stat_types);
	COMPARE_NODE_FIELD(exprs);
	COMPARE_NODE_FIELD(relations);
	COMPARE_STRING_FIELD(stxcomment);
	COMPARE_SCALAR_FIELD(if_not_exists);
>>>>>>> 9e1c9f95

	return true;
}

static bool
_equalCreateFunctionStmt(const CreateFunctionStmt *a, const CreateFunctionStmt *b)
{
	COMPARE_SCALAR_FIELD(is_procedure);
	COMPARE_SCALAR_FIELD(replace);
	COMPARE_NODE_FIELD(funcname);
	COMPARE_NODE_FIELD(parameters);
	COMPARE_NODE_FIELD(returnType);
	COMPARE_NODE_FIELD(options);

	return true;
}

static bool
_equalFunctionParameter(const FunctionParameter *a, const FunctionParameter *b)
{
	COMPARE_STRING_FIELD(name);
	COMPARE_NODE_FIELD(argType);
	COMPARE_SCALAR_FIELD(mode);
	COMPARE_NODE_FIELD(defexpr);

	return true;
}

static bool
_equalAlterFunctionStmt(const AlterFunctionStmt *a, const AlterFunctionStmt *b)
{
	COMPARE_SCALAR_FIELD(objtype);
	COMPARE_NODE_FIELD(func);
	COMPARE_NODE_FIELD(actions);

	return true;
}

static bool
_equalDoStmt(const DoStmt *a, const DoStmt *b)
{
	COMPARE_NODE_FIELD(args);

	return true;
}

static bool
_equalRenameStmt(const RenameStmt *a, const RenameStmt *b)
{
	COMPARE_SCALAR_FIELD(renameType);
	COMPARE_SCALAR_FIELD(relationType);
	COMPARE_NODE_FIELD(relation);
	COMPARE_SCALAR_FIELD(objid);
	COMPARE_NODE_FIELD(object);
	COMPARE_STRING_FIELD(subname);
	COMPARE_STRING_FIELD(newname);
	COMPARE_SCALAR_FIELD(behavior);
	COMPARE_SCALAR_FIELD(missing_ok);

	return true;
}

static bool
_equalAlterObjectDependsStmt(const AlterObjectDependsStmt *a, const AlterObjectDependsStmt *b)
{
	COMPARE_SCALAR_FIELD(objectType);
	COMPARE_NODE_FIELD(relation);
	COMPARE_NODE_FIELD(object);
	COMPARE_NODE_FIELD(extname);

	return true;
}

static bool
_equalAlterObjectSchemaStmt(const AlterObjectSchemaStmt *a, const AlterObjectSchemaStmt *b)
{
	COMPARE_SCALAR_FIELD(objectType);
	COMPARE_NODE_FIELD(relation);
	COMPARE_NODE_FIELD(object);
	COMPARE_STRING_FIELD(newschema);
	COMPARE_SCALAR_FIELD(missing_ok);

	return true;
}

static bool
_equalAlterOwnerStmt(const AlterOwnerStmt *a, const AlterOwnerStmt *b)
{
	COMPARE_SCALAR_FIELD(objectType);
	COMPARE_NODE_FIELD(relation);
	COMPARE_NODE_FIELD(object);
	COMPARE_NODE_FIELD(newowner);

	return true;
}

static bool
_equalAlterOperatorStmt(const AlterOperatorStmt *a, const AlterOperatorStmt *b)
{
	COMPARE_NODE_FIELD(opername);
	COMPARE_NODE_FIELD(options);

	return true;
}

static bool
_equalRuleStmt(const RuleStmt *a, const RuleStmt *b)
{
	COMPARE_NODE_FIELD(relation);
	COMPARE_STRING_FIELD(rulename);
	COMPARE_NODE_FIELD(whereClause);
	COMPARE_SCALAR_FIELD(event);
	COMPARE_SCALAR_FIELD(instead);
	COMPARE_NODE_FIELD(actions);
	COMPARE_SCALAR_FIELD(replace);

	return true;
}

static bool
_equalNotifyStmt(const NotifyStmt *a, const NotifyStmt *b)
{
	COMPARE_STRING_FIELD(conditionname);
	COMPARE_STRING_FIELD(payload);

	return true;
}

static bool
_equalListenStmt(const ListenStmt *a, const ListenStmt *b)
{
	COMPARE_STRING_FIELD(conditionname);

	return true;
}

static bool
_equalUnlistenStmt(const UnlistenStmt *a, const UnlistenStmt *b)
{
	COMPARE_STRING_FIELD(conditionname);

	return true;
}

static bool
_equalTransactionStmt(const TransactionStmt *a, const TransactionStmt *b)
{
	COMPARE_SCALAR_FIELD(kind);
	COMPARE_NODE_FIELD(options);
	COMPARE_STRING_FIELD(savepoint_name);
	COMPARE_STRING_FIELD(gid);
	COMPARE_SCALAR_FIELD(chain);

	return true;
}

static bool
_equalCompositeTypeStmt(const CompositeTypeStmt *a, const CompositeTypeStmt *b)
{
	COMPARE_NODE_FIELD(typevar);
	COMPARE_NODE_FIELD(coldeflist);

	return true;
}

static bool
_equalCreateEnumStmt(const CreateEnumStmt *a, const CreateEnumStmt *b)
{
	COMPARE_NODE_FIELD(typeName);
	COMPARE_NODE_FIELD(vals);

	return true;
}

static bool
_equalCreateRangeStmt(const CreateRangeStmt *a, const CreateRangeStmt *b)
{
	COMPARE_NODE_FIELD(typeName);
	COMPARE_NODE_FIELD(params);

	return true;
}

static bool
_equalAlterEnumStmt(const AlterEnumStmt *a, const AlterEnumStmt *b)
{
	COMPARE_NODE_FIELD(typeName);
	COMPARE_STRING_FIELD(oldVal);
	COMPARE_STRING_FIELD(newVal);
	COMPARE_STRING_FIELD(newValNeighbor);
	COMPARE_SCALAR_FIELD(newValIsAfter);
	COMPARE_SCALAR_FIELD(skipIfNewValExists);

	return true;
}

static bool
_equalViewStmt(const ViewStmt *a, const ViewStmt *b)
{
	COMPARE_NODE_FIELD(view);
	COMPARE_NODE_FIELD(aliases);
	COMPARE_NODE_FIELD(query);
	COMPARE_SCALAR_FIELD(replace);
	COMPARE_NODE_FIELD(options);
	COMPARE_SCALAR_FIELD(withCheckOption);

	return true;
}

static bool
_equalLoadStmt(const LoadStmt *a, const LoadStmt *b)
{
	COMPARE_STRING_FIELD(filename);

	return true;
}

static bool
_equalCreateDomainStmt(const CreateDomainStmt *a, const CreateDomainStmt *b)
{
	COMPARE_NODE_FIELD(domainname);
	COMPARE_NODE_FIELD(typeName);
	COMPARE_NODE_FIELD(collClause);
	COMPARE_NODE_FIELD(constraints);

	return true;
}

static bool
_equalCreateOpClassStmt(const CreateOpClassStmt *a, const CreateOpClassStmt *b)
{
	COMPARE_NODE_FIELD(opclassname);
	COMPARE_NODE_FIELD(opfamilyname);
	COMPARE_STRING_FIELD(amname);
	COMPARE_NODE_FIELD(datatype);
	COMPARE_NODE_FIELD(items);
	COMPARE_SCALAR_FIELD(isDefault);

	return true;
}

static bool
_equalCreateOpClassItem(const CreateOpClassItem *a, const CreateOpClassItem *b)
{
	COMPARE_SCALAR_FIELD(itemtype);
	COMPARE_NODE_FIELD(name);
	COMPARE_SCALAR_FIELD(number);
	COMPARE_NODE_FIELD(order_family);
	COMPARE_NODE_FIELD(class_args);
	COMPARE_NODE_FIELD(storedtype);

	return true;
}

static bool
_equalCreateOpFamilyStmt(const CreateOpFamilyStmt *a, const CreateOpFamilyStmt *b)
{
	COMPARE_NODE_FIELD(opfamilyname);
	COMPARE_STRING_FIELD(amname);

	return true;
}

static bool
_equalAlterOpFamilyStmt(const AlterOpFamilyStmt *a, const AlterOpFamilyStmt *b)
{
	COMPARE_NODE_FIELD(opfamilyname);
	COMPARE_STRING_FIELD(amname);
	COMPARE_SCALAR_FIELD(isDrop);
	COMPARE_NODE_FIELD(items);

	return true;
}

static bool
_equalCreatedbStmt(const CreatedbStmt *a, const CreatedbStmt *b)
{
	COMPARE_STRING_FIELD(dbname);
	COMPARE_NODE_FIELD(options);
	return true;
}

static bool
_equalAlterDatabaseStmt(const AlterDatabaseStmt *a, const AlterDatabaseStmt *b)
{
	COMPARE_STRING_FIELD(dbname);
	COMPARE_NODE_FIELD(options);

	return true;
}


static bool
_equalAlterDatabaseSetStmt(const AlterDatabaseSetStmt *a, const AlterDatabaseSetStmt *b)
{
	COMPARE_STRING_FIELD(dbname);
	COMPARE_NODE_FIELD(setstmt);

	return true;
}

static bool
_equalDropdbStmt(const DropdbStmt *a, const DropdbStmt *b)
{
	COMPARE_STRING_FIELD(dbname);
	COMPARE_SCALAR_FIELD(missing_ok);

	return true;
}

static bool
_equalVacuumStmt(const VacuumStmt *a, const VacuumStmt *b)
{
	COMPARE_NODE_FIELD(options);
	COMPARE_NODE_FIELD(rels);
	COMPARE_SCALAR_FIELD(is_vacuumcmd);

	return true;
}

static bool
_equalVacuumRelation(const VacuumRelation *a, const VacuumRelation *b)
{
	COMPARE_NODE_FIELD(relation);
	COMPARE_SCALAR_FIELD(oid);
	COMPARE_NODE_FIELD(va_cols);

	return true;
}

static bool
_equalExplainStmt(const ExplainStmt *a, const ExplainStmt *b)
{
	COMPARE_NODE_FIELD(query);
	COMPARE_NODE_FIELD(options);

	return true;
}

static bool
_equalCreateTableAsStmt(const CreateTableAsStmt *a, const CreateTableAsStmt *b)
{
	COMPARE_NODE_FIELD(query);
	COMPARE_NODE_FIELD(into);
	COMPARE_SCALAR_FIELD(relkind);
	COMPARE_SCALAR_FIELD(is_select_into);
	COMPARE_SCALAR_FIELD(if_not_exists);

	return true;
}

static bool
_equalRefreshMatViewStmt(const RefreshMatViewStmt *a, const RefreshMatViewStmt *b)
{
	COMPARE_SCALAR_FIELD(concurrent);
	COMPARE_SCALAR_FIELD(skipData);
	COMPARE_NODE_FIELD(relation);

	return true;
}

static bool
_equalReplicaIdentityStmt(const ReplicaIdentityStmt *a, const ReplicaIdentityStmt *b)
{
	COMPARE_SCALAR_FIELD(identity_type);
	COMPARE_STRING_FIELD(name);

	return true;
}

static bool
_equalAlterSystemStmt(const AlterSystemStmt *a, const AlterSystemStmt *b)
{
	COMPARE_NODE_FIELD(setstmt);

	return true;
}


static bool
_equalCreateSeqStmt(const CreateSeqStmt *a, const CreateSeqStmt *b)
{
	COMPARE_NODE_FIELD(sequence);
	COMPARE_NODE_FIELD(options);
	COMPARE_SCALAR_FIELD(ownerId);
	COMPARE_SCALAR_FIELD(for_identity);
	COMPARE_SCALAR_FIELD(if_not_exists);

	return true;
}

static bool
_equalAlterSeqStmt(const AlterSeqStmt *a, const AlterSeqStmt *b)
{
	COMPARE_NODE_FIELD(sequence);
	COMPARE_NODE_FIELD(options);
	COMPARE_SCALAR_FIELD(for_identity);
	COMPARE_SCALAR_FIELD(missing_ok);

	return true;
}

static bool
_equalVariableSetStmt(const VariableSetStmt *a, const VariableSetStmt *b)
{
	COMPARE_SCALAR_FIELD(kind);
	COMPARE_STRING_FIELD(name);
	COMPARE_NODE_FIELD(args);
	COMPARE_SCALAR_FIELD(is_local);

	return true;
}

static bool
_equalVariableShowStmt(const VariableShowStmt *a, const VariableShowStmt *b)
{
	COMPARE_STRING_FIELD(name);

	return true;
}

static bool
_equalDiscardStmt(const DiscardStmt *a, const DiscardStmt *b)
{
	COMPARE_SCALAR_FIELD(target);

	return true;
}

static bool
_equalCreateTableSpaceStmt(const CreateTableSpaceStmt *a, const CreateTableSpaceStmt *b)
{
	COMPARE_STRING_FIELD(tablespacename);
	COMPARE_NODE_FIELD(owner);
	COMPARE_STRING_FIELD(location);
	COMPARE_NODE_FIELD(options);

	return true;
}

static bool
_equalDropTableSpaceStmt(const DropTableSpaceStmt *a, const DropTableSpaceStmt *b)
{
	COMPARE_STRING_FIELD(tablespacename);
	COMPARE_SCALAR_FIELD(missing_ok);

	return true;
}

static bool
_equalAlterTableSpaceOptionsStmt(const AlterTableSpaceOptionsStmt *a,
								 const AlterTableSpaceOptionsStmt *b)
{
	COMPARE_STRING_FIELD(tablespacename);
	COMPARE_NODE_FIELD(options);
	COMPARE_SCALAR_FIELD(isReset);

	return true;
}

static bool
_equalAlterTableMoveAllStmt(const AlterTableMoveAllStmt *a,
							const AlterTableMoveAllStmt *b)
{
	COMPARE_STRING_FIELD(orig_tablespacename);
	COMPARE_SCALAR_FIELD(objtype);
	COMPARE_NODE_FIELD(roles);
	COMPARE_STRING_FIELD(new_tablespacename);
	COMPARE_SCALAR_FIELD(nowait);

	return true;
}

static bool
_equalCreateExtensionStmt(const CreateExtensionStmt *a, const CreateExtensionStmt *b)
{
	COMPARE_STRING_FIELD(extname);
	COMPARE_SCALAR_FIELD(if_not_exists);
	COMPARE_NODE_FIELD(options);
	COMPARE_SCALAR_FIELD(create_ext_state);

	return true;
}

static bool
_equalAlterExtensionStmt(const AlterExtensionStmt *a, const AlterExtensionStmt *b)
{
	COMPARE_STRING_FIELD(extname);
	COMPARE_NODE_FIELD(options);
	COMPARE_SCALAR_FIELD(update_ext_state);

	return true;
}

static bool
_equalAlterExtensionContentsStmt(const AlterExtensionContentsStmt *a, const AlterExtensionContentsStmt *b)
{
	COMPARE_STRING_FIELD(extname);
	COMPARE_SCALAR_FIELD(action);
	COMPARE_SCALAR_FIELD(objtype);
	COMPARE_NODE_FIELD(object);

	return true;
}

static bool
_equalCreateFdwStmt(const CreateFdwStmt *a, const CreateFdwStmt *b)
{
	COMPARE_STRING_FIELD(fdwname);
	COMPARE_NODE_FIELD(func_options);
	COMPARE_NODE_FIELD(options);

	return true;
}

static bool
_equalAlterFdwStmt(const AlterFdwStmt *a, const AlterFdwStmt *b)
{
	COMPARE_STRING_FIELD(fdwname);
	COMPARE_NODE_FIELD(func_options);
	COMPARE_NODE_FIELD(options);

	return true;
}

static bool
_equalCreateForeignServerStmt(const CreateForeignServerStmt *a, const CreateForeignServerStmt *b)
{
	COMPARE_STRING_FIELD(servername);
	COMPARE_STRING_FIELD(servertype);
	COMPARE_STRING_FIELD(version);
	COMPARE_STRING_FIELD(fdwname);
	COMPARE_SCALAR_FIELD(if_not_exists);
	COMPARE_NODE_FIELD(options);

	return true;
}

static bool
_equalAlterForeignServerStmt(const AlterForeignServerStmt *a, const AlterForeignServerStmt *b)
{
	COMPARE_STRING_FIELD(servername);
	COMPARE_STRING_FIELD(version);
	COMPARE_NODE_FIELD(options);
	COMPARE_SCALAR_FIELD(has_version);

	return true;
}

static bool
_equalCreateUserMappingStmt(const CreateUserMappingStmt *a, const CreateUserMappingStmt *b)
{
	COMPARE_NODE_FIELD(user);
	COMPARE_STRING_FIELD(servername);
	COMPARE_SCALAR_FIELD(if_not_exists);
	COMPARE_NODE_FIELD(options);

	return true;
}

static bool
_equalAlterUserMappingStmt(const AlterUserMappingStmt *a, const AlterUserMappingStmt *b)
{
	COMPARE_NODE_FIELD(user);
	COMPARE_STRING_FIELD(servername);
	COMPARE_NODE_FIELD(options);

	return true;
}

static bool
_equalDropUserMappingStmt(const DropUserMappingStmt *a, const DropUserMappingStmt *b)
{
	COMPARE_NODE_FIELD(user);
	COMPARE_STRING_FIELD(servername);
	COMPARE_SCALAR_FIELD(missing_ok);

	return true;
}

static bool
_equalCreateForeignTableStmt(const CreateForeignTableStmt *a, const CreateForeignTableStmt *b)
{
	if (!_equalCreateStmt(&a->base, &b->base))
		return false;

	COMPARE_STRING_FIELD(servername);
	COMPARE_NODE_FIELD(options);
	COMPARE_NODE_FIELD(distributedBy);

	return true;
}

static bool
_equalImportForeignSchemaStmt(const ImportForeignSchemaStmt *a, const ImportForeignSchemaStmt *b)
{
	COMPARE_STRING_FIELD(server_name);
	COMPARE_STRING_FIELD(remote_schema);
	COMPARE_STRING_FIELD(local_schema);
	COMPARE_SCALAR_FIELD(list_type);
	COMPARE_NODE_FIELD(table_list);
	COMPARE_NODE_FIELD(options);

	return true;
}

static bool
_equalCreateTransformStmt(const CreateTransformStmt *a, const CreateTransformStmt *b)
{
	COMPARE_SCALAR_FIELD(replace);
	COMPARE_NODE_FIELD(type_name);
	COMPARE_STRING_FIELD(lang);
	COMPARE_NODE_FIELD(fromsql);
	COMPARE_NODE_FIELD(tosql);

	return true;
}

static bool
_equalCreateAmStmt(const CreateAmStmt *a, const CreateAmStmt *b)
{
	COMPARE_STRING_FIELD(amname);
	COMPARE_NODE_FIELD(handler_name);
	COMPARE_SCALAR_FIELD(amtype);

	return true;
}

static bool
_equalCreateTrigStmt(const CreateTrigStmt *a, const CreateTrigStmt *b)
{
	COMPARE_STRING_FIELD(trigname);
	COMPARE_NODE_FIELD(relation);
	COMPARE_NODE_FIELD(funcname);
	COMPARE_NODE_FIELD(args);
	COMPARE_SCALAR_FIELD(row);
	COMPARE_SCALAR_FIELD(timing);
	COMPARE_SCALAR_FIELD(events);
	COMPARE_NODE_FIELD(columns);
	COMPARE_NODE_FIELD(whenClause);
	COMPARE_SCALAR_FIELD(isconstraint);
	COMPARE_NODE_FIELD(transitionRels);
	COMPARE_SCALAR_FIELD(deferrable);
	COMPARE_SCALAR_FIELD(initdeferred);
	COMPARE_NODE_FIELD(constrrel);

	return true;
}

static bool
_equalCreateEventTrigStmt(const CreateEventTrigStmt *a, const CreateEventTrigStmt *b)
{
	COMPARE_STRING_FIELD(trigname);
	COMPARE_STRING_FIELD(eventname);
	COMPARE_NODE_FIELD(whenclause);
	COMPARE_NODE_FIELD(funcname);

	return true;
}

static bool
_equalAlterEventTrigStmt(const AlterEventTrigStmt *a, const AlterEventTrigStmt *b)
{
	COMPARE_STRING_FIELD(trigname);
	COMPARE_SCALAR_FIELD(tgenabled);

	return true;
}

static bool
_equalCreatePLangStmt(const CreatePLangStmt *a, const CreatePLangStmt *b)
{
	COMPARE_SCALAR_FIELD(replace);
	COMPARE_STRING_FIELD(plname);
	COMPARE_NODE_FIELD(plhandler);
	COMPARE_NODE_FIELD(plinline);
	COMPARE_NODE_FIELD(plvalidator);
	COMPARE_SCALAR_FIELD(pltrusted);

	return true;
}

static bool
_equalCreateRoleStmt(const CreateRoleStmt *a, const CreateRoleStmt *b)
{
	COMPARE_SCALAR_FIELD(stmt_type);
	COMPARE_STRING_FIELD(role);
	COMPARE_NODE_FIELD(options);

	return true;
}

static bool
_equalDenyLoginInterval(const DenyLoginInterval *a, const DenyLoginInterval *b)
{
	COMPARE_NODE_FIELD(start);
	COMPARE_NODE_FIELD(end);

	return true;
}

static bool
_equalDenyLoginPoint(const DenyLoginPoint *a, const DenyLoginPoint *b)
{
	COMPARE_NODE_FIELD(day);
	COMPARE_NODE_FIELD(time);

	return true;
}

static bool
_equalAlterRoleStmt(const AlterRoleStmt *a, const AlterRoleStmt *b)
{
	COMPARE_NODE_FIELD(role);
	COMPARE_NODE_FIELD(options);
	COMPARE_SCALAR_FIELD(action);

	return true;
}

static bool
_equalAlterRoleSetStmt(const AlterRoleSetStmt *a, const AlterRoleSetStmt *b)
{
	COMPARE_NODE_FIELD(role);
	COMPARE_STRING_FIELD(database);
	COMPARE_NODE_FIELD(setstmt);

	return true;
}

static bool
_equalDropRoleStmt(const DropRoleStmt *a, const DropRoleStmt *b)
{
	COMPARE_NODE_FIELD(roles);
	COMPARE_SCALAR_FIELD(missing_ok);

	return true;
}

static bool
_equalLockStmt(const LockStmt *a, const LockStmt *b)
{
	COMPARE_NODE_FIELD(relations);
	COMPARE_SCALAR_FIELD(mode);
	COMPARE_SCALAR_FIELD(nowait);

	return true;
}

static bool
_equalConstraintsSetStmt(const ConstraintsSetStmt *a, const ConstraintsSetStmt *b)
{
	COMPARE_NODE_FIELD(constraints);
	COMPARE_SCALAR_FIELD(deferred);

	return true;
}

static bool
_equalReindexStmt(const ReindexStmt *a, const ReindexStmt *b)
{
	COMPARE_SCALAR_FIELD(kind);
	COMPARE_NODE_FIELD(relation);
	COMPARE_STRING_FIELD(name);
	COMPARE_SCALAR_FIELD(options);
<<<<<<< HEAD
	COMPARE_SCALAR_FIELD(relid);
=======
	COMPARE_SCALAR_FIELD(concurrent);
>>>>>>> 9e1c9f95

	return true;
}

static bool
_equalCreateSchemaStmt(const CreateSchemaStmt *a, const CreateSchemaStmt *b)
{
	COMPARE_STRING_FIELD(schemaname);
	COMPARE_NODE_FIELD(authrole);
	COMPARE_NODE_FIELD(schemaElts);
	COMPARE_SCALAR_FIELD(if_not_exists);
	COMPARE_SCALAR_FIELD(istemp);

	return true;
}

static bool
_equalCreateConversionStmt(const CreateConversionStmt *a, const CreateConversionStmt *b)
{
	COMPARE_NODE_FIELD(conversion_name);
	COMPARE_STRING_FIELD(for_encoding_name);
	COMPARE_STRING_FIELD(to_encoding_name);
	COMPARE_NODE_FIELD(func_name);
	COMPARE_SCALAR_FIELD(def);

	return true;
}

static bool
_equalCreateCastStmt(const CreateCastStmt *a, const CreateCastStmt *b)
{
	COMPARE_NODE_FIELD(sourcetype);
	COMPARE_NODE_FIELD(targettype);
	COMPARE_NODE_FIELD(func);
	COMPARE_SCALAR_FIELD(context);
	COMPARE_SCALAR_FIELD(inout);

	return true;
}

static bool
_equalPrepareStmt(const PrepareStmt *a, const PrepareStmt *b)
{
	COMPARE_STRING_FIELD(name);
	COMPARE_NODE_FIELD(argtypes);
	COMPARE_NODE_FIELD(query);

	return true;
}

static bool
_equalExecuteStmt(const ExecuteStmt *a, const ExecuteStmt *b)
{
	COMPARE_STRING_FIELD(name);
	COMPARE_NODE_FIELD(params);

	return true;
}

static bool
_equalDeallocateStmt(const DeallocateStmt *a, const DeallocateStmt *b)
{
	COMPARE_STRING_FIELD(name);

	return true;
}

static bool
_equalDropOwnedStmt(const DropOwnedStmt *a, const DropOwnedStmt *b)
{
	COMPARE_NODE_FIELD(roles);
	COMPARE_SCALAR_FIELD(behavior);

	return true;
}


static bool
_equalCreateQueueStmt(const CreateQueueStmt *a, const CreateQueueStmt *b)
{
	COMPARE_STRING_FIELD(queue);
	COMPARE_NODE_FIELD(options);
	return true;
}

static bool
_equalAlterQueueStmt(const AlterQueueStmt *a, const AlterQueueStmt *b)
{
	COMPARE_STRING_FIELD(queue);
	COMPARE_NODE_FIELD(options);
	return true;
}

static bool
_equalDropQueueStmt(const DropQueueStmt *a, const DropQueueStmt *b)
{
	COMPARE_STRING_FIELD(queue);
	return true;
}

static bool
_equalCreateResourceGroupStmt(const CreateResourceGroupStmt *a, const CreateResourceGroupStmt *b)
{
	COMPARE_STRING_FIELD(name);
	COMPARE_NODE_FIELD(options);
	return true;
}

static bool
_equalDropResourceGroupStmt(const DropResourceGroupStmt *a, const DropResourceGroupStmt *b)
{
	COMPARE_STRING_FIELD(name);
	return true;
}

static bool
_equalAlterResourceGroupStmt(const AlterResourceGroupStmt *a, const AlterResourceGroupStmt *b)
{
	COMPARE_STRING_FIELD(name);
	COMPARE_NODE_FIELD(options);
	return true;
}

/*
 * stuff from parsenodes.h
 */

static bool
_equalReassignOwnedStmt(const ReassignOwnedStmt *a, const ReassignOwnedStmt *b)
{
	COMPARE_NODE_FIELD(roles);
	COMPARE_NODE_FIELD(newrole);

	return true;
}

static bool
_equalAlterTSDictionaryStmt(const AlterTSDictionaryStmt *a, const AlterTSDictionaryStmt *b)
{
	COMPARE_NODE_FIELD(dictname);
	COMPARE_NODE_FIELD(options);

	return true;
}

static bool
_equalAlterTSConfigurationStmt(const AlterTSConfigurationStmt *a,
							   const AlterTSConfigurationStmt *b)
{
	COMPARE_SCALAR_FIELD(kind);
	COMPARE_NODE_FIELD(cfgname);
	COMPARE_NODE_FIELD(tokentype);
	COMPARE_NODE_FIELD(dicts);
	COMPARE_SCALAR_FIELD(override);
	COMPARE_SCALAR_FIELD(replace);
	COMPARE_SCALAR_FIELD(missing_ok);

	return true;
}

static bool
_equalCreatePublicationStmt(const CreatePublicationStmt *a,
							const CreatePublicationStmt *b)
{
	COMPARE_STRING_FIELD(pubname);
	COMPARE_NODE_FIELD(options);
	COMPARE_NODE_FIELD(tables);
	COMPARE_SCALAR_FIELD(for_all_tables);

	return true;
}

static bool
_equalAlterPublicationStmt(const AlterPublicationStmt *a,
						   const AlterPublicationStmt *b)
{
	COMPARE_STRING_FIELD(pubname);
	COMPARE_NODE_FIELD(options);
	COMPARE_NODE_FIELD(tables);
	COMPARE_SCALAR_FIELD(for_all_tables);
	COMPARE_SCALAR_FIELD(tableAction);

	return true;
}

static bool
_equalCreateSubscriptionStmt(const CreateSubscriptionStmt *a,
							 const CreateSubscriptionStmt *b)
{
	COMPARE_STRING_FIELD(subname);
	COMPARE_STRING_FIELD(conninfo);
	COMPARE_NODE_FIELD(publication);
	COMPARE_NODE_FIELD(options);

	return true;
}

static bool
_equalAlterSubscriptionStmt(const AlterSubscriptionStmt *a,
							const AlterSubscriptionStmt *b)
{
	COMPARE_SCALAR_FIELD(kind);
	COMPARE_STRING_FIELD(subname);
	COMPARE_STRING_FIELD(conninfo);
	COMPARE_NODE_FIELD(publication);
	COMPARE_NODE_FIELD(options);

	return true;
}

static bool
_equalDropSubscriptionStmt(const DropSubscriptionStmt *a,
						   const DropSubscriptionStmt *b)
{
	COMPARE_STRING_FIELD(subname);
	COMPARE_SCALAR_FIELD(missing_ok);
	COMPARE_SCALAR_FIELD(behavior);

	return true;
}

static bool
_equalCreatePolicyStmt(const CreatePolicyStmt *a, const CreatePolicyStmt *b)
{
	COMPARE_STRING_FIELD(policy_name);
	COMPARE_NODE_FIELD(table);
	COMPARE_STRING_FIELD(cmd_name);
	COMPARE_SCALAR_FIELD(permissive);
	COMPARE_NODE_FIELD(roles);
	COMPARE_NODE_FIELD(qual);
	COMPARE_NODE_FIELD(with_check);

	return true;
}

static bool
_equalAlterPolicyStmt(const AlterPolicyStmt *a, const AlterPolicyStmt *b)
{
	COMPARE_STRING_FIELD(policy_name);
	COMPARE_NODE_FIELD(table);
	COMPARE_NODE_FIELD(roles);
	COMPARE_NODE_FIELD(qual);
	COMPARE_NODE_FIELD(with_check);

	return true;
}

static bool
_equalAExpr(const A_Expr *a, const A_Expr *b)
{
	COMPARE_SCALAR_FIELD(kind);
	COMPARE_NODE_FIELD(name);
	COMPARE_NODE_FIELD(lexpr);
	COMPARE_NODE_FIELD(rexpr);
	COMPARE_LOCATION_FIELD(location);

	return true;
}

static bool
_equalColumnRef(const ColumnRef *a, const ColumnRef *b)
{
	COMPARE_NODE_FIELD(fields);
	COMPARE_LOCATION_FIELD(location);

	return true;
}

static bool
_equalParamRef(const ParamRef *a, const ParamRef *b)
{
	COMPARE_SCALAR_FIELD(number);
	COMPARE_LOCATION_FIELD(location);

	return true;
}

static bool
_equalAConst(const A_Const *a, const A_Const *b)
{
	if (!equal(&a->val, &b->val))	/* hack for in-line Value field */
		return false;
	COMPARE_LOCATION_FIELD(location);

	return true;
}

static bool
_equalFuncCall(const FuncCall *a, const FuncCall *b)
{
	COMPARE_NODE_FIELD(funcname);
	COMPARE_NODE_FIELD(args);
	COMPARE_NODE_FIELD(agg_order);
	COMPARE_NODE_FIELD(agg_filter);
	COMPARE_SCALAR_FIELD(agg_within_group);
	COMPARE_SCALAR_FIELD(agg_star);
	COMPARE_SCALAR_FIELD(agg_distinct);
	COMPARE_SCALAR_FIELD(func_variadic);
	COMPARE_NODE_FIELD(over);
	COMPARE_LOCATION_FIELD(location);

	return true;
}

static bool
_equalAStar(const A_Star *a, const A_Star *b)
{
	return true;
}

static bool
_equalAIndices(const A_Indices *a, const A_Indices *b)
{
	COMPARE_SCALAR_FIELD(is_slice);
	COMPARE_NODE_FIELD(lidx);
	COMPARE_NODE_FIELD(uidx);

	return true;
}

static bool
_equalA_Indirection(const A_Indirection *a, const A_Indirection *b)
{
	COMPARE_NODE_FIELD(arg);
	COMPARE_NODE_FIELD(indirection);

	return true;
}

static bool
_equalA_ArrayExpr(const A_ArrayExpr *a, const A_ArrayExpr *b)
{
	COMPARE_NODE_FIELD(elements);
	COMPARE_LOCATION_FIELD(location);

	return true;
}

static bool
_equalResTarget(const ResTarget *a, const ResTarget *b)
{
	COMPARE_STRING_FIELD(name);
	COMPARE_NODE_FIELD(indirection);
	COMPARE_NODE_FIELD(val);
	COMPARE_LOCATION_FIELD(location);

	return true;
}

static bool
_equalMultiAssignRef(const MultiAssignRef *a, const MultiAssignRef *b)
{
	COMPARE_NODE_FIELD(source);
	COMPARE_SCALAR_FIELD(colno);
	COMPARE_SCALAR_FIELD(ncolumns);

	return true;
}

static bool
_equalTypeName(const TypeName *a, const TypeName *b)
{
	COMPARE_NODE_FIELD(names);
	COMPARE_SCALAR_FIELD(typeOid);
	COMPARE_SCALAR_FIELD(setof);
	COMPARE_SCALAR_FIELD(pct_type);
	COMPARE_NODE_FIELD(typmods);
	COMPARE_SCALAR_FIELD(typemod);
	COMPARE_NODE_FIELD(arrayBounds);
	COMPARE_LOCATION_FIELD(location);

	return true;
}

static bool
_equalTypeCast(const TypeCast *a, const TypeCast *b)
{
	COMPARE_NODE_FIELD(arg);
	COMPARE_NODE_FIELD(typeName);
	COMPARE_LOCATION_FIELD(location);

	return true;
}

static bool
_equalCollateClause(const CollateClause *a, const CollateClause *b)
{
	COMPARE_NODE_FIELD(arg);
	COMPARE_NODE_FIELD(collname);
	COMPARE_LOCATION_FIELD(location);

	return true;
}

static bool
_equalSortBy(const SortBy *a, const SortBy *b)
{
	COMPARE_NODE_FIELD(node);
	COMPARE_SCALAR_FIELD(sortby_dir);
	COMPARE_SCALAR_FIELD(sortby_nulls);
	COMPARE_NODE_FIELD(useOp);
	COMPARE_LOCATION_FIELD(location);

	return true;
}

static bool
_equalWindowDef(const WindowDef *a, const WindowDef *b)
{
	COMPARE_STRING_FIELD(name);
	COMPARE_STRING_FIELD(refname);
	COMPARE_NODE_FIELD(partitionClause);
	COMPARE_NODE_FIELD(orderClause);
	COMPARE_SCALAR_FIELD(frameOptions);
	COMPARE_NODE_FIELD(startOffset);
	COMPARE_NODE_FIELD(endOffset);
	COMPARE_LOCATION_FIELD(location);

	return true;
}

static bool
_equalRangeSubselect(const RangeSubselect *a, const RangeSubselect *b)
{
	COMPARE_SCALAR_FIELD(lateral);
	COMPARE_NODE_FIELD(subquery);
	COMPARE_NODE_FIELD(alias);

	return true;
}

static bool
_equalRangeFunction(const RangeFunction *a, const RangeFunction *b)
{
	COMPARE_SCALAR_FIELD(lateral);
	COMPARE_SCALAR_FIELD(ordinality);
	COMPARE_SCALAR_FIELD(is_rowsfrom);
	COMPARE_NODE_FIELD(functions);
	COMPARE_NODE_FIELD(alias);
	COMPARE_NODE_FIELD(coldeflist);

	return true;
}

static bool
_equalRangeTableSample(const RangeTableSample *a, const RangeTableSample *b)
{
	COMPARE_NODE_FIELD(relation);
	COMPARE_NODE_FIELD(method);
	COMPARE_NODE_FIELD(args);
	COMPARE_NODE_FIELD(repeatable);
	COMPARE_LOCATION_FIELD(location);

	return true;
}

static bool
_equalRangeTableFunc(const RangeTableFunc *a, const RangeTableFunc *b)
{
	COMPARE_SCALAR_FIELD(lateral);
	COMPARE_NODE_FIELD(docexpr);
	COMPARE_NODE_FIELD(rowexpr);
	COMPARE_NODE_FIELD(namespaces);
	COMPARE_NODE_FIELD(columns);
	COMPARE_NODE_FIELD(alias);
	COMPARE_LOCATION_FIELD(location);

	return true;
}

static bool
_equalRangeTableFuncCol(const RangeTableFuncCol *a, const RangeTableFuncCol *b)
{
	COMPARE_STRING_FIELD(colname);
	COMPARE_NODE_FIELD(typeName);
	COMPARE_SCALAR_FIELD(for_ordinality);
	COMPARE_SCALAR_FIELD(is_not_null);
	COMPARE_NODE_FIELD(colexpr);
	COMPARE_NODE_FIELD(coldefexpr);
	COMPARE_LOCATION_FIELD(location);

	return true;
}


static bool
_equalIndexElem(const IndexElem *a, const IndexElem *b)
{
	COMPARE_STRING_FIELD(name);
	COMPARE_NODE_FIELD(expr);
	COMPARE_STRING_FIELD(indexcolname);
	COMPARE_NODE_FIELD(collation);
	COMPARE_NODE_FIELD(opclass);
	COMPARE_SCALAR_FIELD(ordering);
	COMPARE_SCALAR_FIELD(nulls_ordering);

	return true;
}

static bool
_equalColumnDef(const ColumnDef *a, const ColumnDef *b)
{
	COMPARE_STRING_FIELD(colname);
	COMPARE_NODE_FIELD(typeName);
	COMPARE_SCALAR_FIELD(inhcount);
	COMPARE_SCALAR_FIELD(is_local);
	COMPARE_SCALAR_FIELD(is_not_null);
	COMPARE_SCALAR_FIELD(is_from_type);
	COMPARE_SCALAR_FIELD(attnum);
	COMPARE_SCALAR_FIELD(storage);
	COMPARE_NODE_FIELD(raw_default);
	COMPARE_NODE_FIELD(cooked_default);
	COMPARE_SCALAR_FIELD(identity);
	COMPARE_NODE_FIELD(identitySequence);
	COMPARE_SCALAR_FIELD(generated);
	COMPARE_NODE_FIELD(collClause);
	COMPARE_SCALAR_FIELD(collOid);
	COMPARE_NODE_FIELD(constraints);
	/* GPDB_90_MERGE_FIXME: should we be comparing encoding? */
	COMPARE_NODE_FIELD(fdwoptions);
	COMPARE_LOCATION_FIELD(location);

	return true;
}

static bool
_equalConstraint(const Constraint *a, const Constraint *b)
{
	COMPARE_SCALAR_FIELD(contype);
	COMPARE_STRING_FIELD(conname);
	COMPARE_SCALAR_FIELD(deferrable);
	COMPARE_SCALAR_FIELD(initdeferred);
	COMPARE_LOCATION_FIELD(location);
	COMPARE_SCALAR_FIELD(is_no_inherit);
	COMPARE_NODE_FIELD(raw_expr);
	COMPARE_STRING_FIELD(cooked_expr);
	COMPARE_SCALAR_FIELD(generated_when);
	COMPARE_NODE_FIELD(keys);
	COMPARE_NODE_FIELD(including);
	COMPARE_NODE_FIELD(exclusions);
	COMPARE_NODE_FIELD(options);
	COMPARE_STRING_FIELD(indexname);
	COMPARE_STRING_FIELD(indexspace);
	COMPARE_SCALAR_FIELD(reset_default_tblspc);
	COMPARE_STRING_FIELD(access_method);
	COMPARE_NODE_FIELD(where_clause);
	COMPARE_NODE_FIELD(pktable);
	COMPARE_NODE_FIELD(fk_attrs);
	COMPARE_NODE_FIELD(pk_attrs);
	COMPARE_SCALAR_FIELD(fk_matchtype);
	COMPARE_SCALAR_FIELD(fk_upd_action);
	COMPARE_SCALAR_FIELD(fk_del_action);
	COMPARE_NODE_FIELD(old_conpfeqop);
	COMPARE_SCALAR_FIELD(old_pktable_oid);
	COMPARE_SCALAR_FIELD(skip_validation);
	COMPARE_SCALAR_FIELD(initially_valid);

	COMPARE_SCALAR_FIELD(trig1Oid);
	COMPARE_SCALAR_FIELD(trig2Oid);
	COMPARE_SCALAR_FIELD(trig3Oid);
	COMPARE_SCALAR_FIELD(trig4Oid);

	return true;
}

static bool
_equalDefElem(const DefElem *a, const DefElem *b)
{
	COMPARE_STRING_FIELD(defnamespace);
	COMPARE_STRING_FIELD(defname);
	COMPARE_NODE_FIELD(arg);
	COMPARE_SCALAR_FIELD(defaction);
	COMPARE_LOCATION_FIELD(location);

	return true;
}

static bool
_equalLockingClause(const LockingClause *a, const LockingClause *b)
{
	COMPARE_NODE_FIELD(lockedRels);
	COMPARE_SCALAR_FIELD(strength);
	COMPARE_SCALAR_FIELD(waitPolicy);

	return true;
}

static bool
_equalRangeTblEntry(const RangeTblEntry *a, const RangeTblEntry *b)
{
	COMPARE_SCALAR_FIELD(rtekind);
	COMPARE_SCALAR_FIELD(relid);
	COMPARE_SCALAR_FIELD(relkind);
	COMPARE_SCALAR_FIELD(rellockmode);
	COMPARE_NODE_FIELD(tablesample);
	COMPARE_NODE_FIELD(subquery);
	COMPARE_SCALAR_FIELD(security_barrier);
	COMPARE_SCALAR_FIELD(jointype);
	COMPARE_NODE_FIELD(joinaliasvars);
	COMPARE_NODE_FIELD(functions);
	COMPARE_SCALAR_FIELD(funcordinality);
	COMPARE_NODE_FIELD(tablefunc);
	COMPARE_NODE_FIELD(values_lists);
	COMPARE_STRING_FIELD(ctename);
	COMPARE_SCALAR_FIELD(ctelevelsup);
	COMPARE_SCALAR_FIELD(self_reference);
	COMPARE_NODE_FIELD(coltypes);
	COMPARE_NODE_FIELD(coltypmods);
	COMPARE_NODE_FIELD(colcollations);
	COMPARE_STRING_FIELD(enrname);
	COMPARE_SCALAR_FIELD(enrtuples);
	COMPARE_NODE_FIELD(alias);
	COMPARE_NODE_FIELD(eref);
	COMPARE_SCALAR_FIELD(lateral);
	COMPARE_SCALAR_FIELD(inh);
	COMPARE_SCALAR_FIELD(inFromCl);
	COMPARE_SCALAR_FIELD(requiredPerms);
	COMPARE_SCALAR_FIELD(checkAsUser);
	COMPARE_BITMAPSET_FIELD(selectedCols);
	COMPARE_BITMAPSET_FIELD(insertedCols);
	COMPARE_BITMAPSET_FIELD(updatedCols);
	COMPARE_BITMAPSET_FIELD(extraUpdatedCols);
	COMPARE_NODE_FIELD(securityQuals);

	return true;
}

static bool
_equalRangeTblFunction(const RangeTblFunction *a, const RangeTblFunction *b)
{
	COMPARE_NODE_FIELD(funcexpr);
	COMPARE_SCALAR_FIELD(funccolcount);
	COMPARE_NODE_FIELD(funccolnames);
	COMPARE_NODE_FIELD(funccoltypes);
	COMPARE_NODE_FIELD(funccoltypmods);
	COMPARE_NODE_FIELD(funccolcollations);
	COMPARE_VARLENA_FIELD(funcuserdata, -1);
	COMPARE_BITMAPSET_FIELD(funcparams);

	return true;
}

static bool
_equalTableSampleClause(const TableSampleClause *a, const TableSampleClause *b)
{
	COMPARE_SCALAR_FIELD(tsmhandler);
	COMPARE_NODE_FIELD(args);
	COMPARE_NODE_FIELD(repeatable);

	return true;
}

static bool
_equalWithCheckOption(const WithCheckOption *a, const WithCheckOption *b)
{
	COMPARE_SCALAR_FIELD(kind);
	COMPARE_STRING_FIELD(relname);
	COMPARE_STRING_FIELD(polname);
	COMPARE_NODE_FIELD(qual);
	COMPARE_SCALAR_FIELD(cascaded);

	return true;
}

static bool
_equalSortGroupClause(const SortGroupClause *a, const SortGroupClause *b)
{
	COMPARE_SCALAR_FIELD(tleSortGroupRef);
	COMPARE_SCALAR_FIELD(eqop);
	COMPARE_SCALAR_FIELD(sortop);
	COMPARE_SCALAR_FIELD(nulls_first);
	COMPARE_SCALAR_FIELD(hashable);

	return true;
}

static bool
_equalGroupingSet(const GroupingSet *a, const GroupingSet *b)
{
	COMPARE_SCALAR_FIELD(kind);
	COMPARE_NODE_FIELD(content);
	COMPARE_LOCATION_FIELD(location);

	return true;
}

static bool
_equalWindowClause(const WindowClause *a, const WindowClause *b)
{
	COMPARE_STRING_FIELD(name);
	COMPARE_STRING_FIELD(refname);
	COMPARE_NODE_FIELD(partitionClause);
	COMPARE_NODE_FIELD(orderClause);
	COMPARE_SCALAR_FIELD(frameOptions);
	COMPARE_NODE_FIELD(startOffset);
	COMPARE_NODE_FIELD(endOffset);
	COMPARE_SCALAR_FIELD(startInRangeFunc);
	COMPARE_SCALAR_FIELD(endInRangeFunc);
	COMPARE_SCALAR_FIELD(inRangeColl);
	COMPARE_SCALAR_FIELD(inRangeAsc);
	COMPARE_SCALAR_FIELD(inRangeNullsFirst);
	COMPARE_SCALAR_FIELD(winref);
	COMPARE_SCALAR_FIELD(copiedOrder);

	return true;
}

static bool
_equalRowMarkClause(const RowMarkClause *a, const RowMarkClause *b)
{
	COMPARE_SCALAR_FIELD(rti);
	COMPARE_SCALAR_FIELD(strength);
	COMPARE_SCALAR_FIELD(waitPolicy);
	COMPARE_SCALAR_FIELD(pushedDown);

	return true;
}

static bool
_equalWithClause(const WithClause *a, const WithClause *b)
{
	COMPARE_NODE_FIELD(ctes);
	COMPARE_SCALAR_FIELD(recursive);
	COMPARE_LOCATION_FIELD(location);

	return true;
}

static bool
_equalInferClause(const InferClause *a, const InferClause *b)
{
	COMPARE_NODE_FIELD(indexElems);
	COMPARE_NODE_FIELD(whereClause);
	COMPARE_STRING_FIELD(conname);
	COMPARE_LOCATION_FIELD(location);

	return true;
}

static bool
_equalOnConflictClause(const OnConflictClause *a, const OnConflictClause *b)
{
	COMPARE_SCALAR_FIELD(action);
	COMPARE_NODE_FIELD(infer);
	COMPARE_NODE_FIELD(targetList);
	COMPARE_NODE_FIELD(whereClause);
	COMPARE_LOCATION_FIELD(location);

	return true;
}

static bool
_equalCommonTableExpr(const CommonTableExpr *a, const CommonTableExpr *b)
{
	COMPARE_STRING_FIELD(ctename);
	COMPARE_NODE_FIELD(aliascolnames);
	COMPARE_SCALAR_FIELD(ctematerialized);
	COMPARE_NODE_FIELD(ctequery);
	COMPARE_LOCATION_FIELD(location);
	COMPARE_SCALAR_FIELD(cterecursive);
	COMPARE_SCALAR_FIELD(cterefcount);
	COMPARE_NODE_FIELD(ctecolnames);
	COMPARE_NODE_FIELD(ctecoltypes);
	COMPARE_NODE_FIELD(ctecoltypmods);
	COMPARE_NODE_FIELD(ctecolcollations);

	return true;
}

static bool
_equalTableValueExpr(const TableValueExpr *a, const TableValueExpr *b)
{
	COMPARE_NODE_FIELD(subquery);

	return true;
}

static bool
_equalAlterTypeStmt(const AlterTypeStmt *a, const AlterTypeStmt *b)
{
	COMPARE_NODE_FIELD(typeName);
	COMPARE_NODE_FIELD(encoding);

	return true;
}

static bool
_equalDistributedBy(const DistributedBy *a, const DistributedBy *b)
{
	COMPARE_SCALAR_FIELD(ptype);
	COMPARE_SCALAR_FIELD(numsegments);
	COMPARE_NODE_FIELD(keyCols);

	return true;
}

static bool
_equalRowIdExpr(const RowIdExpr *a, const RowIdExpr *b)
{
	COMPARE_SCALAR_FIELD(rowidexpr_id);

	return true;
}

static bool
_equalXmlSerialize(const XmlSerialize *a, const XmlSerialize *b)
{
	COMPARE_SCALAR_FIELD(xmloption);
	COMPARE_NODE_FIELD(expr);
	COMPARE_NODE_FIELD(typeName);
	COMPARE_LOCATION_FIELD(location);

	return true;
}

static bool
_equalRoleSpec(const RoleSpec *a, const RoleSpec *b)
{
	COMPARE_SCALAR_FIELD(roletype);
	COMPARE_STRING_FIELD(rolename);
	COMPARE_LOCATION_FIELD(location);

	return true;
}

static bool
_equalTriggerTransition(const TriggerTransition *a, const TriggerTransition *b)
{
	COMPARE_STRING_FIELD(name);
	COMPARE_SCALAR_FIELD(isNew);
	COMPARE_SCALAR_FIELD(isTable);

	return true;
}

static bool
_equalPartitionElem(const PartitionElem *a, const PartitionElem *b)
{
	COMPARE_STRING_FIELD(name);
	COMPARE_NODE_FIELD(expr);
	COMPARE_NODE_FIELD(collation);
	COMPARE_NODE_FIELD(opclass);
	COMPARE_LOCATION_FIELD(location);

	return true;
}

static bool
_equalPartitionSpec(const PartitionSpec *a, const PartitionSpec *b)
{
	COMPARE_STRING_FIELD(strategy);
	COMPARE_NODE_FIELD(partParams);
	COMPARE_LOCATION_FIELD(location);

	return true;
}

static bool
_equalPartitionBoundSpec(const PartitionBoundSpec *a, const PartitionBoundSpec *b)
{
	COMPARE_SCALAR_FIELD(strategy);
	COMPARE_SCALAR_FIELD(is_default);
	COMPARE_SCALAR_FIELD(modulus);
	COMPARE_SCALAR_FIELD(remainder);
	COMPARE_NODE_FIELD(listdatums);
	COMPARE_NODE_FIELD(lowerdatums);
	COMPARE_NODE_FIELD(upperdatums);
	COMPARE_LOCATION_FIELD(location);

	return true;
}

static bool
_equalPartitionRangeDatum(const PartitionRangeDatum *a, const PartitionRangeDatum *b)
{
	COMPARE_SCALAR_FIELD(kind);
	COMPARE_NODE_FIELD(value);
	COMPARE_LOCATION_FIELD(location);

	return true;
}

static bool
_equalPartitionCmd(const PartitionCmd *a, const PartitionCmd *b)
{
	COMPARE_NODE_FIELD(name);
	COMPARE_NODE_FIELD(bound);

	return true;
}

/*
 * Stuff from pg_list.h
 */

static bool
_equalList(const List *a, const List *b)
{
	const ListCell *item_a;
	const ListCell *item_b;

	/*
	 * Try to reject by simple scalar checks before grovelling through all the
	 * list elements...
	 */
	COMPARE_SCALAR_FIELD(type);
	COMPARE_SCALAR_FIELD(length);

	/*
	 * We place the switch outside the loop for the sake of efficiency; this
	 * may not be worth doing...
	 */
	switch (a->type)
	{
		case T_List:
			forboth(item_a, a, item_b, b)
			{
				if (!equal(lfirst(item_a), lfirst(item_b)))
					return false;
			}
			break;
		case T_IntList:
			forboth(item_a, a, item_b, b)
			{
				if (lfirst_int(item_a) != lfirst_int(item_b))
					return false;
			}
			break;
		case T_OidList:
			forboth(item_a, a, item_b, b)
			{
				if (lfirst_oid(item_a) != lfirst_oid(item_b))
					return false;
			}
			break;
		default:
			elog(ERROR, "unrecognized list node type: %d",
				 (int) a->type);
			return false;		/* keep compiler quiet */
	}

	/*
	 * If we got here, we should have run out of elements of both lists
	 */
	Assert(item_a == NULL);
	Assert(item_b == NULL);

	return true;
}

/*
 * Stuff from value.h
 */

static bool
_equalValue(const Value *a, const Value *b)
{
	COMPARE_SCALAR_FIELD(type);

	switch (a->type)
	{
		case T_Integer:
			COMPARE_SCALAR_FIELD(val.ival);
			break;
		case T_Float:
		case T_String:
		case T_BitString:
			COMPARE_STRING_FIELD(val.str);
			break;
		case T_Null:
			/* nothing to do */
			break;
		default:
			elog(ERROR, "unrecognized node type: %d", (int) a->type);
			break;
	}

	return true;
}

/*
 * equal
 *	  returns whether two nodes are equal
 */
bool
equal(const void *a, const void *b)
{
	bool		retval;

	if (a == b)
		return true;

	/*
	 * note that a!=b, so only one of them can be NULL
	 */
	if (a == NULL || b == NULL)
		return false;

	/*
	 * are they the same type of nodes?
	 */
	if (nodeTag(a) != nodeTag(b))
		return false;

	/* Guard against stack overflow due to overly complex expressions */
	check_stack_depth();

	switch (nodeTag(a))
	{
			/*
			 * PRIMITIVE NODES
			 */
		case T_Alias:
			retval = _equalAlias(a, b);
			break;
		case T_RangeVar:
			retval = _equalRangeVar(a, b);
			break;
		case T_TableFunc:
			retval = _equalTableFunc(a, b);
			break;
		case T_IntoClause:
			retval = _equalIntoClause(a, b);
			break;
		case T_Var:
			retval = _equalVar(a, b);
			break;
		case T_Const:
			retval = _equalConst(a, b);
			break;
		case T_Param:
			retval = _equalParam(a, b);
			break;
		case T_Aggref:
			retval = _equalAggref(a, b);
			break;
		case T_GroupingFunc:
			retval = _equalGroupingFunc(a, b);
			break;
		case T_GroupId:
			retval = _equalGroupId(a, b);
			break;
		case T_GroupingSetId:
			retval = _equalGroupingSetId(a, b);
			break;
		case T_WindowFunc:
			retval = _equalWindowFunc(a, b);
			break;
		case T_SubscriptingRef:
			retval = _equalSubscriptingRef(a, b);
			break;
		case T_FuncExpr:
			retval = _equalFuncExpr(a, b);
			break;
		case T_NamedArgExpr:
			retval = _equalNamedArgExpr(a, b);
			break;
		case T_OpExpr:
			retval = _equalOpExpr(a, b);
			break;
		case T_DistinctExpr:
			retval = _equalDistinctExpr(a, b);
			break;
		case T_NullIfExpr:
			retval = _equalNullIfExpr(a, b);
			break;
		case T_ScalarArrayOpExpr:
			retval = _equalScalarArrayOpExpr(a, b);
			break;
		case T_BoolExpr:
			retval = _equalBoolExpr(a, b);
			break;
		case T_SubLink:
			retval = _equalSubLink(a, b);
			break;
		case T_SubPlan:
			retval = _equalSubPlan(a, b);
			break;
		case T_AlternativeSubPlan:
			retval = _equalAlternativeSubPlan(a, b);
			break;
		case T_FieldSelect:
			retval = _equalFieldSelect(a, b);
			break;
		case T_FieldStore:
			retval = _equalFieldStore(a, b);
			break;
		case T_RelabelType:
			retval = _equalRelabelType(a, b);
			break;
		case T_CoerceViaIO:
			retval = _equalCoerceViaIO(a, b);
			break;
		case T_ArrayCoerceExpr:
			retval = _equalArrayCoerceExpr(a, b);
			break;
		case T_ConvertRowtypeExpr:
			retval = _equalConvertRowtypeExpr(a, b);
			break;
		case T_CollateExpr:
			retval = _equalCollateExpr(a, b);
			break;
		case T_CaseExpr:
			retval = _equalCaseExpr(a, b);
			break;
		case T_CaseWhen:
			retval = _equalCaseWhen(a, b);
			break;
		case T_CaseTestExpr:
			retval = _equalCaseTestExpr(a, b);
			break;
		case T_ArrayExpr:
			retval = _equalArrayExpr(a, b);
			break;
		case T_RowExpr:
			retval = _equalRowExpr(a, b);
			break;
		case T_RowCompareExpr:
			retval = _equalRowCompareExpr(a, b);
			break;
		case T_CoalesceExpr:
			retval = _equalCoalesceExpr(a, b);
			break;
		case T_MinMaxExpr:
			retval = _equalMinMaxExpr(a, b);
			break;
		case T_SQLValueFunction:
			retval = _equalSQLValueFunction(a, b);
			break;
		case T_XmlExpr:
			retval = _equalXmlExpr(a, b);
			break;
		case T_NullTest:
			retval = _equalNullTest(a, b);
			break;
		case T_BooleanTest:
			retval = _equalBooleanTest(a, b);
			break;
		case T_CoerceToDomain:
			retval = _equalCoerceToDomain(a, b);
			break;
		case T_CoerceToDomainValue:
			retval = _equalCoerceToDomainValue(a, b);
			break;
		case T_SetToDefault:
			retval = _equalSetToDefault(a, b);
			break;
		case T_CurrentOfExpr:
			retval = _equalCurrentOfExpr(a, b);
			break;
		case T_NextValueExpr:
			retval = _equalNextValueExpr(a, b);
			break;
		case T_InferenceElem:
			retval = _equalInferenceElem(a, b);
			break;
		case T_TargetEntry:
			retval = _equalTargetEntry(a, b);
			break;
		case T_RangeTblRef:
			retval = _equalRangeTblRef(a, b);
			break;
		case T_FromExpr:
			retval = _equalFromExpr(a, b);
			break;
		case T_Flow:
			retval = _equalFlow(a, b);
			break;
		case T_OnConflictExpr:
			retval = _equalOnConflictExpr(a, b);
			break;
		case T_JoinExpr:
			retval = _equalJoinExpr(a, b);
			break;

			/*
			 * RELATION NODES
			 */
		case T_PathKey:
			retval = _equalPathKey(a, b);
			break;
		case T_RestrictInfo:
			retval = _equalRestrictInfo(a, b);
			break;
		case T_PlaceHolderVar:
			retval = _equalPlaceHolderVar(a, b);
			break;
		case T_SpecialJoinInfo:
			retval = _equalSpecialJoinInfo(a, b);
			break;
		case T_AppendRelInfo:
			retval = _equalAppendRelInfo(a, b);
			break;
		case T_PlaceHolderInfo:
			retval = _equalPlaceHolderInfo(a, b);
			break;

		case T_List:
		case T_IntList:
		case T_OidList:
			retval = _equalList(a, b);
			break;

		case T_Integer:
		case T_Float:
		case T_String:
		case T_BitString:
		case T_Null:
			retval = _equalValue(a, b);
			break;

			/*
			 * EXTENSIBLE NODES
			 */
		case T_ExtensibleNode:
			retval = _equalExtensibleNode(a, b);
			break;

			/*
			 * PARSE NODES
			 */
		case T_Query:
			retval = _equalQuery(a, b);
			break;
		case T_RawStmt:
			retval = _equalRawStmt(a, b);
			break;
		case T_InsertStmt:
			retval = _equalInsertStmt(a, b);
			break;
		case T_DeleteStmt:
			retval = _equalDeleteStmt(a, b);
			break;
		case T_UpdateStmt:
			retval = _equalUpdateStmt(a, b);
			break;
		case T_SelectStmt:
			retval = _equalSelectStmt(a, b);
			break;
		case T_SetOperationStmt:
			retval = _equalSetOperationStmt(a, b);
			break;
		case T_AlterTableStmt:
			retval = _equalAlterTableStmt(a, b);
			break;
		case T_AlterTableCmd:
			retval = _equalAlterTableCmd(a, b);
			break;
<<<<<<< HEAD
		case T_SetDistributionCmd:
			retval = _equalSetDistributionCmd(a, b);
			break;
		case T_InheritPartitionCmd:
			retval = _equalInheritPartitionCmd(a, b);
			break;
		case T_AlterPartitionCmd:
			retval = _equalAlterPartitionCmd(a, b);
			break;
		case T_AlterPartitionId:
			retval = _equalAlterPartitionId(a, b);
=======
		case T_AlterCollationStmt:
			retval = _equalAlterCollationStmt(a, b);
>>>>>>> 9e1c9f95
			break;
		case T_AlterDomainStmt:
			retval = _equalAlterDomainStmt(a, b);
			break;
		case T_GrantStmt:
			retval = _equalGrantStmt(a, b);
			break;
		case T_GrantRoleStmt:
			retval = _equalGrantRoleStmt(a, b);
			break;
		case T_AlterDefaultPrivilegesStmt:
			retval = _equalAlterDefaultPrivilegesStmt(a, b);
			break;
		case T_DeclareCursorStmt:
			retval = _equalDeclareCursorStmt(a, b);
			break;
		case T_ClosePortalStmt:
			retval = _equalClosePortalStmt(a, b);
			break;
		case T_CallStmt:
			retval = _equalCallStmt(a, b);
			break;
		case T_ClusterStmt:
			retval = _equalClusterStmt(a, b);
			break;
		case T_SingleRowErrorDesc:
			retval = _equalSingleRowErrorDesc(a, b);
			break;
		case T_CopyStmt:
			retval = _equalCopyStmt(a, b);
			break;
		case T_CreateStmt:
			retval = _equalCreateStmt(a, b);
			break;
		case T_ColumnReferenceStorageDirective:
			retval = _equalColumnReferenceStorageDirective(a, b);
			break;
		case T_PartitionRangeItem:
			retval = _equalPartitionRangeItem(a, b);
			break;
		case T_ExtTableTypeDesc:
			retval = _equalExtTableTypeDesc(a, b);
			break;
		case T_CreateExternalStmt:
			retval = _equalCreateExternalStmt(a, b);
			break;
		case T_TableLikeClause:
			retval = _equalTableLikeClause(a, b);
			break;
		case T_DefineStmt:
			retval = _equalDefineStmt(a, b);
			break;
		case T_DropStmt:
			retval = _equalDropStmt(a, b);
			break;
		case T_TruncateStmt:
			retval = _equalTruncateStmt(a, b);
			break;
		case T_CommentStmt:
			retval = _equalCommentStmt(a, b);
			break;
		case T_SecLabelStmt:
			retval = _equalSecLabelStmt(a, b);
			break;
		case T_FetchStmt:
			retval = _equalFetchStmt(a, b);
			break;
		case T_IndexStmt:
			retval = _equalIndexStmt(a, b);
			break;
		case T_CreateStatsStmt:
			retval = _equalCreateStatsStmt(a, b);
			break;
		case T_CreateFunctionStmt:
			retval = _equalCreateFunctionStmt(a, b);
			break;
		case T_FunctionParameter:
			retval = _equalFunctionParameter(a, b);
			break;
		case T_AlterFunctionStmt:
			retval = _equalAlterFunctionStmt(a, b);
			break;
		case T_DoStmt:
			retval = _equalDoStmt(a, b);
			break;
		case T_RenameStmt:
			retval = _equalRenameStmt(a, b);
			break;
		case T_AlterObjectDependsStmt:
			retval = _equalAlterObjectDependsStmt(a, b);
			break;
		case T_AlterObjectSchemaStmt:
			retval = _equalAlterObjectSchemaStmt(a, b);
			break;
		case T_AlterOwnerStmt:
			retval = _equalAlterOwnerStmt(a, b);
			break;
		case T_AlterOperatorStmt:
			retval = _equalAlterOperatorStmt(a, b);
			break;
		case T_RuleStmt:
			retval = _equalRuleStmt(a, b);
			break;
		case T_NotifyStmt:
			retval = _equalNotifyStmt(a, b);
			break;
		case T_ListenStmt:
			retval = _equalListenStmt(a, b);
			break;
		case T_UnlistenStmt:
			retval = _equalUnlistenStmt(a, b);
			break;
		case T_TransactionStmt:
			retval = _equalTransactionStmt(a, b);
			break;
		case T_CompositeTypeStmt:
			retval = _equalCompositeTypeStmt(a, b);
			break;
		case T_CreateEnumStmt:
			retval = _equalCreateEnumStmt(a, b);
			break;
		case T_CreateRangeStmt:
			retval = _equalCreateRangeStmt(a, b);
			break;
		case T_AlterEnumStmt:
			retval = _equalAlterEnumStmt(a, b);
			break;
		case T_ViewStmt:
			retval = _equalViewStmt(a, b);
			break;
		case T_LoadStmt:
			retval = _equalLoadStmt(a, b);
			break;
		case T_CreateDomainStmt:
			retval = _equalCreateDomainStmt(a, b);
			break;
		case T_CreateOpClassStmt:
			retval = _equalCreateOpClassStmt(a, b);
			break;
		case T_CreateOpClassItem:
			retval = _equalCreateOpClassItem(a, b);
			break;
		case T_CreateOpFamilyStmt:
			retval = _equalCreateOpFamilyStmt(a, b);
			break;
		case T_AlterOpFamilyStmt:
			retval = _equalAlterOpFamilyStmt(a, b);
			break;
		case T_CreatedbStmt:
			retval = _equalCreatedbStmt(a, b);
			break;
		case T_AlterDatabaseStmt:
			retval = _equalAlterDatabaseStmt(a, b);
			break;
		case T_AlterDatabaseSetStmt:
			retval = _equalAlterDatabaseSetStmt(a, b);
			break;
		case T_DropdbStmt:
			retval = _equalDropdbStmt(a, b);
			break;
		case T_VacuumStmt:
			retval = _equalVacuumStmt(a, b);
			break;
		case T_VacuumRelation:
			retval = _equalVacuumRelation(a, b);
			break;
		case T_ExplainStmt:
			retval = _equalExplainStmt(a, b);
			break;
		case T_CreateTableAsStmt:
			retval = _equalCreateTableAsStmt(a, b);
			break;
		case T_RefreshMatViewStmt:
			retval = _equalRefreshMatViewStmt(a, b);
			break;
		case T_ReplicaIdentityStmt:
			retval = _equalReplicaIdentityStmt(a, b);
			break;
		case T_AlterSystemStmt:
			retval = _equalAlterSystemStmt(a, b);
			break;
		case T_CreateSeqStmt:
			retval = _equalCreateSeqStmt(a, b);
			break;
		case T_AlterSeqStmt:
			retval = _equalAlterSeqStmt(a, b);
			break;
		case T_VariableSetStmt:
			retval = _equalVariableSetStmt(a, b);
			break;
		case T_VariableShowStmt:
			retval = _equalVariableShowStmt(a, b);
			break;
		case T_DiscardStmt:
			retval = _equalDiscardStmt(a, b);
			break;
		case T_CreateTableSpaceStmt:
			retval = _equalCreateTableSpaceStmt(a, b);
			break;
		case T_DropTableSpaceStmt:
			retval = _equalDropTableSpaceStmt(a, b);
			break;
		case T_AlterTableSpaceOptionsStmt:
			retval = _equalAlterTableSpaceOptionsStmt(a, b);
			break;
		case T_AlterTableMoveAllStmt:
			retval = _equalAlterTableMoveAllStmt(a, b);
			break;
		case T_CreateExtensionStmt:
			retval = _equalCreateExtensionStmt(a, b);
			break;
		case T_AlterExtensionStmt:
			retval = _equalAlterExtensionStmt(a, b);
			break;
		case T_AlterExtensionContentsStmt:
			retval = _equalAlterExtensionContentsStmt(a, b);
			break;
		case T_CreateFdwStmt:
			retval = _equalCreateFdwStmt(a, b);
			break;
		case T_AlterFdwStmt:
			retval = _equalAlterFdwStmt(a, b);
			break;
		case T_CreateForeignServerStmt:
			retval = _equalCreateForeignServerStmt(a, b);
			break;
		case T_AlterForeignServerStmt:
			retval = _equalAlterForeignServerStmt(a, b);
			break;
		case T_CreateUserMappingStmt:
			retval = _equalCreateUserMappingStmt(a, b);
			break;
		case T_AlterUserMappingStmt:
			retval = _equalAlterUserMappingStmt(a, b);
			break;
		case T_DropUserMappingStmt:
			retval = _equalDropUserMappingStmt(a, b);
			break;
		case T_CreateForeignTableStmt:
			retval = _equalCreateForeignTableStmt(a, b);
			break;
		case T_ImportForeignSchemaStmt:
			retval = _equalImportForeignSchemaStmt(a, b);
			break;
		case T_CreateTransformStmt:
			retval = _equalCreateTransformStmt(a, b);
			break;
		case T_CreateAmStmt:
			retval = _equalCreateAmStmt(a, b);
			break;
		case T_CreateTrigStmt:
			retval = _equalCreateTrigStmt(a, b);
			break;
		case T_CreateEventTrigStmt:
			retval = _equalCreateEventTrigStmt(a, b);
			break;
		case T_AlterEventTrigStmt:
			retval = _equalAlterEventTrigStmt(a, b);
			break;
		case T_CreatePLangStmt:
			retval = _equalCreatePLangStmt(a, b);
			break;
		case T_CreateRoleStmt:
			retval = _equalCreateRoleStmt(a, b);
			break;
		case T_AlterRoleStmt:
			retval = _equalAlterRoleStmt(a, b);
			break;
		case T_AlterRoleSetStmt:
			retval = _equalAlterRoleSetStmt(a, b);
			break;
		case T_DropRoleStmt:
			retval = _equalDropRoleStmt(a, b);
			break;
		case T_LockStmt:
			retval = _equalLockStmt(a, b);
			break;
		case T_ConstraintsSetStmt:
			retval = _equalConstraintsSetStmt(a, b);
			break;
		case T_ReindexStmt:
			retval = _equalReindexStmt(a, b);
			break;
		case T_CheckPointStmt:
			retval = true;
			break;
		case T_CreateSchemaStmt:
			retval = _equalCreateSchemaStmt(a, b);
			break;
		case T_CreateConversionStmt:
			retval = _equalCreateConversionStmt(a, b);
			break;
		case T_CreateCastStmt:
			retval = _equalCreateCastStmt(a, b);
			break;
		case T_PrepareStmt:
			retval = _equalPrepareStmt(a, b);
			break;
		case T_ExecuteStmt:
			retval = _equalExecuteStmt(a, b);
			break;
		case T_DeallocateStmt:
			retval = _equalDeallocateStmt(a, b);
			break;
		case T_DropOwnedStmt:
			retval = _equalDropOwnedStmt(a, b);
			break;
		case T_ReassignOwnedStmt:
			retval = _equalReassignOwnedStmt(a, b);
			break;
		case T_AlterTSDictionaryStmt:
			retval = _equalAlterTSDictionaryStmt(a, b);
			break;
		case T_AlterTSConfigurationStmt:
			retval = _equalAlterTSConfigurationStmt(a, b);
			break;

		case T_CreateQueueStmt:
			retval = _equalCreateQueueStmt(a, b);
			break;
		case T_AlterQueueStmt:
			retval = _equalAlterQueueStmt(a, b);
			break;
		case T_DropQueueStmt:
			retval = _equalDropQueueStmt(a, b);
			break;

		case T_CreateResourceGroupStmt:
			retval = _equalCreateResourceGroupStmt(a, b);
			break;
		case T_DropResourceGroupStmt:
			retval = _equalDropResourceGroupStmt(a, b);
			break;
		case T_AlterResourceGroupStmt:
			retval = _equalAlterResourceGroupStmt(a, b);
			break;

		case T_CreatePolicyStmt:
			retval = _equalCreatePolicyStmt(a, b);
			break;
		case T_AlterPolicyStmt:
			retval = _equalAlterPolicyStmt(a, b);
			break;
		case T_CreatePublicationStmt:
			retval = _equalCreatePublicationStmt(a, b);
			break;
		case T_AlterPublicationStmt:
			retval = _equalAlterPublicationStmt(a, b);
			break;
		case T_CreateSubscriptionStmt:
			retval = _equalCreateSubscriptionStmt(a, b);
			break;
		case T_AlterSubscriptionStmt:
			retval = _equalAlterSubscriptionStmt(a, b);
			break;
		case T_DropSubscriptionStmt:
			retval = _equalDropSubscriptionStmt(a, b);
			break;
		case T_A_Expr:
			retval = _equalAExpr(a, b);
			break;
		case T_ColumnRef:
			retval = _equalColumnRef(a, b);
			break;
		case T_ParamRef:
			retval = _equalParamRef(a, b);
			break;
		case T_A_Const:
			retval = _equalAConst(a, b);
			break;
		case T_FuncCall:
			retval = _equalFuncCall(a, b);
			break;
		case T_A_Star:
			retval = _equalAStar(a, b);
			break;
		case T_A_Indices:
			retval = _equalAIndices(a, b);
			break;
		case T_A_Indirection:
			retval = _equalA_Indirection(a, b);
			break;
		case T_A_ArrayExpr:
			retval = _equalA_ArrayExpr(a, b);
			break;
		case T_ResTarget:
			retval = _equalResTarget(a, b);
			break;
		case T_MultiAssignRef:
			retval = _equalMultiAssignRef(a, b);
			break;
		case T_TypeCast:
			retval = _equalTypeCast(a, b);
			break;
		case T_CollateClause:
			retval = _equalCollateClause(a, b);
			break;
		case T_SortBy:
			retval = _equalSortBy(a, b);
			break;
		case T_WindowDef:
			retval = _equalWindowDef(a, b);
			break;
		case T_RangeSubselect:
			retval = _equalRangeSubselect(a, b);
			break;
		case T_RangeFunction:
			retval = _equalRangeFunction(a, b);
			break;
		case T_RangeTableSample:
			retval = _equalRangeTableSample(a, b);
			break;
		case T_RangeTableFunc:
			retval = _equalRangeTableFunc(a, b);
			break;
		case T_RangeTableFuncCol:
			retval = _equalRangeTableFuncCol(a, b);
			break;
		case T_TypeName:
			retval = _equalTypeName(a, b);
			break;
		case T_IndexElem:
			retval = _equalIndexElem(a, b);
			break;
		case T_ColumnDef:
			retval = _equalColumnDef(a, b);
			break;
		case T_Constraint:
			retval = _equalConstraint(a, b);
			break;
		case T_DefElem:
			retval = _equalDefElem(a, b);
			break;
		case T_LockingClause:
			retval = _equalLockingClause(a, b);
			break;
		case T_RangeTblEntry:
			retval = _equalRangeTblEntry(a, b);
			break;
		case T_RangeTblFunction:
			retval = _equalRangeTblFunction(a, b);
			break;
		case T_TableSampleClause:
			retval = _equalTableSampleClause(a, b);
			break;
		case T_WithCheckOption:
			retval = _equalWithCheckOption(a, b);
			break;
		case T_SortGroupClause:
			retval = _equalSortGroupClause(a, b);
			break;
		case T_GroupingSet:
			retval = _equalGroupingSet(a, b);
			break;
		case T_WindowClause:
			retval = _equalWindowClause(a, b);
			break;
		case T_RowMarkClause:
			retval = _equalRowMarkClause(a, b);
			break;
		case T_WithClause:
			retval = _equalWithClause(a, b);
			break;
		case T_InferClause:
			retval = _equalInferClause(a, b);
			break;
		case T_OnConflictClause:
			retval = _equalOnConflictClause(a, b);
			break;
		case T_CommonTableExpr:
			retval = _equalCommonTableExpr(a, b);
			break;
		case T_ObjectWithArgs:
			retval = _equalObjectWithArgs(a, b);
			break;
		case T_AccessPriv:
			retval = _equalAccessPriv(a, b);
			break;
		case T_XmlSerialize:
			retval = _equalXmlSerialize(a, b);
			break;
		case T_TableValueExpr:
			retval = _equalTableValueExpr(a, b);
			break;
		case T_DenyLoginInterval:
			retval = _equalDenyLoginInterval(a, b);
			break;
		case T_DenyLoginPoint:
			retval = _equalDenyLoginPoint(a, b);
			break;
		case T_AlterTypeStmt:
			retval = _equalAlterTypeStmt(a, b);
			break;
		case T_DistributedBy:
			retval = _equalDistributedBy(a, b);
			break;
		case T_RoleSpec:
			retval = _equalRoleSpec(a, b);
			break;
<<<<<<< HEAD
		case T_AggExprId:
			retval = true;
			break;
		case T_RowIdExpr:
			retval = _equalRowIdExpr(a, b);
			break;
		case T_DistributionKeyElem:
			retval = _equalDistributionKeyElem(a, b);
=======
		case T_TriggerTransition:
			retval = _equalTriggerTransition(a, b);
			break;
		case T_PartitionElem:
			retval = _equalPartitionElem(a, b);
			break;
		case T_PartitionSpec:
			retval = _equalPartitionSpec(a, b);
			break;
		case T_PartitionBoundSpec:
			retval = _equalPartitionBoundSpec(a, b);
			break;
		case T_PartitionRangeDatum:
			retval = _equalPartitionRangeDatum(a, b);
			break;
		case T_PartitionCmd:
			retval = _equalPartitionCmd(a, b);
>>>>>>> 9e1c9f95
			break;

		default:
			elog(ERROR, "unrecognized node type: %d",
				 (int) nodeTag(a));
			retval = false;		/* keep compiler quiet */
			break;
	}

	return retval;
}<|MERGE_RESOLUTION|>--- conflicted
+++ resolved
@@ -18,13 +18,9 @@
  * "x" to be considered equal() to another reference to "x" in the query.
  *
  *
-<<<<<<< HEAD
  * Portions Copyright (c) 2005-2010, Greenplum inc
  * Portions Copyright (c) 2012-Present Pivotal Software, Inc.
- * Portions Copyright (c) 1996-2016, PostgreSQL Global Development Group
-=======
  * Portions Copyright (c) 1996-2019, PostgreSQL Global Development Group
->>>>>>> 9e1c9f95
  * Portions Copyright (c) 1994, Regents of the University of California
  *
  * IDENTIFICATION
@@ -494,12 +490,9 @@
 	COMPARE_SCALAR_FIELD(firstColCollation);
 	COMPARE_SCALAR_FIELD(useHashTable);
 	COMPARE_SCALAR_FIELD(unknownEqFalse);
-<<<<<<< HEAD
 	/* CDB: Ignore value of is_initplan */
 	COMPARE_SCALAR_FIELD(is_multirow); /*CDB*/
-=======
 	COMPARE_SCALAR_FIELD(parallel_safe);
->>>>>>> 9e1c9f95
 	COMPARE_NODE_FIELD(setParam);
 	COMPARE_NODE_FIELD(parParam);
 	COMPARE_NODE_FIELD(args);
@@ -1056,16 +1049,6 @@
 	COMPARE_LOCATION_FIELD(stmt_location);
 	COMPARE_LOCATION_FIELD(stmt_len);
 
-	return true;
-}
-
-static bool
-_equalRawStmt(const RawStmt *a, const RawStmt *b)
-{
-	COMPARE_NODE_FIELD(stmt);
-	COMPARE_LOCATION_FIELD(stmt_location);
-	COMPARE_LOCATION_FIELD(stmt_len);
-
 	/* Prior to 3.4 this test was
 	 *     COMPARE_SCALAR_FIELD(intoPolicy);
 	 * Maybe GpPolicy should be a Node?
@@ -1074,6 +1057,16 @@
 		return false;
 
 	COMPARE_SCALAR_FIELD(parentStmtType);
+
+	return true;
+}
+
+static bool
+_equalRawStmt(const RawStmt *a, const RawStmt *b)
+{
+	COMPARE_NODE_FIELD(stmt);
+	COMPARE_LOCATION_FIELD(stmt_location);
+	COMPARE_LOCATION_FIELD(stmt_len);
 
 	return true;
 }
@@ -1181,52 +1174,15 @@
 	COMPARE_NODE_FIELD(newowner);
 	COMPARE_NODE_FIELD(def);
 	COMPARE_SCALAR_FIELD(behavior);
-	COMPARE_SCALAR_FIELD(part_expanded);
-
-	/* No need to compare AT workspace field, partoids.  */
 	COMPARE_SCALAR_FIELD(missing_ok);
 
 	return true;
 }
 
 static bool
-<<<<<<< HEAD
-_equalSetDistributionCmd(const SetDistributionCmd *a, const SetDistributionCmd *b)
-{
-	COMPARE_SCALAR_FIELD(backendId);
-	COMPARE_NODE_FIELD(relids);
-
-	return true;
-}
-
-static bool
-_equalInheritPartitionCmd(const InheritPartitionCmd *a, const InheritPartitionCmd *b)
-{
-	COMPARE_NODE_FIELD(parent);
-
-	return true;
-}
-
-static bool
-_equalAlterPartitionCmd(const AlterPartitionCmd *a, const AlterPartitionCmd *b)
-{
-	COMPARE_NODE_FIELD(partid);
-	COMPARE_NODE_FIELD(arg1);
-	COMPARE_NODE_FIELD(arg2);
-
-	return true;
-}
-
-static bool
-_equalAlterPartitionId(const AlterPartitionId *a, const AlterPartitionId *b)
-{
-	COMPARE_SCALAR_FIELD(idtype);
-	COMPARE_NODE_FIELD(partiddef);
-=======
 _equalAlterCollationStmt(const AlterCollationStmt *a, const AlterCollationStmt *b)
 {
 	COMPARE_NODE_FIELD(collname);
->>>>>>> 9e1c9f95
 
 	return true;
 }
@@ -1355,14 +1311,10 @@
 	COMPARE_NODE_FIELD(attlist);
 	COMPARE_SCALAR_FIELD(is_from);
 	COMPARE_SCALAR_FIELD(is_program);
-	COMPARE_SCALAR_FIELD(skip_ext_partition);
 	COMPARE_STRING_FIELD(filename);
 	COMPARE_NODE_FIELD(options);
-<<<<<<< HEAD
+	COMPARE_NODE_FIELD(whereClause);
 	COMPARE_NODE_FIELD(sreh);
-=======
-	COMPARE_NODE_FIELD(whereClause);
->>>>>>> 9e1c9f95
 
 	return true;
 }
@@ -1373,13 +1325,8 @@
 	COMPARE_NODE_FIELD(relation);
 	COMPARE_NODE_FIELD(tableElts);
 	COMPARE_NODE_FIELD(inhRelations);
-<<<<<<< HEAD
-	COMPARE_NODE_FIELD(inhOids);
-	COMPARE_SCALAR_FIELD(parentOidCount);
-=======
 	COMPARE_NODE_FIELD(partbound);
 	COMPARE_NODE_FIELD(partspec);
->>>>>>> 9e1c9f95
 	COMPARE_NODE_FIELD(ofTypename);
 	COMPARE_NODE_FIELD(constraints);
 	COMPARE_NODE_FIELD(options);
@@ -1390,11 +1337,6 @@
 
 	COMPARE_NODE_FIELD(distributedBy);
 	COMPARE_SCALAR_FIELD(relKind);
-	COMPARE_SCALAR_FIELD(relStorage);
-	/* deferredStmts omitted */
-	COMPARE_SCALAR_FIELD(is_part_child);
-	COMPARE_SCALAR_FIELD(is_add_part);
-	COMPARE_SCALAR_FIELD(is_split_part);
 	COMPARE_SCALAR_FIELD(ownerid);
 	COMPARE_SCALAR_FIELD(buildAoBlkdir);
 	COMPARE_NODE_FIELD(attr_encodings);
@@ -1420,16 +1362,6 @@
 	COMPARE_STRING_FIELD(column);
 	COMPARE_SCALAR_FIELD(deflt);
 	COMPARE_NODE_FIELD(encoding);
-
-	return true;
-}
-
-static bool
-_equalPartitionRangeItem(const PartitionRangeItem *a, const PartitionRangeItem *b)
-{
-	COMPARE_NODE_FIELD(partRangeVal);
-	COMPARE_SCALAR_FIELD(partedge);
-	COMPARE_SCALAR_FIELD(everycount);
 
 	return true;
 }
@@ -1480,12 +1412,9 @@
 	COMPARE_NODE_FIELD(defnames);
 	COMPARE_NODE_FIELD(args);
 	COMPARE_NODE_FIELD(definition);
-<<<<<<< HEAD
-	COMPARE_SCALAR_FIELD(trusted);  /* CDB */
-=======
 	COMPARE_SCALAR_FIELD(if_not_exists);
 	COMPARE_SCALAR_FIELD(replace);
->>>>>>> 9e1c9f95
+	COMPARE_SCALAR_FIELD(trusted);  /* CDB */
 
 	return true;
 }
@@ -1559,7 +1488,6 @@
 	COMPARE_STRING_FIELD(idxcomment);
 	COMPARE_SCALAR_FIELD(indexOid);
 	COMPARE_SCALAR_FIELD(oldNode);
-	COMPARE_SCALAR_FIELD(is_part_child);
 	COMPARE_SCALAR_FIELD(unique);
 	COMPARE_SCALAR_FIELD(primary);
 	COMPARE_SCALAR_FIELD(isconstraint);
@@ -1568,11 +1496,6 @@
 	COMPARE_SCALAR_FIELD(transformed);
 	COMPARE_SCALAR_FIELD(concurrent);
 	COMPARE_SCALAR_FIELD(if_not_exists);
-<<<<<<< HEAD
-	COMPARE_SCALAR_FIELD(is_split_part);
-	COMPARE_SCALAR_FIELD(parentIndexId);
-	COMPARE_SCALAR_FIELD(parentConstraintId);
-=======
 	COMPARE_SCALAR_FIELD(reset_default_tblspc);
 
 	return true;
@@ -1587,7 +1510,6 @@
 	COMPARE_NODE_FIELD(relations);
 	COMPARE_STRING_FIELD(stxcomment);
 	COMPARE_SCALAR_FIELD(if_not_exists);
->>>>>>> 9e1c9f95
 
 	return true;
 }
@@ -2353,11 +2275,8 @@
 	COMPARE_NODE_FIELD(relation);
 	COMPARE_STRING_FIELD(name);
 	COMPARE_SCALAR_FIELD(options);
-<<<<<<< HEAD
+	COMPARE_SCALAR_FIELD(concurrent);
 	COMPARE_SCALAR_FIELD(relid);
-=======
-	COMPARE_SCALAR_FIELD(concurrent);
->>>>>>> 9e1c9f95
 
 	return true;
 }
@@ -2870,6 +2789,7 @@
 	COMPARE_SCALAR_FIELD(storage);
 	COMPARE_NODE_FIELD(raw_default);
 	COMPARE_NODE_FIELD(cooked_default);
+	/* ignore cooked missingval */
 	COMPARE_SCALAR_FIELD(identity);
 	COMPARE_NODE_FIELD(identitySequence);
 	COMPARE_SCALAR_FIELD(generated);
@@ -2914,11 +2834,6 @@
 	COMPARE_SCALAR_FIELD(old_pktable_oid);
 	COMPARE_SCALAR_FIELD(skip_validation);
 	COMPARE_SCALAR_FIELD(initially_valid);
-
-	COMPARE_SCALAR_FIELD(trig1Oid);
-	COMPARE_SCALAR_FIELD(trig2Oid);
-	COMPARE_SCALAR_FIELD(trig3Oid);
-	COMPARE_SCALAR_FIELD(trig4Oid);
 
 	return true;
 }
@@ -3606,22 +3521,8 @@
 		case T_AlterTableCmd:
 			retval = _equalAlterTableCmd(a, b);
 			break;
-<<<<<<< HEAD
-		case T_SetDistributionCmd:
-			retval = _equalSetDistributionCmd(a, b);
-			break;
-		case T_InheritPartitionCmd:
-			retval = _equalInheritPartitionCmd(a, b);
-			break;
-		case T_AlterPartitionCmd:
-			retval = _equalAlterPartitionCmd(a, b);
-			break;
-		case T_AlterPartitionId:
-			retval = _equalAlterPartitionId(a, b);
-=======
 		case T_AlterCollationStmt:
 			retval = _equalAlterCollationStmt(a, b);
->>>>>>> 9e1c9f95
 			break;
 		case T_AlterDomainStmt:
 			retval = _equalAlterDomainStmt(a, b);
@@ -3659,9 +3560,6 @@
 		case T_ColumnReferenceStorageDirective:
 			retval = _equalColumnReferenceStorageDirective(a, b);
 			break;
-		case T_PartitionRangeItem:
-			retval = _equalPartitionRangeItem(a, b);
-			break;
 		case T_ExtTableTypeDesc:
 			retval = _equalExtTableTypeDesc(a, b);
 			break;
@@ -4121,34 +4019,32 @@
 		case T_RoleSpec:
 			retval = _equalRoleSpec(a, b);
 			break;
-<<<<<<< HEAD
 		case T_AggExprId:
 			retval = true;
 			break;
 		case T_RowIdExpr:
 			retval = _equalRowIdExpr(a, b);
 			break;
+		case T_TriggerTransition:
+			retval = _equalTriggerTransition(a, b);
+			break;
+		case T_PartitionElem:
+			retval = _equalPartitionElem(a, b);
+			break;
+		case T_PartitionSpec:
+			retval = _equalPartitionSpec(a, b);
+			break;
+		case T_PartitionBoundSpec:
+			retval = _equalPartitionBoundSpec(a, b);
+			break;
+		case T_PartitionRangeDatum:
+			retval = _equalPartitionRangeDatum(a, b);
+			break;
+		case T_PartitionCmd:
+			retval = _equalPartitionCmd(a, b);
+			break;
 		case T_DistributionKeyElem:
 			retval = _equalDistributionKeyElem(a, b);
-=======
-		case T_TriggerTransition:
-			retval = _equalTriggerTransition(a, b);
-			break;
-		case T_PartitionElem:
-			retval = _equalPartitionElem(a, b);
-			break;
-		case T_PartitionSpec:
-			retval = _equalPartitionSpec(a, b);
-			break;
-		case T_PartitionBoundSpec:
-			retval = _equalPartitionBoundSpec(a, b);
-			break;
-		case T_PartitionRangeDatum:
-			retval = _equalPartitionRangeDatum(a, b);
-			break;
-		case T_PartitionCmd:
-			retval = _equalPartitionCmd(a, b);
->>>>>>> 9e1c9f95
 			break;
 
 		default:
