/*-------------------------------------------------------------------------
 *
 * postmaster.c
 *	  This program acts as a clearing house for requests to the
 *	  POSTGRES system.	Frontend programs send a startup message
 *	  to the Postmaster and the postmaster uses the info in the
 *	  message to setup a backend process.
 *
 *	  The postmaster also manages system-wide operations such as
 *	  startup and shutdown. The postmaster itself doesn't do those
 *	  operations, mind you --- it just forks off a subprocess to do them
 *	  at the right times.  It also takes care of resetting the system
 *	  if a backend crashes.
 *
 *	  The postmaster process creates the shared memory and semaphore
 *	  pools during startup, but as a rule does not touch them itself.
 *	  In particular, it is not a member of the PGPROC array of backends
 *	  and so it cannot participate in lock-manager operations.	Keeping
 *	  the postmaster away from shared memory operations makes it simpler
 *	  and more reliable.  The postmaster is almost always able to recover
 *	  from crashes of individual backends by resetting shared memory;
 *	  if it did much with shared memory then it would be prone to crashing
 *	  along with the backends.
 *
 *	  When a request message is received, we now fork() immediately.
 *	  The child process performs authentication of the request, and
 *	  then becomes a backend if successful.  This allows the auth code
 *	  to be written in a simple single-threaded style (as opposed to the
 *	  crufty "poor man's multitasking" code that used to be needed).
 *	  More importantly, it ensures that blockages in non-multithreaded
 *	  libraries like SSL or PAM cannot cause denial of service to other
 *	  clients.
 *
 *
 * Portions Copyright (c) 2005-2009, Greenplum inc
 * Portions Copyright (c) 2012-Present Pivotal Software, Inc.
 * Portions Copyright (c) 1996-2009, PostgreSQL Global Development Group
 * Portions Copyright (c) 1994, Regents of the University of California
 *
 *
 * IDENTIFICATION
 *	  $PostgreSQL: pgsql/src/backend/postmaster/postmaster.c,v 1.561 2008/06/26 02:47:19 momjian Exp $
 *
 * NOTES
 *
 * Initialization:
 *		The Postmaster sets up shared memory data structures
 *		for the backends.
 *
 * Synchronization:
 *		The Postmaster shares memory with the backends but should avoid
 *		touching shared memory, so as not to become stuck if a crashing
 *		backend screws up locks or shared memory.  Likewise, the Postmaster
 *		should never block on messages from frontend clients.
 *
 * Garbage Collection:
 *		The Postmaster cleans up after backends if they have an emergency
 *		exit and/or core dump.
 *
 * Error Reporting:
 *		Use write_stderr() only for reporting "interactive" errors
 *		(essentially, bogus arguments on the command line).  Once the
 *		postmaster is launched, use ereport().	In particular, don't use
 *		write_stderr() for anything that occurs after pmdaemonize.
 *
 *-------------------------------------------------------------------------
 */

#include "postgres.h"

#include <unistd.h>
#include <signal.h>
#include <time.h>
#include <sys/wait.h>
#include <ctype.h>
#include <sys/stat.h>
#include <sys/socket.h>
#include <fcntl.h>
#include <sys/param.h>
#include <netinet/in.h>
#include <arpa/inet.h>
#include <netdb.h>
#include <limits.h>

/* headers required for process affinity bindings */
#ifdef HAVE_NUMA_H
#define NUMA_VERSION1_COMPATIBILITY 1
#include <numa.h>
#endif

#ifdef HAVE_SYS_SELECT_H
#include <sys/select.h>
#endif

#ifdef HAVE_GETOPT_H
#include <getopt.h>
#endif

#ifdef USE_BONJOUR
#include <DNSServiceDiscovery/DNSServiceDiscovery.h>
#endif

#include "access/transam.h"
#include "access/xlog.h"
#include "bootstrap/bootstrap.h"
#include "catalog/pg_control.h"
#include "catalog/pg_database.h"
#include "cdb/cdbutil.h"
#include "commands/async.h"
#include "lib/dllist.h"
#include "libpq/auth.h"
#include "libpq/ip.h"
#include "libpq/libpq.h"
#include "libpq/pqsignal.h"
#include "libpq/pqformat.h"
#include "miscadmin.h"
#include "pgstat.h"
#include "postmaster/autovacuum.h"
#include "postmaster/bgwriter.h"
#include "postmaster/fork_process.h"
#include "postmaster/pgarch.h"
#include "postmaster/postmaster.h"
#include "postmaster/seqserver.h"
#include "postmaster/fts.h"
#include "postmaster/perfmon.h"
#include "postmaster/primary_mirror_mode.h"
#include "postmaster/syslogger.h"
#include "postmaster/backoff.h"
#include "postmaster/perfmon_segmentinfo.h"
#include "replication/walsender.h"
#include "storage/fd.h"
#include "storage/ipc.h"
#include "storage/pg_shmem.h"
#include "storage/pmsignal.h"
#include "storage/proc.h"
#include "storage/procarray.h"
#include "storage/procsignal.h"
#include "tcop/tcopprot.h"
#include "utils/builtins.h"
#include "utils/datetime.h"
#include "utils/faultinjector.h"
#include "utils/memutils.h"
#include "utils/ps_status.h"
#include "utils/resscheduler.h"

#include "cdb/cdbgang.h"                /* cdbgang_parse_gpqeid_params */
#include "cdb/cdbtm.h"
#include "cdb/cdbvars.h"

#include "cdb/cdbfilerep.h"

#ifdef EXEC_BACKEND
#include "storage/spin.h"
void SeqServerMain(int argc, char *argv[]);

void FtsProbeMain(int argc, char *argv[]);
#endif


/*
 * List of active backends (or child processes anyway; we don't actually
 * know whether a given child has become a backend or is still in the
 * authorization phase).  This is used mainly to keep track of how many
 * children we have and send them appropriate signals when necessary.
 *
 * "Special" children such as the startup, bgwriter and autovacuum launcher
 * tasks are not in this list.	Autovacuum worker processes are in it.
 * Also, "dead_end" children are in it: these are children launched just
 * for the purpose of sending a friendly rejection message to a would-be
 * client.	We must track them because they are attached to shared memory,
 * but we know they will never become live backends.  dead_end children are
 * not assigned a PMChildSlot.
 */
typedef struct bkend
{
	pid_t		pid;			/* process id of backend */
	long		cancel_key;		/* cancel key for cancels for this backend */
	int			child_slot;		/* PMChildSlot for this backend, if any */
	bool		is_autovacuum;	/* is it an autovacuum process? */
	bool		dead_end;		/* is it going to send an error and quit? */
	Dlelem		elem;			/* list link in BackendList */
} Backend;

static Dllist *BackendList;

/* CDB */
typedef enum pmsub_type
{
	SeqServerProc = 0,
	WalRedoServerProc,
	FtsProbeProc,
	PerfmonProc,
	BackoffProc,
	PerfmonSegmentInfoProc,
	MaxPMSubType
} PMSubType;

#ifdef EXEC_BACKEND
static Backend *ShmemBackendArray;
#endif

/* The socket number we are listening for connections on */
int			PostPortNumber;
char	   *UnixSocketDir;
char	   *ListenAddresses;

/*
 * ReservedBackends is the number of backends reserved for superuser use.
 * This number is taken out of the pool size given by MaxBackends so
 * number of backend slots available to non-superusers is
 * (MaxBackends - ReservedBackends).  Note what this really means is
 * "if there are <= ReservedBackends connections available, only superusers
 * can make new connections" --- pre-existing superuser connections don't
 * count against the limit.
 */
int			ReservedBackends;

/* The socket(s) we're listening to. */
#define MAXLISTEN	64
static int	ListenSocket[MAXLISTEN];

/*
 * Set by the -o option
 */
static char ExtraOptions[MAXPGPATH];

/*
 * These globals control the behavior of the postmaster in case some
 * backend dumps core.	Normally, it kills all peers of the dead backend
 * and reinitializes shared memory.  By specifying -s or -n, we can have
 * the postmaster stop (rather than kill) peers and not reinitialize
 * shared data structures.	(Reinit is currently dead code, though.)
 */
static bool Reinit = true;
static int	SendStop = false;

/* still more option variables */
bool		EnableSSL = false;
bool		SilentMode = false; /* silent_mode */

int			PreAuthDelay = 0;
int			AuthenticationTimeout = 60;

bool		log_hostname;		/* for ps display and logging */
bool		Log_connections = false;
bool		Db_user_namespace = false;

char	   *bonjour_name;

static PrimaryMirrorMode gInitialMode = PMModeMirrorlessSegment;

/*
 * PIDs of special child processes; 0 when not running. When adding a new PID
 * to the list, remember to add the process title to GetServerProcessTitle()
 * as well.
 */
static pid_t StartupPID = 0,
			StartupPass2PID = 0,
			StartupPass3PID = 0,
			StartupPass4PID = 0,
			BgWriterPID = 0,
			CheckpointerPID = 0,
			WalWriterPID = 0,
			WalReceiverPID = 0,
			AutoVacPID = 0,
			PgArchPID = 0,
			PgStatPID = 0,
			SysLoggerPID = 0,
			FilerepPID = 0,
			FilerepPeerResetPID = 0;

#define StartupPidsAllZero() (StartupPID == 0 || StartupPass2PID == 0 || StartupPass3PID == 0 || StartupPass4PID == 0)

static volatile sig_atomic_t filerep_has_signaled_state_change = false;
static volatile sig_atomic_t filerep_requires_postmaster_reset = false;
static volatile sig_atomic_t filerep_has_signaled_backends_shutdown = false;

/* Startup/shutdown state */
#define			NoShutdown		0
#define			SmartShutdown	1
#define			FastShutdown	2
#define			ImmediateShutdown	3

static int	Shutdown = NoShutdown;

/* T if recovering from a backend crash, up to the point of resetting shared memory and starting up again
 * (or going into quiescent mode if it's a primary/mirror that has reset) */
static bool FatalError = false;
static bool RecoveryError = false;		/* T if WAL recovery failed */
static int pmResetCounter = 0;

static bool gHaveCalledOnetimeInitFunctions = false;

/*
 * We use a simple state machine to control startup, shutdown, and
 * crash recovery (which is rather like shutdown followed by startup).
 *
 * After doing all the postmaster initialization work, we enter PM_STARTUP
 * state and the startup process is launched. The startup process begins by
 * reading the control file and other preliminary initialization steps.
 * In a normal startup, or after crash recovery, the startup process exits
 * with exit code 0 and we switch to PM_RUN state.  However, archive recovery
 * is handled specially since it takes much longer and we would like to support
 * hot standby during archive recovery.
 *
 * When the startup process is ready to start archive recovery, it signals the
 * postmaster, and we switch to PM_RECOVERY state. The background writer is
 * launched, while the startup process continues applying WAL.
 * After reaching a consistent point in WAL redo, startup process signals
 * us again, and we switch to PM_RECOVERY_CONSISTENT state. There's currently
 * no difference between PM_RECOVERY and PM_RECOVERY_CONSISTENT, but we
 * could start accepting connections to perform read-only queries at this
 * point, if we had the infrastructure to do that.
 * When archive recovery is finished, the startup process exits with exit
 * code 0 and we switch to PM_RUN state.
 *
 * Normal child backends can only be launched when we are in PM_RUN state.
 * (We also allow it in PM_WAIT_BACKUP state, but only for superusers.)
 * In other states we handle connection requests by launching "dead_end"
 * child processes, which will simply send the client an error message and
 * quit.  (We track these in the BackendList so that we can know when they
 * are all gone; this is important because they're still connected to shared
 * memory, and would interfere with an attempt to destroy the shmem segment,
 * possibly leading to SHMALL failure when we try to make a new one.)
 * In PM_WAIT_DEAD_END state we are waiting for all the dead_end children
 * to drain out of the system, and therefore stop accepting connection
 * requests at all until the last existing child has quit (which hopefully
 * will not be very long).
 *
 * Notice that this state variable does not distinguish *why* we entered
 * states later than PM_RUN --- Shutdown and FatalError must be consulted
<<<<<<< HEAD
 * to find that out.  FatalError is never true in PM_INIT through PM_RUN
 * states, nor in PM_SHUTDOWN states (because we don't enter those states
 * when trying to recover from a crash).
 *
 * RecoveryError means that we have crashed during recovery, and
 * should not try to restart.
=======
 * to find that out.  FatalError is never true in PM_RUN state, nor in
 * PM_SHUTDOWN states (because we don't enter those states when trying to
 * recover from a crash).  It can be true in PM_STARTUP state, because we
 * don't clear it until we've successfully recovered.
>>>>>>> 49f001d8
 */
typedef enum
{
	PM_INIT,					/* postmaster starting */
	PM_STARTUP,					/* waiting for startup subprocess */
	PM_STARTUP_PASS2, 			/* waiting for startup pass 2 subprocess */
	PM_STARTUP_PASS3,			/* waiting for startup pass 3 subprocess */
	PM_STARTUP_PASS4,			/* waiting for startup pass 4 subprocess */
	PM_RECOVERY,				/* in archive recovery mode */
	PM_RECOVERY_CONSISTENT,		/* consistent recovery mode */
	PM_RUN,						/* normal "database is alive" state */
<<<<<<< HEAD
	//PM_WAIT_BACKUP,				/* waiting for online backup mode to end */

    /** ORDER OF SHUTDOWN ENUMS MATTERS: we move through the states by adding 1 to the current state */
    /* shutdown has begun. */
    PM_CHILD_STOP_BEGIN,

    /* check to make sure startup processes are done */
	PM_CHILD_STOP_WAIT_STARTUP_PROCESSES,

    /* waiting for live backends to exit */
	PM_CHILD_STOP_WAIT_BACKENDS,

	/* waiting for pre-bgwriter services to exit */
	PM_CHILD_STOP_WAIT_PREBGWRITER,

	/* waiting for bgwriter to do shutdown ckpt */
	PM_CHILD_STOP_WAIT_BGWRITER_CHECKPOINT,

    /* waiting for post-bgwriter services */
    PM_CHILD_STOP_WAIT_POSTBGWRITER,

	/* waiting for dead_end children to exit */
	PM_CHILD_STOP_WAIT_DEAD_END_CHILDREN,

	/* all important children have exited */
	PM_CHILD_STOP_WAIT_NO_CHILDREN,

	/* this is NOT a stopping state; this state is used after everything has been stopped for postmaster reset
	 *   during mirroring -- if we should reset the peer as well and start the system back up, we enter this
	 *   state */
	PM_POSTMASTER_RESET_FILEREP_PEER,

    PM__ENUMERATION_COUNT
=======
	PM_WAIT_BACKUP,				/* waiting for online backup mode to end */
	PM_WAIT_BACKENDS,			/* waiting for live backends to exit */
	PM_SHUTDOWN,				/* waiting for bgwriter to do shutdown ckpt */
	PM_SHUTDOWN_2,				/* waiting for archiver to finish */
	PM_WAIT_DEAD_END,			/* waiting for dead_end children to exit */
	PM_NO_CHILDREN				/* all important children have exited */
>>>>>>> 49f001d8
} PMState;

/**
 * WARNING: some of these labels are used in management scripts -- so don't
 *  change them here without checking the management scripts (check for starting with child_stop_
 *  as well -- management scripts use startWith in some cases)
 */
static const char *const gPmStateLabels[] =
{
	"init",
    "startup",
    "startup_pass2",
    "startup_pass3",
	"startup_pass4",
    "recovery",
    "recovery_consistent",
    "run",

    "child_stop_begin",
    "child_stop_wait_startup_processes",
    "child_stop_wait_backends",
    "child_stop_wait_pre_bgwriter",
    "child_stop_bgwriter_checkpoint",
    "child_stop_post_bgwriter",
    "child_stop_dead_end_children",
    "child_stop_no_children",

    "reset_filerep_peer"
};

typedef enum
{
	PEER_RESET_NONE,
	PEER_RESET_FAILED,
	PEER_RESET_SUCCEEDED,
} PeerResetResult;

static PeerResetResult peerResetResult = PEER_RESET_NONE;

static PMState pmState = PM_INIT;

/**
 * We set this to true to force the state machine to run the actions for transitioning to its current state,
 *  even if the state is not changed
 */
static bool pmStateMachineMustRunActions = false;


/* CDB */

typedef enum PMSUBPROC_FLAGS
{
	PMSUBPROC_FLAG_QD 					= 0x1,
	PMSUBPROC_FLAG_STANDBY 				= 0x2,
	PMSUBPROC_FLAG_QE 					= 0x4,
	PMSUBPROC_FLAG_QD_AND_QE 			= (PMSUBPROC_FLAG_QD|PMSUBPROC_FLAG_QE),
	PMSUBPROC_FLAG_STOP_AFTER_BGWRITER 	= 0x8,
} PMSUBPROC_FLAGS;



typedef struct pmsubproc
{
	pid_t		pid;			/* process id (0 when not running) */
	PMSubType   procType;       /* process type */
	PMSubStartCallback *serverStart; /* server start function */
	char       *procName;
	int        flags;          /* flags indicating in which kind
							    * of instance to start the process */
	bool        cleanupBackend; /* flag if process failure should
								* cause cleanup of backend processes
								* false = do not cleanup (eg. for gpperfmon) */
} PMSubProc;

static PMSubProc PMSubProcList[MaxPMSubType] =
{
	{0, SeqServerProc,
	 (PMSubStartCallback*)&seqserver_start,
	 "seqserver process", PMSUBPROC_FLAG_QD, true},
	{0, FtsProbeProc,
	 (PMSubStartCallback*)&ftsprobe_start,
	 "ftsprobe process", PMSUBPROC_FLAG_QD, true},
	{0, PerfmonProc,
	(PMSubStartCallback*)&perfmon_start,
	"perfmon process", PMSUBPROC_FLAG_QD, false},
	{0, BackoffProc,
	(PMSubStartCallback*)&backoff_start,
	"sweeper process", PMSUBPROC_FLAG_QD_AND_QE, true},
	{0, PerfmonSegmentInfoProc,
	(PMSubStartCallback*)&perfmon_segmentinfo_start,
	"stats sender process", PMSUBPROC_FLAG_QD_AND_QE, true},
};

bool		ClientAuthInProgress = false;		/* T during new-client
												 * authentication */

bool		redirection_done = false;	/* stderr redirected for syslogger? */

/* received START_AUTOVAC_LAUNCHER signal */
static volatile sig_atomic_t start_autovac_launcher = false;
/* the launcher needs to be signalled to communicate some condition */
static volatile bool		avlauncher_needs_signal = false;

/*
 * State for assigning random salts and cancel keys.
 * Also, the global MyCancelKey passes the cancel key assigned to a given
 * backend from the postmaster to that backend (via fork).
 */
static unsigned int random_seed = 0;
static struct timeval random_start_time;

extern char *optarg;
extern int	optind,
			opterr;

/* If not HAVE_GETOPT, we are using src/port/getopt.c, which has optreset */
#if defined(HAVE_INT_OPTRESET) || !defined(HAVE_GETOPT)
extern int	optreset;
#endif

/* some GUC values used in fetching status from status transition */
extern char	   *locale_monetary;
extern char	   *locale_numeric;
extern char    *locale_collate;


/*
 * postmaster.c - function prototypes
 */
static void getInstallationPaths(const char *argv0);
static void checkDataDir(void);
static void checkPgDir(const char *dir);
static void checkPgDir2(const char *dir);

#ifdef USE_TEST_UTILS
static void SimExProcExit(void);
#endif /* USE_TEST_UTILS */

#ifdef USE_BONJOUR
static void reg_reply(DNSServiceRegistrationReplyErrorType errorCode,
		  void *context);
#endif
static void pmdaemonize(void);
static Port *ConnCreate(int serverFd);
static void ConnFree(Port *port);

/**
 * @param isReset if true, then this is a reset (as opposed to the initial creation of shared memory on startup)
 */
static void reset_shared(int port, bool isReset);
static void SIGHUP_handler(SIGNAL_ARGS);
static void pmdie(SIGNAL_ARGS);

static volatile int need_call_reaper = 0;

static void reaper(SIGNAL_ARGS);
static void do_reaper(void);
static void do_immediate_shutdown_reaper(void);
static bool ServiceProcessesExist(int excludeFlags);
static bool StopServices(int excludeFlags, int signal);
static const char *GetServerProcessTitle(int pid);
static void sigusr1_handler(SIGNAL_ARGS);
static void dummy_handler(SIGNAL_ARGS);
static void CleanupBackend(int pid, int exitstatus);
static void HandleChildCrash(int pid, int exitstatus, const char *procname);
static void LogChildExit(int lev, const char *procname,
			 int pid, int exitstatus);
static void PostmasterStateMachine(void);
static void BackendInitialize(Port *port);
static int	BackendRun(Port *port);
static void ExitPostmaster(int status);
static bool ServiceStartable(PMSubProc *subProc);
static int	ServerLoop(void);
static int	BackendStartup(Port *port);
static int	ProcessStartupPacket(Port *port, bool SSLdone);
static void processCancelRequest(Port *port, void *pkt, MsgType code);
static void processPrimaryMirrorTransitionRequest(Port *port, void *pkt);
#ifndef USE_SEGWALREP
static void processPrimaryMirrorTransitionQuery(Port *port, void *pkt);
#endif
static int	initMasks(fd_set *rmask);
static void report_fork_failure_to_client(Port *port, int errnum);
static enum CAC_state canAcceptConnections(void);
static long PostmasterRandom(void);
static void RandomSalt(char *md5Salt);
static void signal_child(pid_t pid, int signal);
static bool SignalSomeChildren(int signal, int target);

#define SignalChildren(sig)			SignalSomeChildren(sig, BACKEND_TYPE_ALL)
#define SignalAutovacWorkers(sig)	SignalSomeChildren(sig, BACKEND_TYPE_AUTOVAC)

/*
 * Possible types of a backend. These are OR-able request flag bits
 * for SignalSomeChildren() and CountChildren().
 */
#define BACKEND_TYPE_NORMAL		0x0001	/* normal backend */
#define BACKEND_TYPE_AUTOVAC	0x0002	/* autovacuum worker process */
#define BACKEND_TYPE_WALSND		0x0004	/* walsender process */
#define BACKEND_TYPE_ALL		0x0007	/* OR of all the above */

static int	CountChildren(int target);
static bool CreateOptsFile(int argc, char *argv[], char *fullprogname);
static pid_t StartChildProcess(AuxProcType type);
static void StartAutovacuumWorker(void);

static void setProcAffinity(int id);

#ifdef EXEC_BACKEND

#ifdef WIN32
static pid_t win32_waitpid(int *exitstatus);
static void WINAPI pgwin32_deadchild_callback(PVOID lpParameter, BOOLEAN TimerOrWaitFired);

static HANDLE win32ChildQueue;

typedef struct
{
	HANDLE		waitHandle;
	HANDLE		procHandle;
	DWORD		procId;
}	win32_deadchild_waitinfo;

#endif

static pid_t backend_forkexec(Port *port);
static pid_t internal_forkexec(int argc, char *argv[], Port *port);

/* Type for a socket that can be inherited to a client process */
#ifdef WIN32
typedef struct
{
	SOCKET		origsocket;		/* Original socket value, or -1 if not a
								 * socket */
	WSAPROTOCOL_INFO wsainfo;
} InheritableSocket;
#else
typedef int InheritableSocket;
#endif

typedef struct LWLock LWLock;	/* ugly kluge */

/*
 * Structure contains all variables passed to exec:ed backends
 */
typedef struct
{
	Port		port;
	InheritableSocket portsocket;
	char		DataDir[MAXPGPATH];
	int			ListenSocket[MAXLISTEN];
	long		MyCancelKey;
	int			MyPMChildSlot;
	unsigned long UsedShmemSegID;
	void	   *UsedShmemSegAddr;
	slock_t    *ShmemLock;
	VariableCache ShmemVariableCache;
	Backend    *ShmemBackendArray;
	LWLock	   *LWLockArray;
	PROC_HDR   *ProcGlobal;
	PGPROC	   *AuxiliaryProcs;
	PMSignalData *PMSignalState;
	InheritableSocket pgStatSock;
	pid_t		PostmasterPid;
	TimestampTz PgStartTime;
	TimestampTz PgReloadTime;
<<<<<<< HEAD
	pg_time_t	first_syslogger_file_time;
=======
>>>>>>> 49f001d8
	bool		redirection_done;
#ifdef WIN32
	HANDLE		PostmasterHandle;
	HANDLE		initial_signal_pipe;
	HANDLE		syslogPipe[2];
#else
	int			syslogPipe[2];
#endif
	char		my_exec_path[MAXPGPATH];
	char		pkglib_path[MAXPGPATH];
	char		ExtraOptions[MAXPGPATH];
	char		lc_collate[LOCALE_NAME_BUFLEN];
	char		lc_ctype[LOCALE_NAME_BUFLEN];
}	BackendParameters;

static void read_backend_variables(char *id, Port *port);
static void restore_backend_variables(BackendParameters *param, Port *port);

#ifndef WIN32
static bool save_backend_variables(BackendParameters *param, Port *port);
#else
static bool save_backend_variables(BackendParameters *param, Port *port,
					   HANDLE childProcess, pid_t childPid);
#endif

static void ShmemBackendArrayAdd(Backend *bn);
static void ShmemBackendArrayRemove(Backend *bn);
#endif   /* EXEC_BACKEND */

#define StartupDataBase()		StartChildProcess(StartupProcess)
#define StartupPass2DataBase()	StartChildProcess(StartupPass2Process)
#define StartupPass3DataBase()	StartChildProcess(StartupPass3Process)
#define StartupPass4DataBase()	StartChildProcess(StartupPass4Process)
#define StartBackgroundWriter() StartChildProcess(BgWriterProcess)
#define StartCheckpointer()     StartChildProcess(CheckpointerProcess)
#define StartWalWriter()		StartChildProcess(WalWriterProcess)
#define StartWalReceiver()		StartChildProcess(WalReceiverProcess)
#define StartFilerepProcess()	StartChildProcess(FilerepProcess)
#define StartFilerepPeerResetProcess() StartChildProcess(FilerepResetPeerProcess)

static bool IsSegmentDatabase = false;
static bool AreFileReplicationStructuresRequired = false;

/* Macros to check exit status of a child process */
#define EXIT_STATUS_0(st)  ((st) == 0)
#define EXIT_STATUS_1(st)  (WIFEXITED(st) && WEXITSTATUS(st) == 1)
#define EXIT_STATUS_2(st)  (WIFEXITED(st) && WEXITSTATUS(st) == 2)

/* if we are a QD postmaster or not */
extern bool Gp_entry_postmaster;
bool Gp_entry_postmaster = false;

static int Save_MppLocalProcessCounter = 0;
static DistributedTransactionTimeStamp Save_DtxStartTime = 0;

/** resync status info from cdbfilerepresyncmanager.h **/
extern struct timeval FileRepResync_GetEstimateResyncCompletionTime(void);
extern int64 FileRepResync_GetBlocksSynchronized(void);
extern int64 FileRepResync_GetTotalBlocksToSynchronize(void);
extern int FileRepResync_GetCurFsobjCount(void);
extern int FileRepResync_GetTotalFsobjCount(void);

/* changetracking size info from cdbresynchronizechangetracking.h */
extern int64 ChangeTracking_GetTotalSpaceUsedOnDisk(void);

#ifndef WIN32
/*
 * File descriptors for pipe used to monitor if postmaster is alive.
 * First is POSTMASTER_FD_WATCH, second is POSTMASTER_FD_OWN.
 */
int			postmaster_alive_fds[2] = {-1, -1};
#else
/* Process handle of postmaster used for the same purpose on Windows */
HANDLE		PostmasterHandle;
#endif

/*
 * Is this a part of a segment database.  Note that this is
 *   not always the same as ! Gp_entry_postmaster because
 *   when the cluster master is started in utility mode then
 *   Gp_entry_postmaster will not be set
 */
bool GPIsSegmentDatabase()
{
	return IsSegmentDatabase;
}

bool GPAreFileReplicationStructuresRequired(void)
{
    return AreFileReplicationStructuresRequired;
}

/**
 * filerep process is interested in the bg writer's pid, so
 *   all sets of bgwriter pid should go through this function
 *   so that we update shared memory
 */
static void SetBGWriterPID(pid_t pid)
{
    BgWriterPID = pid;
    primaryMirrorSetBGWriterPID(pid);
}

/**
 * return true if we are allowed to start actual database processes in this state.
 *
 * Note that this checks whether we are in fault from postmaster reset, so should not be used for
 *      assertions in do_reaper -- because it may have faulted from the time we started the process
 *      to the time the reaper is called
 */
static bool
isFullPostmasterAndDatabaseIsAllowed(void)
{
    return isPrimaryMirrorModeAFullPostmaster(false) && ! isInFaultFromPostmasterReset();
}

int
PostmasterGetMppLocalProcessCounter(void)
{
	return Save_MppLocalProcessCounter;
}

static void
signal_child_if_up(int pid, int signal)
{
	if (pid != 0)
	{
		signal_child(pid, signal);
	}
}

static void
signal_filerep_to_shutdown(SegmentState_e shutdownState)
{
	if (FilerepPID != 0)
	{
	    if ( shutdownState == SegmentStateShutdownFilerepBackends)
        {
            /* clear the flag that filerep will be setting */
	        filerep_has_signaled_backends_shutdown = false;
        }

		updateSegmentState(shutdownState, FaultTypeNotInitialized);
        NotifyProcessesOfFilerepStateChange(); /* so that interested backends learn of it as well */

		if ( shutdownState == SegmentStateImmediateShutdown)
            signal_child(FilerepPID, SIGQUIT);
        else signal_child(FilerepPID, SIGUSR2);
	}
}

/*
 * Postmaster main entry point
 */
int
PostmasterMain(int argc, char *argv[])
{
	int			opt;
	int			status;
	char	   *userDoption = NULL;
	int			i;
	char		stack_base;

	COMPILE_ASSERT(ARRAY_SIZE(gPmStateLabels) == PM__ENUMERATION_COUNT);

	MyProcPid = PostmasterPid = getpid();

	MyStartTime = time(NULL);

	IsPostmasterEnvironment = true;

	/* Set up reference point for stack depth checking */
	stack_base_ptr = &stack_base;

	/*
	 * for security, no dir or file created can be group or other accessible
	 */
	umask((mode_t) 0077);

	/*
	 * Fire up essential subsystems: memory management
	 */
	MemoryContextInit();

	/*
	 * By default, palloc() requests in the postmaster will be allocated in
	 * the PostmasterContext, which is space that can be recycled by backends.
	 * Allocated data that needs to be available to backends should be
	 * allocated in TopMemoryContext.
	 */
	PostmasterContext = AllocSetContextCreate(TopMemoryContext,
											  "Postmaster",
											  ALLOCSET_DEFAULT_MINSIZE,
											  ALLOCSET_DEFAULT_INITSIZE,
											  ALLOCSET_DEFAULT_MAXSIZE);
	MemoryContextSwitchTo(PostmasterContext);

	/* Initialize paths to installation files */
	getInstallationPaths(argv[0]);

	/*
	 * Options setup
	 */
	InitializeGUCOptions();

	opterr = 1;

	/*
	 * Parse command-line options.	CAUTION: keep this in sync with
	 * tcop/postgres.c (the option sets should not conflict) and with the
	 * common help() function in main/main.c.
	 */
	while ((opt = getopt(argc, argv, "A:B:bc:D:d:EeFf:h:ijk:lN:mM:nOo:Pp:r:S:sTt:UW:yx:-:")) != -1)
	{
		switch (opt)
		{
			case 'A':
				SetConfigOption("debug_assertions", optarg, PGC_POSTMASTER, PGC_S_ARGV);
				break;

			case 'B':
				SetConfigOption("shared_buffers", optarg, PGC_POSTMASTER, PGC_S_ARGV);
				break;

			case 'b':
				/* Undocumented flag used for binary upgrades */
				IsBinaryUpgrade = true;
				break;

			case 'D':
				userDoption = optarg;
				break;

			case 'd':
				set_debug_options(atoi(optarg), PGC_POSTMASTER, PGC_S_ARGV);
				break;

			/*
			 * Normal PostgreSQL used 'E' flag to mean "log_statement='all'",
			 * but we co-opted this letter for this... I'm afraid to change it,
			 * because I don't know where this is used.
             * ... it's used only here in postmaster.c; it causes the postmaster to
             * fork a seqserver process.
			 */
			case 'E':
				Gp_entry_postmaster = true;
				/*
				 * 	SetConfigOption("log_statement", "all", PGC_POSTMASTER, PGC_S_ARGV);
				 */
				break;

			case 'e':
				SetConfigOption("datestyle", "euro", PGC_POSTMASTER, PGC_S_ARGV);
				break;

			case 'F':
				SetConfigOption("fsync", "false", PGC_POSTMASTER, PGC_S_ARGV);
				break;

			case 'f':
				if (!set_plan_disabling_options(optarg, PGC_POSTMASTER, PGC_S_ARGV))
				{
					write_stderr("%s: invalid argument for option -f: \"%s\"\n",
								 progname, optarg);
					ExitPostmaster(1);
				}
				break;

			case 'h':
				SetConfigOption("listen_addresses", optarg, PGC_POSTMASTER, PGC_S_ARGV);
				break;

			case 'i':
				SetConfigOption("listen_addresses", "*", PGC_POSTMASTER, PGC_S_ARGV);
				break;

			case 'j':
				/* only used by interactive backend */
				break;

			case 'k':
				SetConfigOption("unix_socket_directory", optarg, PGC_POSTMASTER, PGC_S_ARGV);
				break;

			case 'l':
				SetConfigOption("ssl", "true", PGC_POSTMASTER, PGC_S_ARGV);
				break;

			case 'm':
				/*
				 * In maintenance mode:
				 * 	1. allow DML on catalog table
				 * 	2. allow DML on segments
				 */
				SetConfigOption("maintenance_mode",  	  	"true", PGC_POSTMASTER, PGC_S_ARGV);
				SetConfigOption("allow_segment_DML", 	  	"true", PGC_POSTMASTER, PGC_S_ARGV);
				SetConfigOption("allow_system_table_mods",	"dml",  PGC_POSTMASTER, PGC_S_ARGV);
				break;

			case 'M':

				/* note that M is a postmaster-only option */
				gInitialMode = decipherPrimaryMirrorModeArgument(optarg);
				if (gInitialMode == PMModeUninitialized)
				{
					write_stderr("%s: invalid argument for option -M: \"%s\"\n", progname, optarg);
					ExitPostmaster(1);
				}
				break;

			case 'N':
				SetConfigOption("max_connections", optarg, PGC_POSTMASTER, PGC_S_ARGV);
				break;

			case 'n':
				/* Don't reinit shared mem after abnormal exit */
				Reinit = false;
				break;

			case 'O':
				/* Only use in single user mode */
				SetConfigOption("allow_system_table_mods", "all", PGC_POSTMASTER, PGC_S_ARGV);
				break;

			case 'o':
				/* Other options to pass to the backend on the command line */
				snprintf(ExtraOptions + strlen(ExtraOptions),
						 sizeof(ExtraOptions) - strlen(ExtraOptions),
						 " %s", optarg);
				break;

			case 'P':
				SetConfigOption("ignore_system_indexes", "true", PGC_POSTMASTER, PGC_S_ARGV);
				break;

			case 'p':
				SetConfigOption("port", optarg, PGC_POSTMASTER, PGC_S_ARGV);
				break;

			case 'r':
				/* only used by single-user backend */
				break;

			case 'S':
				SetConfigOption("work_mem", optarg, PGC_POSTMASTER, PGC_S_ARGV);
				break;

			case 's':
				SetConfigOption("log_statement_stats", "true", PGC_POSTMASTER, PGC_S_ARGV);
				break;

			case 'T':

				/*
				 * In the event that some backend dumps core, send SIGSTOP,
				 * rather than SIGQUIT, to all its peers.  This lets the wily
				 * post_hacker collect core dumps from everyone.
				 */
				SendStop = true;
				break;

			case 't':
				{
					const char *tmp = get_stats_option_name(optarg);

					if (tmp)
					{
						SetConfigOption(tmp, "true", PGC_POSTMASTER, PGC_S_ARGV);
					}
					else
					{
						write_stderr("%s: invalid argument for option -t: \"%s\"\n",
									 progname, optarg);
						ExitPostmaster(1);
					}
					break;
				}

			case 'U':
				/*
				 * In upgrade mode, we indicate we're in upgrade mode and
				 * 1. allow DML on persistent table & catalog table
				 * 2. alter DDL on catalog table (NOTE: upgrade_mode must set beforehand)
				 * 3. TODO: disable the 4.1 xlog format (stick with the old)
				 */
				SetConfigOption("upgrade_mode",                         "true", PGC_POSTMASTER, PGC_S_ARGV);
				SetConfigOption("gp_permit_persistent_metadata_update", "true", PGC_POSTMASTER, PGC_S_ARGV);
				SetConfigOption("allow_segment_DML",  		            "true", PGC_POSTMASTER, PGC_S_ARGV);
				SetConfigOption("allow_system_table_mods",              "all",  PGC_POSTMASTER, PGC_S_ARGV);
				break;

			case 'W':
				SetConfigOption("post_auth_delay", optarg, PGC_POSTMASTER, PGC_S_ARGV);
				break;

			case 'c':
			case '-':
				{
					char	   *name,
							   *value;

					ParseLongOption(optarg, &name, &value);
					if (!value)
					{
						if (opt == '-')
							ereport(ERROR,
									(errcode(ERRCODE_SYNTAX_ERROR),
									 errmsg("--%s requires a value",
											optarg)));
						else
							ereport(ERROR,
									(errcode(ERRCODE_SYNTAX_ERROR),
									 errmsg("-c %s requires a value",
											optarg)));
					}

					SetConfigOption(name, value, PGC_POSTMASTER, PGC_S_ARGV);
					free(name);
					if (value)
						free(value);
					break;
				}

			case 'y':
				// Indicate that gpstart did not start the standby master.
				SetConfigOption("master_mirroring_administrator_disable", "true", PGC_POSTMASTER, PGC_S_ARGV);
				break;

			case 'x': /* standby master dbid */
				SetConfigOption("gp_standby_dbid", optarg, PGC_POSTMASTER, PGC_S_ARGV);
				break;

			default:
				write_stderr("Try \"%s --help\" for more information.\n",
							 progname);
				ExitPostmaster(1);
		}
	}
	IsSegmentDatabase = gInitialMode != PMModeMaster;

	/*
	 * we assume quiescent segment will probably become a mirror or primary.
	 *
	 * mirrorless could be promoted to have mirrors using gpaddmirrors.
	 */
	if (gInitialMode == PMModeMirrorSegment  ||
			gInitialMode == PMModePrimarySegment ||
			gInitialMode == PMModeQuiescentSegment ||
			gInitialMode == PMModeMirrorlessSegment)
		AreFileReplicationStructuresRequired = true;

	/*
	 * Postmaster accepts no non-option switch arguments.
	 */
	if (optind < argc)
	{
		write_stderr("%s: invalid argument: \"%s\"\n",
					 progname, argv[optind]);
		write_stderr("Try \"%s --help\" for more information.\n",
					 progname);
		ExitPostmaster(1);
	}

	/*
	 * Locate the proper configuration files and data directory, and read
	 * postgresql.conf for the first time.
	 */
	if (!SelectConfigFiles(userDoption, progname))
		ExitPostmaster(2);

	/*
	 * CDB/MPP/GPDB: Set the processor affinity (may be a no-op on
	 * some platforms). The port number is nice to use because we know
	 * that different segments on a single host will not have the same
	 * port numbers.
	 *
	 * We want to do this as early as we can -- so that the OS knows
	 * about our binding, and all of our child processes will inherit
	 * the same binding.
 	 */
	if (gp_set_proc_affinity)
		setProcAffinity(PostPortNumber);

	/* Verify that DataDir looks reasonable */
	checkDataDir();

	/* And switch working directory into it */
	ChangeToDataDir();

	/*
     * CDB: Decouple NBuffers from MaxBackends.  The entry db doesn't benefit
     * from buffers in excess of the global catalog size; this is typically
     * small and unrelated to the number of clients.  Segment dbs need enough
     * buffers to accommodate the QEs concurrently accessing the database; but
     * non-leaf QEs don't necessarily access the database (some are used only
     * for sorting, hashing, etc); so again the number of buffers need not be
     * in proportion to the number of connections.
	 */
	if (NBuffers < 16)
	{
		/*
		 * Do not accept -B so small that backends are likely to starve for
		 * lack of buffers.  The specific choices here are somewhat arbitrary.
		 */
		write_stderr("%s: the number of buffers (-B) must be at least 16\n", progname);
		ExitPostmaster(1);
	}

	/*
	 * Check for invalid combinations of GUC settings.
	 */
	if (ReservedBackends >= MaxBackends)
	{
		write_stderr("%s: superuser_reserved_connections must be less than max_connections\n", progname);
		ExitPostmaster(1);
	}

    if ( GpIdentity.dbid == -1 && Gp_role == GP_ROLE_UTILITY)
    {
        /**
         * okay in utility mode! -- when starting the master in utility mode to fetch the configuration contents,
         *  we don't actually know the dbid.
         */
    }
	else if ( GpIdentity.dbid < 0 )
	{
	    ereport(FATAL,
            (errcode(ERRCODE_INVALID_PARAMETER_VALUE),
             errmsg("dbid (from -b option) is not specified or is invalid.  This value must be >= 0, or >= -1 in utility mode.  "
             "The dbid value to pass can be determined from this server's entry in the segment configuration; it may be -1 if running in utility mode.")));
	}

    if ( GpIdentity.segindex < -1 ) /* -1 is okay -- that means the master */
	{
	    ereport(FATAL,
            (errcode(ERRCODE_INVALID_PARAMETER_VALUE),
             errmsg("contentid (from -C option) is not specified or is invalid.  This value must be >= -1.  "
             "The contentid value to pass can be determined this server's entry in the segment configuration; it may be -1 for a master, or in utility mode."
             )));
	}

/*
 * This value of max_wal_senders will be inherited by all the child processes
 * through fork(). This value is used by XLogIsNeeded().
 */
#ifdef USE_SEGWALREP
		max_wal_senders = 1;
#else
	if ( GpIdentity.segindex == MASTER_CONTENT_ID)
		max_wal_senders = 1;
	else
		max_wal_senders = 0;
#endif

	if ( GpIdentity.numsegments < 0 )
	{
	    ereport(FATAL,
            (errcode(ERRCODE_INVALID_PARAMETER_VALUE),
             errmsg("numContentsInCluster (from -z option) is not specified or is invalid.  This value must be >= 0.  "
                "The value to pass can be determined by determining the number of primary segments in the cluster."
             )));
	}

	/*
	 * Other one-time internal sanity checks can go here, if they are fast.
	 * (Put any slow processing further down, after postmaster.pid creation.)
	 */
	if (!CheckDateTokenTables())
	{
		write_stderr("%s: invalid datetoken tables, please fix\n", progname);
		ExitPostmaster(1);
	}

	/*
	 * Now that we are done processing the postmaster arguments, reset
	 * getopt(3) library so that it will work correctly in subprocesses.
	 */
	optind = 1;
#if defined(HAVE_INT_OPTRESET) || !defined(HAVE_GETOPT)
	optreset = 1;				/* some systems need this too */
#endif

	/* For debugging: display postmaster environment */
	{
		extern char **environ;
		char	  **p;

		ereport(DEBUG3,
				(errmsg_internal("%s: PostmasterMain: initial environ dump:",
								 progname)));
		ereport(DEBUG3,
			 (errmsg_internal("-----------------------------------------")));
		for (p = environ; *p; ++p)
			ereport(DEBUG3,
					(errmsg_internal("\t%s", *p)));
		ereport(DEBUG3,
			 (errmsg_internal("-----------------------------------------")));
	}

	/*
	 * Fork away from controlling terminal, if silent_mode specified.
	 *
	 * Must do this before we grab any interlock files, else the interlocks
	 * will show the wrong PID.
	 */
	if (SilentMode)
		pmdaemonize();

	/*
	 * Create lockfile for data directory.
	 *
	 * We want to do this before we try to grab the input sockets, because the
	 * data directory interlock is more reliable than the socket-file
	 * interlock (thanks to whoever decided to put socket files in /tmp :-().
	 * For the same reason, it's best to grab the TCP socket(s) before the
	 * Unix socket.
	 */
	CreateDataDirLockFile(true);

	/*
	 * If timezone is not set, determine what the OS uses.	(In theory this
	 * should be done during GUC initialization, but because it can take as
	 * much as several seconds, we delay it until after we've created the
	 * postmaster.pid file.  This prevents problems with boot scripts that
	 * expect the pidfile to appear quickly.  Also, we avoid problems with
	 * trying to locate the timezone files too early in initialization.)
	 */
	pg_timezone_initialize();

	/*
	 * Likewise, init timezone_abbreviations if not already set.
	 */
	pg_timezone_abbrev_initialize();

	/*
	 * Remember postmaster startup time
     * CDB: Moved this code up from below for use in error message headers.
	 */
	PgStartTime = GetCurrentTimestamp();

	/*
	 * Initialize SSL library, if specified.
	 */
#ifdef USE_SSL
	if (EnableSSL)
		secure_initialize();
#endif

	/*
	 * process any libraries that should be preloaded at postmaster start
	 */
	process_shared_preload_libraries();

	/*
	 * Remove old temporary files.	At this point there can be no other
	 * Postgres processes running in this directory, so this should be safe.
	 */
	RemovePgTempFiles();

	/*
	 * Establish input sockets.
	 */
	for (i = 0; i < MAXLISTEN; i++)
		ListenSocket[i] = -1;

	if (ListenAddresses)
	{
		char	   *rawstring;
		List	   *elemlist;
		ListCell   *l;
		int			success = 0;

		/* Need a modifiable copy of ListenAddresses */
		rawstring = pstrdup(ListenAddresses);

		/* Parse string into list of identifiers */
		if (!SplitIdentifierString(rawstring, ',', &elemlist))
		{
			/* syntax error in list */
			ereport(FATAL,
					(errcode(ERRCODE_INVALID_PARAMETER_VALUE),
					 errmsg("invalid list syntax for \"listen_addresses\"")));
		}

		foreach(l, elemlist)
		{
			char	   *curhost = (char *) lfirst(l);

			if (strcmp(curhost, "*") == 0)
				status = StreamServerPort(AF_UNSPEC, NULL,
										  (unsigned short) PostPortNumber,
										  UnixSocketDir,
										  ListenSocket, MAXLISTEN);
			else
				status = StreamServerPort(AF_UNSPEC, curhost,
										  (unsigned short) PostPortNumber,
										  UnixSocketDir,
										  ListenSocket, MAXLISTEN);
			if (status == STATUS_OK)
				success++;
			else
				ereport(WARNING,
						(errmsg("could not create listen socket for \"%s\"",
								curhost)));
		}

		if (!success && list_length(elemlist))
			ereport(FATAL,
					(errmsg("could not create any TCP/IP sockets")));

		list_free(elemlist);
		pfree(rawstring);
	}

#ifdef USE_BONJOUR
	/* Register for Bonjour only if we opened TCP socket(s) */
	if (ListenSocket[0] != -1 && bonjour_name != NULL)
	{
		DNSServiceRegistrationCreate(bonjour_name,
									 "_postgresql._tcp.",
									 "",
									 htons(PostPortNumber),
									 "",
									 (DNSServiceRegistrationReply) reg_reply,
									 NULL);
	}
#endif

#ifdef HAVE_UNIX_SOCKETS
	status = StreamServerPort(AF_UNIX, NULL,
							  (unsigned short) PostPortNumber,
							  UnixSocketDir,
							  ListenSocket, MAXLISTEN);
	if (status != STATUS_OK)
		ereport(WARNING,
				(errmsg("could not create Unix-domain socket")));
#endif

	/*
	 * check that we have some socket to listen on
	 */
	if (ListenSocket[0] == -1)
		ereport(FATAL,
				(errmsg("no socket created for listening")));

	/*
	 * Set up shared memory and semaphores.
	 */
	reset_shared(PostPortNumber, false);

	/*
	 * Estimate number of openable files.  This must happen after setting up
	 * semaphores, because on some platforms semaphores count as open files.
	 */
	set_max_safe_fds();

	/*
	 * Set reference point for stack-depth checking.
	 */
	set_stack_base();

	/*
	 * Initialize the list of active backends.
	 */
	BackendList = DLNewList();

#ifdef WIN32

	/*
	 * Initialize I/O completion port used to deliver list of dead children.
	 */
	win32ChildQueue = CreateIoCompletionPort(INVALID_HANDLE_VALUE, NULL, 0, 1);
	if (win32ChildQueue == NULL)
		ereport(FATAL,
		   (errmsg("could not create I/O completion port for child queue")));

	/*
	 * Set up a handle that child processes can use to check whether the
	 * postmaster is still running.
	 */
	if (DuplicateHandle(GetCurrentProcess(),
						GetCurrentProcess(),
						GetCurrentProcess(),
						&PostmasterHandle,
						0,
						TRUE,
						DUPLICATE_SAME_ACCESS) == 0)
		ereport(FATAL,
				(errmsg_internal("could not duplicate postmaster handle: error code %d",
								 (int) GetLastError())));
#endif

	/*
	 * Record postmaster options.  We delay this till now to avoid recording
	 * bogus options (eg, NBuffers too high for available memory).
	 */
	if (!CreateOptsFile(argc, argv, my_exec_path))
		ExitPostmaster(1);

#ifdef EXEC_BACKEND
	/* Write out nondefault GUC settings for child processes to use */
	write_nondefault_variables(PGC_POSTMASTER);
#endif

	/*
	 * Write the external PID file if requested
	 */
	if (external_pid_file)
	{
		FILE	   *fpidfile = fopen(external_pid_file, "w");

		if (fpidfile)
		{
			fprintf(fpidfile, "%d\n", MyProcPid);
			fclose(fpidfile);
			/* Should we remove the pid file on postmaster exit? */
		}
		else
			write_stderr("%s: could not write external PID file \"%s\": %s\n",
						 progname, external_pid_file, strerror(errno));
	}

	/*
	 * Set up signal handlers for the postmaster process.
	 *
	 * CAUTION: when changing this list, check for side-effects on the signal
	 * handling setup of child processes.  See tcop/postgres.c,
	 * bootstrap/bootstrap.c, postmaster/bgwriter.c, postmaster/walwriter.c,
	 * postmaster/autovacuum.c, postmaster/pgarch.c, postmaster/pgstat.c, and
	 * postmaster/syslogger.c.
	 */
	pqinitmask();
	PG_SETMASK(&BlockSig);

	pqsignal(SIGHUP, SIGHUP_handler);	/* reread config file and have
										 * children do same */
	pqsignal(SIGINT, pmdie);	/* send SIGTERM and shut down */
	pqsignal(SIGQUIT, pmdie);	/* send SIGQUIT and die */
	pqsignal(SIGTERM, pmdie);	/* wait for children and shut down */
	pqsignal(SIGALRM, SIG_IGN); /* ignored */
	pqsignal(SIGPIPE, SIG_IGN); /* ignored */
	pqsignal(SIGUSR1, sigusr1_handler); /* message from child process */
	pqsignal(SIGUSR2, dummy_handler);	/* unused, reserve for children */
	pqsignal(SIGCHLD, reaper);	/* handle child termination */
	pqsignal(SIGTTIN, SIG_IGN); /* ignored */
	pqsignal(SIGTTOU, SIG_IGN); /* ignored */
	/* ignore SIGXFSZ, so that ulimit violations work like disk full */
#ifdef SIGXFSZ
	pqsignal(SIGXFSZ, SIG_IGN); /* ignored */
#endif

	/*
	 * If enabled, start up syslogger collection subprocess
	 */
	SysLoggerPID = SysLogger_Start();

	/*
	 * Reset whereToSendOutput from DestDebug (its starting state) to
	 * DestNone. This stops ereport from sending log messages to stderr unless
	 * Log_destination permits.  We don't do this until the postmaster is
	 * fully launched, since startup failures may as well be reported to
	 * stderr.
	 */
	whereToSendOutput = DestNone;

	/*
	 * Load configuration files for client authentication.
	 */
	if (!load_hba())
	{
		/*
		 * It makes no sense to continue if we fail to load the HBA file,
		 * since there is no way to connect to the database in this case.
		 */
		ereport(FATAL,
				(errcode(ERRCODE_CONFIG_FILE_ERROR),
				 (errmsg("could not load pg_hba.conf"))));
	}
	load_ident();


	/* PostmasterRandom wants its own copy */
	gettimeofday(&random_start_time, NULL);

	//pmState = PM_STARTUP;

	status = ServerLoop();

	/*
	 * ServerLoop probably shouldn't ever return, but if it does, close down.
	 */
	ExitPostmaster(status != STATUS_OK);

	return 0;					/* not reached */
}

/**
 * Run the startup procedure for an operational (non-mirror/non-quiescent)
 *   postmaster.
 */
void
StartMasterOrPrimaryPostmasterProcesses(void)
{
    if ( ! gHaveCalledOnetimeInitFunctions )
	{
        /*
         * Initialize stats collection subsystem (this does NOT start the
         * collector process!)
    	 */
	    pgstat_init();

        /*
         * Initialize the autovacuum subsystem (again, no process start yet)
         */
	    autovac_init();
	    gHaveCalledOnetimeInitFunctions = true;
	}

	XLogStartupInit(); /* required to get collation parameters read from the control file */

	StartupPID = StartupDataBase();
	Assert(StartupPID != 0);
	pmState = PM_STARTUP;
}

bool
IsDatabaseInRunMode(void)
{
    return pmState == PM_RUN;
}

void
SignalShutdownFilerepProcess(void)
{
    if ( Debug_print_server_processes || Debug_filerep_print)
    {
    	elog(LOG, "Shutting down filerep process");
    }
	signal_filerep_to_shutdown(SegmentStateShutdown);
}

void
SignalShutdownFilerepBackendProcesses(void)
{
    if ( Debug_print_server_processes || Debug_filerep_print)
    {
	    elog(LOG, "Shutting down filerep backend processes");
    }
	signal_filerep_to_shutdown(SegmentStateShutdownFilerepBackends);
}

/**
 * to be called after calling SignalShutdownFilerepBackendProcesses or its equivalent (calling
 *  	signal_filerep_to_shutdown(SegmentStateShutdownFilerepBackends); directly)
 */
bool
IsFilerepBackendsDoneShutdown(void)
{
    return FilerepPID == 0 || filerep_has_signaled_backends_shutdown;
}

void
NotifyProcessesOfFilerepStateChange(void)
{
    primaryMirrorRecordSegmentStateToPostmasterLocalMemory();
	filerep_has_signaled_state_change = false;
	signal_child_if_up(FilerepPID, SIGUSR1);
}

void
StartFilerepProcesses()
{
    if ( Debug_print_server_processes)
    {
	    elog(LOG, "Postmaster: Starting file replication processes");
    }

	Assert(FilerepPID == 0);
	FilerepPID = StartFilerepProcess();
	Assert(FilerepPID != 0);
}

bool
IsFilerepProcessRunning(void)
{
	return FilerepPID != 0;
}

/*
 * Compute and check the directory paths to files that are part of the
 * installation (as deduced from the postgres executable's own location)
 */
static void
getInstallationPaths(const char *argv0)
{
	DIR		   *pdir;

	/* Locate the postgres executable itself */
	if (find_my_exec(argv0, my_exec_path) < 0)
		elog(FATAL, "%s: could not locate my own executable path", argv0);

#ifdef EXEC_BACKEND
	/* Locate executable backend before we change working directory */
	if (find_other_exec(argv0, "postgres", PG_BACKEND_VERSIONSTR,
						postgres_exec_path) < 0)
		ereport(FATAL,
				(errmsg("%s: could not locate matching postgres executable",
						argv0)));
#endif

	/*
	 * Locate the pkglib directory --- this has to be set early in case we try
	 * to load any modules from it in response to postgresql.conf entries.
	 */
	get_pkglib_path(my_exec_path, pkglib_path);

	/*
	 * Verify that there's a readable directory there; otherwise the Postgres
	 * installation is incomplete or corrupt.  (A typical cause of this
	 * failure is that the postgres executable has been moved or hardlinked to
	 * some directory that's not a sibling of the installation lib/
	 * directory.)
	 */
	pdir = AllocateDir(pkglib_path);
	if (pdir == NULL)
		ereport(ERROR,
				(errcode_for_file_access(),
				 errmsg("could not open directory \"%s\": %m",
						pkglib_path),
				 errSendAlert(true),
				 errhint("This may indicate an incomplete PostgreSQL installation, or that the file \"%s\" has been moved away from its proper location.",
						 my_exec_path)));
	FreeDir(pdir);

	/*
	 * XXX is it worth similarly checking the share/ directory?  If the lib/
	 * directory is there, then share/ probably is too.
	 */
}


/*
 * Validate the proposed data directory
 */
static void
checkDataDir(void)
{
	struct stat stat_buf;

	Assert(DataDir);

	if (stat(DataDir, &stat_buf) != 0)
	{
		if (errno == ENOENT)
			ereport(FATAL,
					(errcode_for_file_access(),
					 errmsg("data directory \"%s\" does not exist",
							DataDir)));
		else
			ereport(FATAL,
					(errcode_for_file_access(),
				 errmsg("could not read permissions of directory \"%s\": %m",
						DataDir)));
	}

	/* eventual chdir would fail anyway, but let's test ... */
	if (!S_ISDIR(stat_buf.st_mode))
		ereport(FATAL,
				(errcode(ERRCODE_OBJECT_NOT_IN_PREREQUISITE_STATE),
				 errmsg("specified data directory \"%s\" is not a directory",
						DataDir)));

	/*
	 * Check that the directory belongs to my userid; if not, reject.
	 *
	 * This check is an essential part of the interlock that prevents two
	 * postmasters from starting in the same directory (see CreateLockFile()).
	 * Do not remove or weaken it.
	 *
	 * XXX can we safely enable this check on Windows?
	 */
#if !defined(WIN32) && !defined(__CYGWIN__)
	if (stat_buf.st_uid != geteuid())
		ereport(FATAL,
				(errcode(ERRCODE_OBJECT_NOT_IN_PREREQUISITE_STATE),
				 errmsg("data directory \"%s\" has wrong ownership",
						DataDir),
				 errhint("The server must be started by the user that owns the data directory.")));
#endif

	/*
	 * Check if the directory has group or world access.  If so, reject.
	 *
	 * It would be possible to allow weaker constraints (for example, allow
	 * group access) but we cannot make a general assumption that that is
	 * okay; for example there are platforms where nearly all users
	 * customarily belong to the same group.  Perhaps this test should be
	 * configurable.
	 *
	 * XXX temporarily suppress check when on Windows, because there may not
	 * be proper support for Unix-y file permissions.  Need to think of a
	 * reasonable check to apply on Windows.
	 */
#if !defined(WIN32) && !defined(__CYGWIN__)
	if (stat_buf.st_mode & (S_IRWXG | S_IRWXO))
		ereport(FATAL,
				(errcode(ERRCODE_OBJECT_NOT_IN_PREREQUISITE_STATE),
				 errmsg("data directory \"%s\" has group or world access",
						DataDir),
				 errdetail("Permissions should be u=rwx (0700).")));
#endif

	/* Look for PG_VERSION before looking for pg_control */
	ValidatePgVersion(DataDir);

    /* for mirroring, the check for pg_control was removed.  a mirror must be able to start
     *  without a pg_control file.  The  check for pg_control will be done
     *  when the control file is read by xlog initialization.
     */
}


/*
 * check if file or directory under "DataDir" exists and is accessible
 */
static void
checkPgDir(const char *dir)
{
	struct stat st;
	/*
	 * DataDir is known to be smaller than MAXPGPATH, and 'dir' argument is always
	 * a short constant.
	 */
	char		buf[MAXPGPATH + MAXPGPATH];

	snprintf(buf, sizeof(buf), "%s%s", DataDir, dir);

	if (stat(buf, &st) != 0)
	{
		/* check if pg_log is there */
		snprintf(buf, sizeof(buf), "%s%s", DataDir, "/pg_log");
		if (stat(buf, &st) == 0)
			elog(LOG, "System file or directory missing (%s), shutting down segment", dir);

		/* quit all processes and exit */
		pmdie(SIGQUIT);
	}
}

/*
 * check if file or directory under current transaction filespace exists and is accessible
 */
static void
checkPgDir2(const char *dir)
{
	Assert(DataDir);

	struct stat st;
	char	   *path = makeRelativeToTxnFilespace((char*)dir);

	if (stat(path, &st) != 0)
	{
		/* check if pg_log is there */
		char		buf[MAXPGPATH + MAXPGPATH];

		snprintf(buf, sizeof(buf), "%s%s", DataDir, "/pg_log");
		if (stat(buf, &st) == 0)
			elog(LOG, "System file or directory missing (%s), shutting down segment", path);

		pfree(path);
		/* quit all processes and exit */
		pmdie(SIGQUIT);
		return;
	}

	pfree(path);
}

/*
 * This file is only created/used on primary and not on mirror
 * Hence .bak extension to filename, so that checkMirrorIntegrity tool skips checking it
 */
#define FTS_PROBE_FILE_NAME "/fts_probe_file.bak"
#define FTS_PROBE_MAGIC_STRING "FtS PrObEr MaGiC StRiNg, pRoBiNg cHeCk......."

/*
 * Check if we can smoothly read and write to data directory.
 *
 * O_DIRECT flag requires buffer to be OS/FS block aligned.
 * Best to have it IO Block alligned henece using BLCKSZ
 */
static bool 
checkIODataDirectory(void)
{
	Assert(DataDir);

	int fd;
	char filename[MAXPGPATH];
	int size = BLCKSZ + BLCKSZ;
	int magic_len = strlen(FTS_PROBE_MAGIC_STRING) + 1;
	char *data = malloc(size);
	if (data == NULL)
	{
		elog(LOG, "FTS: Failed to allocate memory");
		return true;
	}
	memset(data, 0, size);
	/*
	 * Buffer needs to be alligned to BLOCK_SIZE for reads and writes if using O_DIRECT
	 */
	char* dataAligned = (char *) TYPEALIGN(BLCKSZ, data);

	snprintf(filename, MAXPGPATH, "%s%s", DataDir, FTS_PROBE_FILE_NAME);

	errno = 0;
	bool failure = false;
	
	fd = BasicOpenFile(filename, O_RDWR | PG_O_DIRECT | O_EXCL,
                                           S_IRUSR | S_IWUSR);
	do
	{
		if (fd < 0)
		{
			if (errno == ENOENT)
			{
				elog(LOG, "FTS: \"%s\" file doesn't exist, creating it once.", filename);
				fd = BasicOpenFile(filename, O_RDWR | O_CREAT | O_EXCL,
                                           S_IRUSR | S_IWUSR);
				if (fd < 0)
				{
					failure = true;
					ereport(LOG, (errcode_for_file_access(),
							errmsg("FTS: could not create file \"%s\": %m",
								filename)));
				}
				else
				{
					strncpy(dataAligned, FTS_PROBE_MAGIC_STRING, magic_len);
					if (write(fd, dataAligned, BLCKSZ) != BLCKSZ)
					{
						ereport(LOG, (errcode_for_file_access(), 
									  errmsg("FTS: could not write file \"%s\" : %m", 
											 filename)));
						failure = true;
					}
				}
			}
			else
			{
				/*
				 * Some other error
				 */
				failure = true;
				ereport(LOG, (errcode_for_file_access(), 
						errmsg("FTS: could not open file \"%s\": %m", 
							filename)));
			}
			break;
		}

		int len = read(fd, dataAligned, BLCKSZ);
		if (len != BLCKSZ)
		{
			ereport(LOG, (errcode_for_file_access(), 
					errmsg("FTS: could not read file \"%s\" "
						"(actual bytes read %d, required: %d): %m",
						filename, len, BLCKSZ)));
			failure = true;
			break;
		}

		if (strncmp(dataAligned, FTS_PROBE_MAGIC_STRING, magic_len) != 0)
		{
			ereport(LOG, (errmsg("FTS: Read corrupted data from \"%s\" file", filename)));
			failure = true;
			break;
		}

		if (lseek(fd, (off_t) 0, SEEK_SET) < 0)
		{
			ereport(LOG, (errcode_for_file_access(),
					errmsg("FTS: could not seek in file \"%s\" to offset zero: %m",
					filename)));
			failure = true;
			break;
		}

		/*
		 * Read worked, lets overwrite what we read, to check if can write also
		 */
		if (write(fd, dataAligned, BLCKSZ) != BLCKSZ)
		{
			ereport(LOG, (errcode_for_file_access(), 
					errmsg("FTS: could not write file \"%s\" : %m", 
					filename)));
			failure = true;
			break;
		}
	} while (0);

	if (fd > 0)
	{
		close(fd);

		/*
		 * We are more concerned with IOs hanging than failures.
		 * Cleanup the file as detected the problem and reporting the same.
		 * This is done to cover for cases like:
		 * 1] FTS detects corruption/read failure on the file, reports to Master
		 * 2] Triggers failover to mirror
		 * 3] But if the file stays around, when it transitions back to Primary 
		 *    would again detect this corrupted file and again trigger failover.
		 * To avoid such scenarios remove the file.
		 */
		if (failure)
		{
			if (unlink(filename) < 0)
				ereport(LOG,
				(errcode_for_file_access(),
				errmsg("could not unlink file \"%s\": %m", filename)));
		}
	}

	if(data)
		free(data);

	return failure;
}

#ifdef USE_TEST_UTILS
/*
 * Simulate an unexpected process exit using SimEx
 */
static void SimExProcExit()
{
	if (gp_simex_init && gp_simex_run && pmState == PM_RUN)
	{
		pid_t pid = 0;
		int sig = 0;
		const char *procName = NULL;
		const char *sigName = NULL;

		if (gp_simex_class == SimExESClass_ProcKill)
		{
			sig = SIGKILL;
			sigName = "SIGKILL";

			SimExESSubClass subclass = SimEx_CheckInject();
			if (subclass == SimExESSubClass_ProcKill_BgWriter)
			{
				pid = BgWriterPID;
				procName = GetServerProcessTitle(pid);
			}
			else
			{
				Assert(subclass == SimExESSubClass_OK &&
				       "Unexpected ES subclass for SIGKILL injection");
			}
		}

		if (pid != 0)
		{
			Assert(sig != 0);
 			Assert(procName != NULL);
 			Assert(sigName != NULL);

 			ereport(LOG,
 					(errmsg_internal("sending %s to %s (%d)", sigName, procName, (int) pid)));
 			signal_child(pid, sig);
 		}
 	}
}
#endif /* USE_TEST_UTILS */


#ifdef USE_BONJOUR

/*
 * empty callback function for DNSServiceRegistrationCreate()
 */
static void
reg_reply(DNSServiceRegistrationReplyErrorType errorCode, void *context)
{
}
#endif   /* USE_BONJOUR */


/*
 * Fork away from the controlling terminal (silent_mode option)
 *
 * Since this requires disconnecting from stdin/stdout/stderr (in case they're
 * linked to the terminal), we re-point stdin to /dev/null and stdout/stderr
 * to "pg_log/startup.log" from the data directory, where we're already chdir'd.
 */
static void
pmdaemonize(void)
{
#ifndef WIN32
	const char *pmlogname = "pg_log/startup.log";
	int			dvnull;
	int			pmlog;
	pid_t		pid;
	int			res;

	/*
	 * Make sure we can open the files we're going to redirect to.  If this
	 * fails, we want to complain before disconnecting.  Mention the full path
	 * of the logfile in the error message, even though we address it by
	 * relative path.
	 */
	dvnull = open(DEVNULL, O_RDONLY, 0);
	if (dvnull < 0)
	{
		write_stderr("%s: could not open file \"%s\": %s\n",
					 progname, DEVNULL, strerror(errno));
		ExitPostmaster(1);
	}
	pmlog = open(pmlogname, O_CREAT | O_WRONLY | O_APPEND, 0600);
	if (pmlog < 0)
	{
		write_stderr("%s: could not open log file \"%s/%s\": %s\n",
					 progname, DataDir, pmlogname, strerror(errno));
		ExitPostmaster(1);
	}

	/*
	 * Okay to fork.
	 */
	pid = fork_process();
	if (pid == (pid_t) -1)
	{
		write_stderr("%s: could not fork background process: %s\n",
					 progname, strerror(errno));
		ExitPostmaster(1);
	}
	else if (pid)
	{							/* parent */
		/* Parent should just exit, without doing any atexit cleanup */
		_exit(0);
	}

	MyProcPid = PostmasterPid = getpid();		/* reset PID vars to child */

	MyStartTime = time(NULL);

	/*
	 * Some systems use setsid() to dissociate from the TTY's process group,
	 * while on others it depends on stdin/stdout/stderr.  Do both if possible.
	 */
#ifdef HAVE_SETSID
	if (setsid() < 0)
	{
		write_stderr("%s: could not dissociate from controlling TTY: %s\n",
					 progname, strerror(errno));
		ExitPostmaster(1);
	}
#endif

	/*
	 * Reassociate stdin/stdout/stderr.  fork_process() cleared any pending
	 * output, so this should be safe.  The only plausible error is EINTR,
	 * which just means we should retry.
	 */
	do {
		res = dup2(dvnull, 0);
	} while (res < 0 && errno == EINTR);
	close(dvnull);
	do {
		res = dup2(pmlog, 1);
	} while (res < 0 && errno == EINTR);
	do {
		res = dup2(pmlog, 2);
	} while (res < 0 && errno == EINTR);
	close(pmlog);
#else							/* WIN32 */
	/* not supported */
	elog(FATAL, "silent_mode is not supported under Windows");
#endif   /* WIN32 */
}

static bool
ServiceStartable(PMSubProc *subProc)
{
	int flagNeeded;
	bool result;

	if (Gp_entry_postmaster)
		flagNeeded = PMSUBPROC_FLAG_QD;
	else
		flagNeeded = PMSUBPROC_FLAG_QE;

	/*
	 * GUC gp_enable_gpperfmon controls the start
	 * of both the 'perfmon' and 'stats sender' processes
	 */
	if ((subProc->procType == PerfmonProc || subProc->procType == PerfmonSegmentInfoProc)
	    && !gp_enable_gpperfmon)
		result = 0;
	else
		result = ((subProc->flags & flagNeeded) != 0);

	return result;
}

/**
 * Reset pmState to PM_INIT and begin initialization sequence.
 */
static void
RestartAfterPostmasterReset(void)
{
	pmState = PM_INIT;
	FatalError = false;

	/* done..serverLoop will process startup request */
}

static void
BeginResetOfPostmasterAfterChildrenAreShutDown(void)
{
	elog(LOG, "BeginResetOfPostmasterAfterChildrenAreShutDown: counter %d", pmResetCounter);
	pmResetCounter++;

	PrimaryMirrorMode pm_mode;
	SegmentState_e s_state;
	DataState_e d_state;
	FaultType_e f_type;
	getPrimaryMirrorStatusCodes(&pm_mode, &s_state, &d_state, &f_type);

	/* set flag indicating mirroring fault */
	bool hasFaultTypeMirror =
			(pm_mode == PMModePrimarySegment && f_type == FaultTypeMirror) ||
			getTransitionToFault();
	setFaultAfterReset(hasFaultTypeMirror);

	/* copy most recent transition request to local memory */
	copyTransitionParametersToLocalMemory();

	/*
	 * Save the MPP session number from shared-memory before we reset
	 * everything.  There is some risk here accessing the shared-memory,
	 * but we don't want to reuse session-ids on the master.
	 */
	if (ProcGetMppLocalProcessCounter(&Save_MppLocalProcessCounter))
		ereport(LOG,
				(errmsg("gp_session_id high-water mark is %d",
						Save_MppLocalProcessCounter)));

	/*
	 * And, save the DTM start time, too.
	 */
	Save_DtxStartTime = getDtxStartTime();

	/*
	 * reset shared memory and semaphores;
	 * this happens before forking the filerep peer reset process;
	 * the latter process should not use information from shared memory;
	 */
	shmem_exit(0 /*code*/);
	reset_shared(PostPortNumber, true /*isReset*/);

	/*
	 * Remove old temporary files.	At this point there can be no other
	 * Postgres processes running in this directory, so this should be safe.
	 */
	RemovePgTempFiles();

	if (primaryMirrorPostmasterResetShouldRestartPeer())
	{
		elog(LOG, "BeginResetOfPostmasterAfterChildrenAreShutDown: should restart peer");
		pmState = PM_POSTMASTER_RESET_FILEREP_PEER;
		peerResetResult = PEER_RESET_NONE;
		elog(LOG, "all server processes terminated; requested filerep peer reset");
		FilerepPeerResetPID = StartFilerepPeerResetProcess();
		elog(LOG, "peer reset process pid is %d", FilerepPeerResetPID);
	}
	else
	{
		ereport(LOG,
			(errmsg("all server processes terminated; reinitializing")));
		RestartAfterPostmasterReset();
	}
}


/**
 * loop waiting for immediate shutdown to complete
 */
static void
ImmediateShutdownLoop(void)
{
    for ( ;; )
    {
        PG_SETMASK(&BlockSig);
        if ( need_call_reaper)
        {
            do_immediate_shutdown_reaper();
        }

        if ( FilerepPID == 0 )
        {
            break;
        }

        PG_SETMASK(&UnBlockSig);
        pg_usleep(100 * 1000L);
    }

    ExitPostmaster(0);
}

/*
 * Main idle loop of postmaster
 */
static int
ServerLoop(void)
{
	fd_set		readmask;
	int			nSockets;
	time_t		now,
				last_touch_time;

	last_touch_time = time(NULL);

	nSockets = initMasks(&readmask);

    doRequestedPrimaryMirrorModeTransitions( Shutdown > NoShutdown );

	for (;;)
	{
		fd_set		rmask;
		int			selres;
		int			s;
        struct timeval timeout;

		/*
		 * Wait for a connection request to arrive.
		 *
		 * We wait at most one minute, to ensure that the other background
		 * tasks handled below get done even when no requests are arriving.
		 *
		 * If we are in PM_WAIT_DEAD_END state, then we don't want to accept
		 * any new connections, so we don't call select() at all; just sleep
		 * for a little bit with signals unblocked.
		 */
		memcpy((char *) &rmask, (char *) &readmask, sizeof(fd_set));

		PG_SETMASK(&UnBlockSig);

		/*
		 * we allow new connections in many cases (which could later be rejected because the database is shutting down,
		 *   but that gives a nicer message than potentially hanging the client's connection)
		 */
        bool acceptNewConnections;

        if ( Shutdown == NoShutdown && FatalError)
        {
        	/** during postmaster reset, accept new connections to allow us to coordinate the reset */
        	acceptNewConnections = pmState < PM_CHILD_STOP_WAIT_DEAD_END_CHILDREN ||
        							pmState == PM_POSTMASTER_RESET_FILEREP_PEER;
		}
		else
		{
         	acceptNewConnections = pmState < PM_CHILD_STOP_WAIT_DEAD_END_CHILDREN &&
                                    Shutdown != ImmediateShutdown;
		}

        /* If something that needs handling is received while we were doing other things with signals
         * blocked then we need to skip select as quickly as possible and process it.
         *
         * This assumes that all signals are delivered immediately upon unblocking.
         *
         * I think there may still be a race in which we are signaled between the completion of unblock and the sleep.
         */
        if (Shutdown == ImmediateShutdown ||
			filerep_has_signaled_state_change ||
			filerep_requires_postmaster_reset ||
			need_call_reaper)
        {
            /* must set timeout each time; some OSes change it! */
            timeout.tv_sec = 0;
            timeout.tv_usec = 0;
        }
        else if (isPrimaryMirrorModeTransitionRequested() ||
                 ! acceptNewConnections )
        {
            /* must set timeout each time; some OSes change it! */
            timeout.tv_sec = 0;
            timeout.tv_usec = 100 * 1000;
        }
        else
        {
            /* must set timeout each time; some OSes change it! */
            timeout.tv_sec = 60;
            timeout.tv_usec = 0;
        }

#ifdef USE_TEST_UTILS
        SimExProcExit();
#endif /* USE_TEST_UTILS */

        errno = 0;
        if (acceptNewConnections)
        {
            selres = select(nSockets, &rmask, NULL, NULL, &timeout);

            /* check the select() result */
            if (selres < 0)
            {
                if (errno != EINTR && errno != EWOULDBLOCK)
                {
                    ereport(LOG,
                            (errcode_for_socket_access(),
                             errmsg("select() failed in postmaster: %m")));
                    return STATUS_ERROR;
                }
            }

			SIMPLE_FAULT_INJECTOR(Postmaster);
        }
        else
        {
            /* will be the medium wait time unless waiting for reaper */
            pg_usleep( timeout.tv_usec + timeout.tv_sec * 1000 * 1000);
            selres = 0;
        }

		/* Sanity check for system directories on all segments */
		if (GPIsSegmentDatabase())
		{
			checkPgDir("");
			checkPgDir("/base");
			checkPgDir("/global");
			checkPgDir("/pg_twophase");
			checkPgDir("/pg_utilitymodedtmredo");
			checkPgDir2("pg_distributedlog");
			checkPgDir2("pg_distributedxidmap");
			checkPgDir2("pg_multixact");
			checkPgDir2("pg_subtrans");
			checkPgDir2("pg_xlog");
			checkPgDir2("pg_clog");
			checkPgDir2("pg_multixact/members");
			checkPgDir2("pg_multixact/offsets");
			checkPgDir2("pg_xlog/archive_status");	
		}

#ifdef USE_TEST_UTILS
		SimExProcExit();
#endif /* USE_TEST_UTILS */

		/*
		 * Block all signals until we wait again.  (This makes it safe for our
		 * signal handlers to do nontrivial work.)
		 */
		PG_SETMASK(&BlockSig);

		if (Shutdown == ImmediateShutdown)
        {
		    ImmediateShutdownLoop();
        }

        if (filerep_requires_postmaster_reset)
        {
            filerep_requires_postmaster_reset = false;
            HandleChildCrash(-1, -1, "");
        }

		/*
		 * GPDB Change:  Reaper just sets a flag, and we call the real reaper code here.
		 * I assume this was done because we wanted to execute some code that wasn't safe in a
		 * signal handler context (debugging code, most likely).
		 * But the real reason is lost in antiquity.
		 */
		if (need_call_reaper)
		{
			do_reaper();
		}

		if (filerep_has_signaled_state_change)
		{
			NotifyProcessesOfFilerepStateChange();
		}

		/*
		 * New connection pending on any of our sockets? If so, fork a child
		 * process to deal with it.
		 */
		if (selres > 0)
		{
			int			i;

			for (i = 0; i < MAXLISTEN; i++)
			{
				if (ListenSocket[i] == -1)
					break;
				if (FD_ISSET(ListenSocket[i], &rmask))
				{
					Port	   *port;

					port = ConnCreate(ListenSocket[i]);
					if (port)
					{
						BackendStartup(port);

						/*
						 * We no longer need the open socket or port structure
						 * in this process
						 */
						StreamClose(port->sock);
						ConnFree(port);
					}
				}
			}
		}

#ifdef USE_TEST_UTILS
        SimExProcExit();
#endif /* USE_TEST_UTILS */

        if (!FatalError)
        {
            /* only do primary/mirror transitions if we are NOT during process shutdown because of FatalError...
             *  we'll wait for shared memory reset to run them! */
		    doRequestedPrimaryMirrorModeTransitions(Shutdown > NoShutdown );
        }

		/* If we have lost the log collector, try to start a new one */
		if (SysLoggerPID == 0 && Logging_collector)
		{
			SysLoggerPID = SysLogger_Start();
			if (Debug_print_server_processes)
				elog(LOG,"restarted 'system logger process' as pid %ld",
					 (long)SysLoggerPID);
		}

		if ( isFullPostmasterAndDatabaseIsAllowed())
		{
			/*
			 * If no background writer process is running, and we are not in a
			 * state that prevents it, start one.  It doesn't matter if this
			 * fails, we'll just try again later.
			 */
			if (BgWriterPID == 0 &&
			    pmState > PM_STARTUP_PASS4 &&
			    pmState < PM_CHILD_STOP_BEGIN)
			{
				SetBGWriterPID(StartBackgroundWriter());
				if (Debug_print_server_processes)
					elog(LOG,"restarted 'background writer process' as pid %ld",
						 (long)BgWriterPID);
			}

			if (CheckpointerPID == 0 &&
			    pmState > PM_STARTUP_PASS4 &&
			    pmState < PM_CHILD_STOP_BEGIN)
			{
				CheckpointerPID = StartCheckpointer();
				if (Debug_print_server_processes)
					elog(LOG,"restarted 'checkpoint process' as pid %ld",
						 (long)CheckpointerPID);
			}

			/*
			 * Likewise, if we have lost the walwriter process, try to start a new
			 * one.
			 */
			if (WalWriterPID == 0 && pmState == PM_RUN)
			{
				WalWriterPID = StartWalWriter();
				if (Debug_print_server_processes)
					elog(LOG,"restarted 'wal writer process' as pid %ld",
						 (long)CheckpointerPID);
			}

			/* If we have lost the autovacuum launcher, try to start a new one */
			if (!IsBinaryUpgrade && AutoVacPID == 0 &&
				(AutoVacuumingActive() || start_autovac_launcher) &&
				pmState == PM_RUN)
			{
				AutoVacPID = StartAutoVacLauncher();
				if (AutoVacPID != 0)
					start_autovac_launcher = false; /* signal processed */
			}

			/* If we have lost the stats collector, try to start a new one */
			if (PgStatPID == 0 &&
			    pmState > PM_STARTUP_PASS4 &&
			    pmState < PM_CHILD_STOP_BEGIN)
			{
				PgStatPID = pgstat_start();
				if (Debug_print_server_processes)
					elog(LOG,"restarted 'statistics collector process' as pid %ld",
						 (long)PgStatPID);

			}

			/* MPP: If we have lost one of our servers, try to start a new one */
			for (s=0; s < MaxPMSubType; s++)
			{
				PMSubProc *subProc = &PMSubProcList[s];

				if (subProc->pid == 0 &&
					StartupPidsAllZero() &&
					pmState > PM_STARTUP_PASS4 &&
					!FatalError &&
					Shutdown == NoShutdown &&
					ServiceStartable(subProc))
				{
					subProc->pid =
						(subProc->serverStart)();
					if (Debug_print_server_processes)
						elog(LOG,"started '%s' as pid %ld",
							 subProc->procName, (long)subProc->pid);
				}
			}
		}

		/* If we need to signal the autovacuum launcher, do so now */
		if (avlauncher_needs_signal)
		{
			avlauncher_needs_signal = false;
			if (AutoVacPID != 0)
				kill(AutoVacPID, SIGUSR1);
		}

		/*
		 * Touch the socket and lock file every 58 minutes, to ensure that
		 * they are not removed by overzealous /tmp-cleaning tasks.  We assume
		 * no one runs cleaners with cutoff times of less than an hour ...
		 */
		now = time(NULL);
		if (now - last_touch_time >= 58 * SECS_PER_MINUTE)
		{
			TouchSocketFile();
			TouchSocketLockFile();
			last_touch_time = now;
		}
	}
}


/*
 * Initialise the masks for select() for the ports we are listening on.
 * Return the number of sockets to listen on.
 */
static int
initMasks(fd_set *rmask)
{
	int			maxsock = -1;
	int			i;

	FD_ZERO(rmask);

	for (i = 0; i < MAXLISTEN; i++)
	{
		int			fd = ListenSocket[i];

		if (fd == PGINVALID_SOCKET)
			break;
		FD_SET(fd, rmask);
		if (fd > maxsock)
			maxsock = fd;
	}

	return maxsock + 1;
}


/*
 * Read a client's startup packet and do something according to it.
 *
 * Returns STATUS_OK or STATUS_ERROR, or might call ereport(FATAL) and
 * not return at all.
 *
 * (Note that ereport(FATAL) stuff is sent to the client, so only use it
 * if that's what you want.  Return STATUS_ERROR if you don't want to
 * send anything to the client, which would typically be appropriate
 * if we detect a communications failure.)
 */
static int
ProcessStartupPacket(Port *port, bool SSLdone)
{
	int32		len;
	void	   *buf;
	ProtocolVersion proto;
	MemoryContext oldcontext;
    char       *gpqeid = NULL;

	if (pq_getbytes((char *) &len, 4) == EOF)
	{
		/*
		 * EOF after SSLdone probably means the client didn't like our
		 * response to NEGOTIATE_SSL_CODE.	That's not an error condition, so
		 * don't clutter the log with a complaint.else if (strcmp(nameptr, "replication") == 0)
			{
				if (!parse_bool(valptr, &am_walsender))
					ereport(FATAL,
							(errcode(ERRCODE_INVALID_PARAMETER_VALUE),
							 errmsg("invalid value for boolean option \"replication\"")));
			}
		 */
		if (!SSLdone)
			ereport(COMMERROR,
					(errcode(ERRCODE_PROTOCOL_VIOLATION),
					 errmsg("incomplete startup packet")));
		return STATUS_ERROR;
	}

	len = ntohl(len);
	len -= 4;

	if (len < (int32) sizeof(ProtocolVersion) ||
		len > MAX_STARTUP_PACKET_LENGTH)
	{
		ereport(COMMERROR,
				(errcode(ERRCODE_PROTOCOL_VIOLATION),
				 errmsg("invalid length of startup packet %ld",(long)len)));
		return STATUS_ERROR;
	}

	/*
	 * Allocate at least the size of an old-style startup packet, plus one
	 * extra byte, and make sure all are zeroes.  This ensures we will have
	 * null termination of all strings, in both fixed- and variable-length
	 * packet layouts.
	 */
	if (len <= (int32) sizeof(StartupPacket))
		buf = palloc0(sizeof(StartupPacket) + 1);
	else
		buf = palloc0(len + 1);

	if (pq_getbytes(buf, len) == EOF)
	{
		ereport(COMMERROR,
				(errcode(ERRCODE_PROTOCOL_VIOLATION),
				 errmsg("incomplete startup packet")));
		return STATUS_ERROR;
	}

	/*
	 * The first field is either a protocol version number or a special
	 * request code.
	 */
	port->proto = proto = ntohl(*((ProtocolVersion *) buf));

	if (proto == CANCEL_REQUEST_CODE || proto == FINISH_REQUEST_CODE)
	{
		processCancelRequest(port, buf, proto);
		return 127;				/* XXX */
	}
	else if (proto == PRIMARY_MIRROR_TRANSITION_REQUEST_CODE)
	{
	    /* disable the authentication timeout in case it takes a long time */
        if (!disable_sig_alarm(false))
            elog(FATAL, "could not disable timer for authorization timeout");
		elog(LOG, "received transition request packet. processing the request");
		processPrimaryMirrorTransitionRequest(port, buf);
		return 127;
	}
	else if (proto == PRIMARY_MIRROR_TRANSITION_QUERY_CODE)
	{
	    /* disable the authentication timeout in case it takes a long time */
        if (!disable_sig_alarm(false))
            elog(FATAL, "could not disable timer for authorization timeout");
#ifdef USE_SEGWALREP
		HandleFtsWalRepProbe();
#else
		processPrimaryMirrorTransitionQuery(port, buf);
#endif
		return 127;
	}

	/* Otherwise this is probably a normal postgres-message */

	if (proto == NEGOTIATE_SSL_CODE && !SSLdone)
	{
		char		SSLok;

#ifdef USE_SSL
		/* No SSL when disabled or on Unix sockets */
		if (!EnableSSL || IS_AF_UNIX(port->laddr.addr.ss_family))
			SSLok = 'N';
		else
			SSLok = 'S';		/* Support for SSL */
#else
		SSLok = 'N';			/* No support for SSL */
#endif

retry1:
		if (send(port->sock, &SSLok, 1, 0) != 1)
		{
			if (errno == EINTR)
				goto retry1;	/* if interrupted, just retry */
			ereport(COMMERROR,
					(errcode_for_socket_access(),
					 errmsg("failed to send SSL negotiation response: %m")));
			return STATUS_ERROR;	/* close the connection */
		}

#ifdef USE_SSL
		if (SSLok == 'S' && secure_open_server(port) == -1)
			return STATUS_ERROR;
#endif
		/* regular startup packet, cancel, etc packet should follow... */
		/* but not another SSL negotiation request */
		return ProcessStartupPacket(port, true);
	}

	/* Could add additional special packet types here */

	/*
	 * Set FrontendProtocol now so that ereport() knows what format to send if
	 * we fail during startup.
	 */
	FrontendProtocol = proto;

	/* Check we can handle the protocol the frontend is using. */

	if (PG_PROTOCOL_MAJOR(proto) < PG_PROTOCOL_MAJOR(PG_PROTOCOL_EARLIEST) ||
		PG_PROTOCOL_MAJOR(proto) > PG_PROTOCOL_MAJOR(PG_PROTOCOL_LATEST) ||
		(PG_PROTOCOL_MAJOR(proto) == PG_PROTOCOL_MAJOR(PG_PROTOCOL_LATEST) &&
		 PG_PROTOCOL_MINOR(proto) > PG_PROTOCOL_MINOR(PG_PROTOCOL_LATEST)))
		ereport(FATAL,
				(errcode(ERRCODE_FEATURE_NOT_SUPPORTED),
				 errmsg("unsupported frontend protocol %u.%u: server supports %u.0 to %u.%u",
						PG_PROTOCOL_MAJOR(proto), PG_PROTOCOL_MINOR(proto),
						PG_PROTOCOL_MAJOR(PG_PROTOCOL_EARLIEST),
						PG_PROTOCOL_MAJOR(PG_PROTOCOL_LATEST),
						PG_PROTOCOL_MINOR(PG_PROTOCOL_LATEST))));

	/*
	 * Now fetch parameters out of startup packet and save them into the Port
	 * structure.  All data structures attached to the Port struct must be
	 * allocated in TopMemoryContext so that they won't disappear when we pass
	 * them to PostgresMain (see BackendRun).  We need not worry about leaking
	 * this storage on failure, since we aren't in the postmaster process
	 * anymore.
	 */
	oldcontext = MemoryContextSwitchTo(TopMemoryContext);

	if (PG_PROTOCOL_MAJOR(proto) >= 3)
	{
		int32		offset = sizeof(ProtocolVersion);

		/*
		 * Scan packet body for name/option pairs.	We can assume any string
		 * beginning within the packet body is null-terminated, thanks to
		 * zeroing extra byte above.
		 */
		port->guc_options = NIL;

		while (offset < len)
		{
			char	   *nameptr = ((char *) buf) + offset;
			int32		valoffset;
			char	   *valptr;

			if (*nameptr == '\0')
				break;			/* found packet terminator */
			valoffset = offset + strlen(nameptr) + 1;
			if (valoffset >= len)
				break;			/* missing value, will complain below */
			valptr = ((char *) buf) + valoffset;

			if (strcmp(nameptr, "database") == 0)
				port->database_name = pstrdup(valptr);
			else if (strcmp(nameptr, "user") == 0)
				port->user_name = pstrdup(valptr);
			else if (strcmp(nameptr, "options") == 0)
				port->cmdline_options = pstrdup(valptr);
			else if (strcmp(nameptr, "gpqeid") == 0)
				gpqeid = valptr;
			else if (strcmp(nameptr, "replication") == 0)
			{
				if (!parse_bool(valptr, &am_walsender))
					ereport(FATAL,
							(errcode(ERRCODE_INVALID_PARAMETER_VALUE),
							 errmsg("option not supported: \"replication\"")));
			}
			else
			{
				/* Assume it's a generic GUC option */
				port->guc_options = lappend(port->guc_options,
											pstrdup(nameptr));
				port->guc_options = lappend(port->guc_options,
											pstrdup(valptr));
			}
			offset = valoffset + strlen(valptr) + 1;
		}

		/*
		 * If we didn't find a packet terminator exactly at the end of the
		 * given packet length, complain.
		 */
		if (offset != len - 1)
			ereport(FATAL,
					(errcode(ERRCODE_PROTOCOL_VIOLATION),
					 errmsg("invalid startup packet layout: expected terminator as last byte")));
	}
	else
	{
		/*
		 * Get the parameters from the old-style, fixed-width-fields startup
		 * packet as C strings.  The packet destination was cleared first so a
		 * short packet has zeros silently added.  We have to be prepared to
		 * truncate the pstrdup result for oversize fields, though.
		 */
		StartupPacket *packet = (StartupPacket *) buf;

		port->database_name = pstrdup(packet->database);
		if (strlen(port->database_name) > sizeof(packet->database))
			port->database_name[sizeof(packet->database)] = '\0';
		port->user_name = pstrdup(packet->user);
		if (strlen(port->user_name) > sizeof(packet->user))
			port->user_name[sizeof(packet->user)] = '\0';
		port->cmdline_options = pstrdup(packet->options);
		if (strlen(port->cmdline_options) > sizeof(packet->options))
			port->cmdline_options[sizeof(packet->options)] = '\0';
		port->guc_options = NIL;
	}

	/* Check a user name was given. */
	if (port->user_name == NULL || port->user_name[0] == '\0')
		ereport(FATAL,
				(errcode(ERRCODE_INVALID_AUTHORIZATION_SPECIFICATION),
			 errmsg("no PostgreSQL user name specified in startup packet")));

	/* The database defaults to the user name. */
	if (port->database_name == NULL || port->database_name[0] == '\0')
		port->database_name = pstrdup(port->user_name);

	if (Db_user_namespace)
	{
		/*
		 * If user@, it is a global user, remove '@'. We only want to do this
		 * if there is an '@' at the end and no earlier in the user string or
		 * they may fake as a local user of another database attaching to this
		 * database.
		 */
		if (strchr(port->user_name, '@') ==
			port->user_name + strlen(port->user_name) - 1)
			*strchr(port->user_name, '@') = '\0';
		else
		{
			/* Append '@' and dbname */
			char	   *db_user;

			db_user = palloc(strlen(port->user_name) +
							 strlen(port->database_name) + 2);
			sprintf(db_user, "%s@%s", port->user_name, port->database_name);
			port->user_name = db_user;
		}
	}

	/*
	 * Truncate given database and user names to length of a Postgres name.
	 * This avoids lookup failures when overlength names are given.
	 */
	if (strlen(port->database_name) >= NAMEDATALEN)
		port->database_name[NAMEDATALEN - 1] = '\0';
	if (strlen(port->user_name) >= NAMEDATALEN)
		port->user_name[NAMEDATALEN - 1] = '\0';

	/* Walsender is not related to a particular database */
	if (am_walsender)
		port->database_name[0] = '\0';

	/*
	 * CDB: Process "gpqeid" parameter string for qExec startup.
	 */
	if (gpqeid)
		cdbgang_parse_gpqeid_params(port, gpqeid);

	/*
	 * Done putting stuff in TopMemoryContext.
	 */
	MemoryContextSwitchTo(oldcontext);

	/*
	 * If we're going to reject the connection due to database state, say so
	 * now instead of wasting cycles on an authentication exchange. (This also
	 * allows a pg_ping utility to be written.)
	 */
	switch (port->canAcceptConnections)
	{
		case CAC_STARTUP:
			ereport(FATAL,
					(errcode(ERRCODE_CANNOT_CONNECT_NOW),
					 errSendAlert(false),
					 errmsg(POSTMASTER_IN_STARTUP_MSG)));
			break;
		case CAC_SHUTDOWN:
			ereport(FATAL,
					(errcode(ERRCODE_CANNOT_CONNECT_NOW),
					 errSendAlert(false),
					 errmsg("the database system is shutting down")));
			break;
		case CAC_RECOVERY:
			ereport(FATAL,
					(errcode(ERRCODE_CANNOT_CONNECT_NOW),
					 errSendAlert(true),
					 errmsg(POSTMASTER_IN_RECOVERY_MSG)));
			break;
		case CAC_MIRROR_OR_QUIESCENT:
			ereport(FATAL,
					(errcode(ERRCODE_MIRROR_OR_QUIESCENT),
					 errSendAlert(true),
					 errmsg("the database system is in mirror or uninitialized mode")));
			break;
		case CAC_TOOMANY:
			ereport(FATAL,
					(errcode(ERRCODE_TOO_MANY_CONNECTIONS),
					 errSendAlert(true),
					 errmsg("sorry, too many clients already")));
			break;
		case CAC_WAITBACKUP:
			/* OK for now, will check in InitPostgres */
			break;
		case CAC_OK:
			break;
	}

	SIMPLE_FAULT_INJECTOR(ProcessStartupPacketFault);

	return STATUS_OK;
}

/**
 * Reads the next string up to a newline
 * if no string can be read then NULL is returned
 * otherwise a newly allocated, NULL-terminated string is returned
 */
static char *
readNextStringFromString(char *buf, int *offsetInOut, int length)
{
	char *result;
	int offset = *offsetInOut;
	int strEnd = offset;
	if (offset == length)
	{
		return NULL;
	}

	while (strEnd < length && buf[strEnd] != '\n')
	{
		strEnd++;
	}
	result = palloc(sizeof(char) * (strEnd - offset + 1));
	memcpy(result, buf + offset, strEnd - offset);
	result[strEnd - offset] = '\0';

	/* skip over newline */
	if ( strEnd < length)
		strEnd++;

	/* result */
	*offsetInOut = strEnd;
	return result;
}

/**
 * Returns 0 if the string could not be read and sets *wasRead (if wasRead is non-NULL) to false
 */
static int
readIntFromString( char *buf, int *offsetInOut, int length, bool *wasRead)
{
<<<<<<< HEAD
	int res;
	char *val = readNextStringFromString(buf, offsetInOut, length);
	if (val == NULL)
	{
		if (wasRead)
			*wasRead = false;
		return 0;
=======
	/*
	 * Can't start backends when in startup/shutdown/recovery state.
	 *
	 * In state PM_WAIT_BACKUP only superusers can connect (this must be
	 * allowed so that a superuser can end online backup mode); we return
	 * CAC_WAITBACKUP code to indicate that this must be checked later.
	 */
	if (pmState != PM_RUN)
	{
		if (pmState == PM_WAIT_BACKUP)
			return CAC_WAITBACKUP;	/* allow superusers only */
		if (Shutdown > NoShutdown)
			return CAC_SHUTDOWN;	/* shutdown is pending */
		if (pmState == PM_STARTUP && !FatalError)
			return CAC_STARTUP; /* normal startup */
		return CAC_RECOVERY;	/* else must be crash recovery */
>>>>>>> 49f001d8
	}

	if (wasRead)
		*wasRead = true;
	res = atoi(val);
	pfree(val);
	return res;
}

static void sendPrimaryMirrorTransitionResult( const char *msg)
{
	StringInfoData buf;

	initStringInfo(&buf);

	pq_beginmessage(&buf, '\0');
	pq_send_ascii_string(&buf, msg);
	pq_endmessage(&buf);
	pq_flush();
}

#define PROTOCOL_VIOLATION ("protocol_violation")

static void
processTransitionRequest_beginPostmasterReset(void)
{
	char statusBuf[10000];
 	int counterToReturn;

 	PrimaryMirrorModeTransitionArguments args = primaryMirrorGetArgumentsFromLocalMemory();
 	bool resetRequired = false;

	if (args.mode == PMModeMaster)
	{
		elog(LOG, "request to reset is ignored by the master");
		snprintf(statusBuf, sizeof(statusBuf), "Failure: attempt to reset the master");
	}
	else if (args.mode == PMModePrimarySegment)
	{
		Assert(args.dataState == DataStateInChangeTracking);

		elog(LOG, "request to reset is ignored since segment is a primary");
		snprintf(statusBuf, sizeof(statusBuf), "Failure: attempt to reset a primary segment");
	}
	else
	{
		Assert(args.mode == PMModeMirrorSegment || args.mode == PMModeQuiescentSegment);

		/*
		 * this uses the error and reset counter values inherited at the time of forking
		 * the process to satisfy the request.
		 */
		if (FatalError)
		{
			/* check if FileRep has already requested a reset */
			if (pmState == PM_POSTMASTER_RESET_FILEREP_PEER)
			{
				counterToReturn = pmResetCounter;
			}
			else
			{
				counterToReturn = pmResetCounter + 1;
			}
		}
		else
		{
			elog(LOG, "postmaster reset request received from primary");
			counterToReturn = pmResetCounter + 1;
			resetRequired = true;
		}

		/* report success along with target reset counter value */
		snprintf(statusBuf, sizeof(statusBuf), "Success:\n\n%09d", counterToReturn);
	}

	sendPrimaryMirrorTransitionResult(statusBuf);

	if (resetRequired)
	{
		SendPostmasterSignal(PMSIGNAL_POSTMASTER_RESET_BY_PEER);
	}
}

static void
processTransitionRequest_getPostmasterResetStatus(void)
{
	char statusBuf[10000];
	PrimaryMirrorModeTransitionArguments args = primaryMirrorGetArgumentsFromLocalMemory();
	PrimaryMirrorMode mode = args.mode;

	if (mode != PMModePrimarySegment && mode != PMModeMirrorSegment)
	{
		elog(ERROR, "Can only get postmaster reset status on a primary or mirror segment");
	}

 	/* note: this uses the FatalError, pmState, and pmResetCounter values inherited at the time of forking
 	 * the process to satisfy the transition request.  This is enough for our purposes. */
	if (FatalError && pmState == PM_POSTMASTER_RESET_FILEREP_PEER)
	{
		snprintf(statusBuf, sizeof(statusBuf), "Success:\nisInResetPivotPoint\n%09d", pmResetCounter);
	}
	else if (mode == PMModePrimarySegment && pmState == PM_RUN)
	{
		snprintf(statusBuf, sizeof(statusBuf), "Success:\nresetStatusServerIsRunning\n%09d", pmResetCounter);
	}
	else if (mode == PMModeMirrorSegment /* todo: mirrorIsRunning */ )
	{
		snprintf(statusBuf, sizeof(statusBuf), "Success:\nresetStatusServerIsRunning\n%09d", pmResetCounter);
	}
	else
	{
		snprintf(statusBuf, sizeof(statusBuf), "Success:\nresetStatusServerIsStartingOrStopping\n%09d", pmResetCounter);
	}

	sendPrimaryMirrorTransitionResult(statusBuf);
}

static void
processTransitionRequest_getMirrorStatus(void)
{
	/* this information is digested by gpstate so beware of changing its format */
	char statusBuf[10000];

	PrimaryMirrorMode pm_mode;
	SegmentState_e s_state;
	DataState_e d_state;
	FaultType_e f_type;

	getPrimaryMirrorStatusCodes(&pm_mode, &s_state, &d_state, &f_type);

	int64 resyncNumCompleted = FileRepResync_GetBlocksSynchronized();
	int64 resyncTotalToComplete = FileRepResync_GetTotalBlocksToSynchronize();
	int64 changeTrackingBytesUsed = ChangeTracking_GetTotalSpaceUsedOnDisk();

	int fsobjCount = FileRepResync_GetCurFsobjCount();
	int totalFsobjCount = FileRepResync_GetTotalFsobjCount();

	/**
	 * Note: call this one AFTER calling the others above -- it will return a sentinel
	 *       if estimates are invalid, and we want to be sure we get the sentinel
	 *       (the system can go from valid to invalid estimates but no vice-versa)
	 */
	struct timeval estimateResyncCompletionTime = FileRepResync_GetEstimateResyncCompletionTime();

	bool isIOSuspended = primaryMirrorIsIOSuspended();
	char *databaseStatus;

	/** Note: some of these status field results are used in python to determine whether there is a warning or not */
	if ( pm_mode == PMModeMirrorSegment)
	{
		switch ( s_state )
		{
			case SegmentStateFault:
				databaseStatus = "Down";
				break;
			case SegmentStateImmediateShutdown:
			case SegmentStateShutdown:
				databaseStatus = "Stopping";
				break;
			default:
				databaseStatus = "Up";
				break;
		}
	}
	else
	{
		if ( isIOSuspended )
			databaseStatus = "Suspended";
		else if ( pmState == PM_RUN)
			databaseStatus = "Up";
		else if ( pmState == PM_INIT)
			databaseStatus = "Stopped";  // awaiting decision by fault prober after PM reset, for example
		else if ( pmState < PM_RUN )
			databaseStatus = "Starting";
		else databaseStatus = "Stopping";
	}

	snprintf(statusBuf, sizeof(statusBuf), "Success: mode:%s\n"
							  "segmentState:%s\n"
							  "dataState:%s\n"
							  "faultType:%s\n"
							  "databaseStatus:%s\n"
							  "postmasterState:%s\n"
							  "isFullResync:%d\n"
							  "resyncNumCompleted:" INT64_FORMAT "\n"
							  "resyncTotalToComplete:" INT64_FORMAT "\n"
							  "changeTrackingBytesUsed:" INT64_FORMAT "\n"
							  "estimatedCompletionTimeSecondsSinceEpoch:" INT64_FORMAT "\n"
							  "totalResyncObjectCount:%d\n"
							  "curResyncObjectCount:%d\n",
			 getMirrorModeLabel(pm_mode), 
			 getSegmentStateLabel(s_state), 
			 getDataStateLabel(d_state),
			 getFaultTypeLabel(f_type),
			 databaseStatus,
			 gPmStateLabels[pmState],
			 isFullResync() ? 1 : 0,
			 resyncNumCompleted,
			 resyncTotalToComplete,
			 changeTrackingBytesUsed,
			 (int64)estimateResyncCompletionTime.tv_sec,
			 totalFsobjCount,
			 fsobjCount);

	sendPrimaryMirrorTransitionResult(statusBuf);
}

static void
processTransitionRequest_getStatus(void)
{
	char statusBuf[10000];
	getPrimaryMirrorModeStatus(statusBuf, sizeof(statusBuf));
	sendPrimaryMirrorTransitionResult(statusBuf);
}

static void
processTransitionRequest_getCollationAndDataDir(void)
{
	char statusBuf[10000 + MAXPGPATH];

	snprintf(statusBuf, sizeof(statusBuf), "Success: lc_collate:%s\n"
				"lc_monetary:%s\n"
				"lc_numeric:%s\n"
				"datadir:%s\n",
				locale_collate,
				locale_monetary,
				locale_numeric,
				data_directory );

	sendPrimaryMirrorTransitionResult(statusBuf);
}

static void
processTransitionRequest_getVersion(void)
{
	char statusBuf[10000];
	snprintf(statusBuf, sizeof(statusBuf), "Success:%s", TextDatumGetCString(pgsql_version(NULL /* fcinfo */)));
	sendPrimaryMirrorTransitionResult(statusBuf);
}

static void processTransitionRequest_getFaultInjectStatus(void * buf, int *offsetPtr, int length)
{
#ifdef FAULT_INJECTOR
	init_ps_display("filerep fault inject status process", "", "", "");

	char *faultName = readNextStringFromString(buf, offsetPtr, length);
	bool isDone = false;

	if ( ! faultName)
	{
		sendPrimaryMirrorTransitionResult(PROTOCOL_VIOLATION);
		ereport(COMMERROR, (errcode(ERRCODE_PROTOCOL_VIOLATION),
							errmsg("invalid fault injection status packet (missing some data values)")));
		return;
	}

	if (FaultInjector_IsFaultInjected(faultName)) {
		isDone = true;
	}

	sendPrimaryMirrorTransitionResult(isDone ? "Success: done" : "Success: waitMore");
#else
	sendPrimaryMirrorTransitionResult("Failure: Fault Injector not available");
#endif
}

char *
processTransitionRequest_faultInject(void * inputBuf, int *offsetPtr, int length)
{
	StringInfo buf = makeStringInfo();
#ifdef FAULT_INJECTOR
	bool wasRead;
	char *faultName = readNextStringFromString(inputBuf, offsetPtr, length);
	char *type = readNextStringFromString(inputBuf, offsetPtr, length);
	char *ddlStatement = readNextStringFromString(inputBuf, offsetPtr, length);
	char *databaseName = readNextStringFromString(inputBuf, offsetPtr, length);
	char *tableName = readNextStringFromString(inputBuf, offsetPtr, length);
	int numOccurrences = readIntFromString(inputBuf, offsetPtr, length, &wasRead);
	int sleepTimeSeconds = readIntFromString(inputBuf, offsetPtr, length, &wasRead);
	FaultInjectorEntry_s	faultInjectorEntry;

	init_ps_display("filerep fault inject process", "", "", "");

	if ( ! wasRead)
	{
		ereport(COMMERROR, (errcode(ERRCODE_PROTOCOL_VIOLATION),
							errmsg("invalid fault injection packet (missing some data values)")));
		appendStringInfo(buf, "Failure: invalid fault injection packet (missing some data values)");
		goto exit;
	}

	elog(DEBUG1, "FAULT INJECTED: Name %s Type %s, DDL %s, DB %s, Table %s, NumOccurrences %d  SleepTime %d",
		 faultName, type, ddlStatement, databaseName, tableName, numOccurrences, sleepTimeSeconds );

	strlcpy(faultInjectorEntry.faultName, faultName, sizeof(faultInjectorEntry.faultName));
	faultInjectorEntry.faultInjectorIdentifier = FaultInjectorIdentifierStringToEnum(faultName);
	if (faultInjectorEntry.faultInjectorIdentifier == FaultInjectorIdNotSpecified) {
		ereport(COMMERROR, (errcode(ERRCODE_PROTOCOL_VIOLATION),
							errmsg("could not recognize fault name")));

		appendStringInfo(buf, "Failure: could not recognize fault name");
		goto exit;
	}

	faultInjectorEntry.faultInjectorType = FaultInjectorTypeStringToEnum(type);
	if (faultInjectorEntry.faultInjectorType == FaultInjectorTypeNotSpecified ||
		faultInjectorEntry.faultInjectorType == FaultInjectorTypeMax) {
		ereport(COMMERROR, (errcode(ERRCODE_PROTOCOL_VIOLATION),
							errmsg("could not recognize fault type")));

		appendStringInfo(buf, "Failure: could not recognize fault type");
		goto exit;
	}

	faultInjectorEntry.sleepTime = sleepTimeSeconds;
	if (sleepTimeSeconds < 0 || sleepTimeSeconds > 7200) {
		ereport(COMMERROR, (errcode(ERRCODE_PROTOCOL_VIOLATION),
							errmsg("invalid sleep time, allowed range [0, 7200 sec]")));

		appendStringInfo(buf, "Failure: invalid sleep time, allowed range [0, 7200 sec]");
		goto exit;
	}

	faultInjectorEntry.ddlStatement = FaultInjectorDDLStringToEnum(ddlStatement);
	if (faultInjectorEntry.ddlStatement == DDLMax) {
		ereport(COMMERROR, (errcode(ERRCODE_PROTOCOL_VIOLATION),
							errmsg("could not recognize DDL statement")));

		appendStringInfo(buf, "Failure: could not recognize DDL statement");
		goto exit;
	}

	snprintf(faultInjectorEntry.databaseName, sizeof(faultInjectorEntry.databaseName), "%s", databaseName);

	snprintf(faultInjectorEntry.tableName, sizeof(faultInjectorEntry.tableName), "%s", tableName);

	faultInjectorEntry.occurrence = numOccurrences;
	if (numOccurrences > 1000) {
		ereport(COMMERROR, (errcode(ERRCODE_PROTOCOL_VIOLATION),
							errmsg("invalid occurrence number, allowed range [1, 1000]")));

		appendStringInfo(buf, "Failure: invalid occurrence number, allowed range [1, 1000]");
		goto exit;
	}


	if (FaultInjector_SetFaultInjection(&faultInjectorEntry) == STATUS_OK) {
		if (faultInjectorEntry.faultInjectorType == FaultInjectorTypeStatus) {
			appendStringInfo(buf, "%s", faultInjectorEntry.bufOutput);
		} else {
			appendStringInfo(buf, "Success:");
		}
	} else {
		appendStringInfo(buf, "Failure: %s", faultInjectorEntry.bufOutput);
	}

exit:
#else
	appendStringInfo(buf, "Failure: Fault Injector not available");
#endif
	return buf->data;
}

/**
 * Called during startup packet processing.
 *
 * Note that we don't worry about freeing memory here because this is
 * called on a new backend which is closed after this operation
 */
static void
processPrimaryMirrorTransitionRequest(Port *port, void *pkt)
{
	PrimaryMirrorTransitionPacket *transition = (PrimaryMirrorTransitionPacket *) pkt;
	PrimaryMirrorModeTransitionResult result;
	void * buf;
	char *targetModeStr;
	int length, offset;
	bool wasRead;
	PrimaryMirrorModeTransitionArguments *args = createNewTransitionArguments();

	length = (int)ntohl(transition->dataLength);
	if (length > 10000000 || length < 1)
	{
		sendPrimaryMirrorTransitionResult(PROTOCOL_VIOLATION);
		ereport(COMMERROR, (errcode(ERRCODE_PROTOCOL_VIOLATION),
				errmsg("corrupt length value %d in primary mirror transition packet", length)));
		Assert(0);
		return;
	}

	buf = palloc0(length+1);
	if (pq_getbytes(buf, length) == EOF)
	{
		sendPrimaryMirrorTransitionResult(PROTOCOL_VIOLATION);
		ereport(COMMERROR, (errcode(ERRCODE_PROTOCOL_VIOLATION),
							errmsg("incomplete primary mirror transition packet")));
		return;
	}
	((char*)buf)[length] = '\0';
	offset = 0;

	/* read off the transition requested, see if it is a special named one to handle */
	bool handledRequest = true;
	targetModeStr = readNextStringFromString(buf, &offset, length);
	if (targetModeStr == NULL)
	{
		sendPrimaryMirrorTransitionResult(PROTOCOL_VIOLATION);
		ereport(COMMERROR, (errcode(ERRCODE_PROTOCOL_VIOLATION),
							errmsg("invalid primary mirror transition packet (unable to read target mode value)")));
	}


	else if (strcmp("beginPostmasterReset", targetModeStr) == 0)
	{
		processTransitionRequest_beginPostmasterReset();
	}
	else if (strcmp("getPostmasterResetStatus", targetModeStr) == 0)
	{
		processTransitionRequest_getPostmasterResetStatus();
	}
	else if (strcmp("getStatus", targetModeStr) == 0)
	{
		processTransitionRequest_getStatus();
	}
	else if (strcmp("getCollationAndDataDirSettings", targetModeStr) == 0)
	{
		processTransitionRequest_getCollationAndDataDir();
    }
	else if (strcmp("getMirrorStatus", targetModeStr) == 0)
	{
		processTransitionRequest_getMirrorStatus();
	}
	else if (strcmp("getVersion", targetModeStr) == 0 )
	{
		processTransitionRequest_getVersion();
	}
	else if (strcmp("getFaultInjectStatus", targetModeStr ) == 0)
	{
		processTransitionRequest_getFaultInjectStatus(buf, &offset, length);
	}
	else if (strcmp("faultInject", targetModeStr) == 0)
	{
		const char *response =
			processTransitionRequest_faultInject(buf, &offset, length);
		sendPrimaryMirrorTransitionResult(response);
	}
	else
	{
		handledRequest = false;
	}

	if (handledRequest)
	{
		/* return if the request wasn't handled by one of the non-else branches above */
		return;
	}

	/*
	 *  otherwise: we are asked to do a filerep transition
	 */
	init_ps_display("filerep transition process", "", "", "");

	args->mode = decipherPrimaryMirrorModeArgument(targetModeStr);

	if (args->mode == PMModeUninitialized)
	{
		sendPrimaryMirrorTransitionResult(PROTOCOL_VIOLATION);
		ereport(COMMERROR, (errcode(ERRCODE_PROTOCOL_VIOLATION),
							errmsg("invalid primary mirror transition packet (invalid transition value %s)", targetModeStr)));
		return;
	}

	if (args->mode == PMModePrimarySegment ||
		 args->mode == PMModeMirrorSegment)
	{
		char *host,*peer, *segmentState;

		segmentState = readNextStringFromString(buf, &offset, length);
		if (segmentState == NULL)
		{
			sendPrimaryMirrorTransitionResult(PROTOCOL_VIOLATION);
			ereport(COMMERROR, (errcode(ERRCODE_PROTOCOL_VIOLATION),
								errmsg("invalid primary mirror transition packet (missing segmentState)")));
			return;
		}



		if (strcmp(segmentState, "s") == 0)
			args->dataState = DataStateInSync;
		else if (strcmp(segmentState, "c") == 0)
			args->dataState = DataStateInChangeTracking;
		else if (strcmp(segmentState, "r") == 0)
			args->dataState = DataStateInResync;
        else if (strcmp(segmentState, "f") == 0)
        {
            /**
             * "f" option is not stored in the database.  However, if "f" is passed then we
             *     clear all persistent object information and proceed with resynchronization
             */
            args->dataState = DataStateInResync;
			args->forceFullResync = TRUE;
			
			/* 
			 * The system may have been configured to use a new filespace for transaction files
			 * when this segment was down. Now when the segment comes up, we need to make sure
			 * to reload all the info abt the location of txn files from the flat files and hence
			 * make sure that the mirror starts using the logs at the right location 
			 */
			primaryMirrorPopulateFilespaceInfo();
        }
		else
		{
			sendPrimaryMirrorTransitionResult(PROTOCOL_VIOLATION);
			ereport(COMMERROR, (errcode(ERRCODE_PROTOCOL_VIOLATION),
								errmsg("invalid primary mirror transition packet (invalid segment state %s)", segmentState)));
			return;
		}

		// read in host/port and peer/port
		host = readNextStringFromString(buf, &offset, length);
		args->hostPort = readIntFromString(buf, &offset, length, &wasRead);
		peer = readNextStringFromString(buf, &offset, length);
		args->peerPort = readIntFromString(buf, &offset, length, &wasRead);
		args->peerPostmasterPort = readIntFromString(buf, &offset, length, &wasRead);

		if (!wasRead)
		{
			sendPrimaryMirrorTransitionResult(PROTOCOL_VIOLATION);
			ereport(COMMERROR, (errcode(ERRCODE_PROTOCOL_VIOLATION),
								errmsg("invalid primary mirror transition packet (missing some host/peer addresses and ports)")));
			return;
		}
		if (strlen(host) + 1 > sizeof(args->hostAddress))
		{
			sendPrimaryMirrorTransitionResult(PROTOCOL_VIOLATION);
			ereport(COMMERROR, (errcode(ERRCODE_PROTOCOL_VIOLATION),
								errmsg("invalid primary mirror transition packet (host address is too long; limit is %u)", (int)sizeof(args->hostAddress))));
			return;
		}
		if (strlen(peer) + 1 > sizeof(args->peerAddress))
		{
			sendPrimaryMirrorTransitionResult(PROTOCOL_VIOLATION);
			ereport(COMMERROR, (errcode(ERRCODE_PROTOCOL_VIOLATION),
								errmsg("invalid primary mirror transition packet (peer address is too long; limit is %u)", (int)sizeof(args->peerAddress))));
			return;
		}

		strcpy(args->hostAddress, host);
		strcpy(args->peerAddress, peer);
	}

	SIMPLE_FAULT_INJECTOR(SegmentTransitionRequest);

    char extraResultInfo[MAX_TRANSITION_RESULT_EXTRA_INFO];
	result = requestTransitionToPrimaryMirrorMode(args, extraResultInfo);

	switch(result)
	{
		case PMTransitionSuccess:
			sendPrimaryMirrorTransitionResult("Success: ");
			break;
		default:
		{
		    /** note that the script count on this format of result, so don't change it without
		      *  updating them */
			char buf[1000 + MAX_TRANSITION_RESULT_EXTRA_INFO];
			snprintf(buf, sizeof(buf), "failure: %s%s%s",
			    getTransitionResultLabel(result),
			    extraResultInfo[0] == '\0' ? "" : ": ",
			    extraResultInfo
			    );
			sendPrimaryMirrorTransitionResult(buf);
		}
		break;
	}
}

#ifndef USE_SEGWALREP
static void
sendPrimaryMirrorTransitionQuery(uint32 mode, uint32 segstate, uint32 datastate, uint32 faulttype)
{
	StringInfoData buf;

	initStringInfo(&buf);

	pq_beginmessage(&buf, '\0');

	pq_sendint(&buf, mode, 4);
	pq_sendint(&buf, segstate, 4);
	pq_sendint(&buf, datastate, 4);
	pq_sendint(&buf, faulttype, 4);

	pq_endmessage(&buf);
	pq_flush();
}

/**
 * Called during startup packet processing.
 *
 * Note that we don't worry about freeing memory here because this is
 * called on a new backend which is closed after this operation
 */
static void
processPrimaryMirrorTransitionQuery(Port *port, void *pkt)
{
	PrimaryMirrorTransitionPacket *transition = (PrimaryMirrorTransitionPacket *) pkt;
	int length;

	PrimaryMirrorMode pm_mode;
	SegmentState_e s_state;
	DataState_e d_state;
	FaultType_e f_type;

	init_ps_display("filerep status query process", "", "", "");

	length = (int)ntohl(transition->dataLength);
	if (length != 0)
	{
		ereport(COMMERROR, (errcode(ERRCODE_PROTOCOL_VIOLATION),
				 errmsg("corrupt length value %d in primary mirror query packet", length)));
		return;
	}

	SIMPLE_FAULT_INJECTOR(SegmentProbeResponse);

	getPrimaryMirrorStatusCodes(&pm_mode, &s_state, &d_state, &f_type);

	/* check if resync has completed on both primary and mirror */
	if (pm_mode == PMModePrimarySegment && d_state == DataStateInSync && isResyncRunning())
	{
		d_state = DataStateInResync;
	}

	/* check if segment is mirrorless primary */
	if (pm_mode == PMModeMirrorlessSegment)
	{
		Assert(d_state == DataStateNotInitialized);

		/* report segment as in sync to conform with master's segment configuration */
		d_state = DataStateInSync;
	}

	/* in case of a mirroring fault, check if there is a NIC failure */
	if ((pm_mode == PMModePrimarySegment && f_type == FaultTypeMirror) ||
	     (pm_mode == PMModeMirrorSegment &&
	       (f_type == FaultTypeNotInitialized || f_type == FaultTypeMirror)))
	{
		if (primaryMirrorCheckNICFailure())
		{
			/* report NIC failure to FTS */
			f_type = FaultTypeNet;
		}
	}
	
	if (gp_log_fts >= GPVARS_VERBOSITY_VERBOSE)
	{
		ereport(LOG, (errmsg("FTS: Probe Request (mode: %s) (segmentState: %s) (dataState: %s) (fault: %s)", 
			getMirrorModeLabel(pm_mode), getSegmentStateLabel(s_state), getDataStateLabel(d_state), getFaultTypeLabel(f_type))));
	}

	/*
	 * FTS apart from below code doesn't perform any disk IO,
	 * hence adding code to perform reads and writes to segment data directory.
	 * Several DU cases exposed FTS not detecting server hangs because of IO hang.
	 * Hence adding this code to perform IO and if some issue will hang similar to other queries,
	 * causing FTS to detect the problem.
	 */
	if (fts_diskio_check)
	{
		if (pm_mode == PMModePrimarySegment && 
			f_type == FaultTypeNotInitialized)
		{
			bool failure = checkIODataDirectory();
			if (failure)
			{
				elog(LOG, "FTS_PROBE for IO Check: FAILED");
				s_state = SegmentStateFault;
				f_type = FaultTypeIO; 

				FileRep_SetSegmentState(s_state, f_type);
			}
		}
	}

	sendPrimaryMirrorTransitionQuery((uint32)pm_mode, (uint32)s_state, (uint32)d_state, (uint32)f_type);

	return;
}
#endif

/*
 * The client has sent a cancel request packet, not a normal
 * start-a-new-connection packet.  Perform the necessary processing.
 * Nothing is sent back to the client.
 */
static void
processCancelRequest(Port *port, void *pkt, MsgType code)
{
	CancelRequestPacket *canc = (CancelRequestPacket *) pkt;
	int			backendPID;
	long		cancelAuthCode;
	Backend    *bp;

#ifndef EXEC_BACKEND
	Dlelem	   *curr;
#else
	int			i;
#endif

	backendPID = (int) ntohl(canc->backendPID);
	cancelAuthCode = (long) ntohl(canc->cancelAuthCode);

	/*
	 * See if we have a matching backend.  In the EXEC_BACKEND case, we can no
	 * longer access the postmaster's own backend list, and must rely on the
	 * duplicate array in shared memory.
	 */
#ifndef EXEC_BACKEND
	for (curr = DLGetHead(BackendList); curr; curr = DLGetSucc(curr))
	{
		bp = (Backend *) DLE_VAL(curr);
#else
	for (i = MaxLivePostmasterChildren() - 1; i >= 0; i--)
	{
		bp = (Backend *) &ShmemBackendArray[i];
#endif
		if (bp->pid == backendPID)
		{
			if (bp->cancel_key == cancelAuthCode)
			{
				/* Found a match; signal that backend to cancel current op */
				if (code == FINISH_REQUEST_CODE)
				{
					ereport(LOG,
							(errmsg_internal("query finish request to process %d",
											 backendPID)));
					SendProcSignal(bp->pid, PROCSIG_QUERY_FINISH,
								   InvalidBackendId);
				}
				else
				{
					ereport(DEBUG2,
							(errmsg_internal("processing cancel request: sending SIGINT to process %d",
											 backendPID)));
					signal_child(bp->pid, SIGINT);
				}
			}
			else
				/* Right PID, wrong key: no way, Jose */
				ereport(LOG,
						(errmsg("wrong key in cancel request for process %d",
								backendPID)));
			return;
		}
	}

	/* No matching backend */
	ereport(LOG,
			(errmsg("PID %d in cancel request did not match any process",
					backendPID)));
}

/*
 * canAcceptConnections --- check to see if database state allows connections.
 */
static enum CAC_state
canAcceptConnections(void)
{
	/* Can't start backends when in startup/shutdown/recovery state. */
	if (pmState != PM_RUN)
	{
		PrimaryMirrorMode mirrorMode;

		if (Shutdown > NoShutdown)
			return CAC_SHUTDOWN;	/* shutdown is pending */

		/*
		 * check to see if we are a quiescent or a mirror.
		 * We want to tell the client that we are in quiescent mode
		 * before checking startup or not, because this mode is
		 * always under startup state.  However, for mirror mode
		 * we first check whether we are in startup, as that's important
		 * in other cases.
		 */
		if (isQuiescentMode(&mirrorMode))
			return CAC_MIRROR_OR_QUIESCENT;

		if (!FatalError &&
			(pmState == PM_STARTUP ||
			 pmState == PM_STARTUP_PASS2 ||
			 pmState == PM_STARTUP_PASS3 ||
			 pmState == PM_STARTUP_PASS4 ||
			 pmState == PM_RECOVERY ||
			 pmState == PM_RECOVERY_CONSISTENT))
			return CAC_STARTUP; /* normal startup */

		if (mirrorMode == PMModeMirrorSegment)
			return CAC_MIRROR_OR_QUIESCENT;

		return CAC_RECOVERY;	/* else must be crash recovery */
	}

	/*
	 * Don't start too many children.
	 *
	 * We allow more connections than we can have backends here because some
	 * might still be authenticating; they might fail auth, or some existing
	 * backend might exit before the auth cycle is completed. The exact
	 * MaxBackends limit is enforced when a new backend tries to join the
	 * shared-inval backend array.
	 *
	 * The limit here must match the sizes of the per-child-process arrays;
	 * see comments for MaxLivePostmasterChildren().
	 */
	if (CountChildren(BACKEND_TYPE_ALL) >= MaxLivePostmasterChildren())
		return CAC_TOOMANY;

	return CAC_OK;
}


/*
 * ConnCreate -- create a local connection data structure
 */
static Port *
ConnCreate(int serverFd)
{
	Port	   *port;

	if (!(port = (Port *) calloc(1, sizeof(Port))))
	{
		ereport(LOG,
				(errcode(ERRCODE_OUT_OF_MEMORY),
				 errmsg("out of memory")));
		ExitPostmaster(1);
	}

	if (StreamConnection(serverFd, port) != STATUS_OK)
	{
		if (port->sock >= 0)
			StreamClose(port->sock);
		ConnFree(port);
		return NULL;
	}
	else
	{
		/*
		 * Precompute password salt values to use for this connection. It's
		 * slightly annoying to do this long in advance of knowing whether
		 * we'll need 'em or not, but we must do the random() calls before we
		 * fork, not after.  Else the postmaster's random sequence won't get
		 * advanced, and all backends would end up using the same salt...
		 */
		RandomSalt(port->md5Salt);
	}

	/*
	 * Allocate GSSAPI specific state struct
	 */
#ifndef EXEC_BACKEND
#if defined(ENABLE_GSS) || defined(ENABLE_SSPI)
	port->gss = (pg_gssinfo *) calloc(1, sizeof(pg_gssinfo));
	if (!port->gss)
	{
		ereport(LOG,
				(errcode(ERRCODE_OUT_OF_MEMORY),
				 errmsg("out of memory")));
		ExitPostmaster(1);
	}
#endif
#endif

	return port;
}


/*
 * ConnFree -- free a local connection data structure
 */
static void
ConnFree(Port *conn)
{
#ifdef USE_SSL
	secure_close(conn);
#endif
	if (conn->gss)
		free(conn->gss);
	free(conn);
}


/*
 * ClosePostmasterPorts -- close all the postmaster's open sockets
 *
 * This is called during child process startup to release file descriptors
 * that are not needed by that child process.  The postmaster still has
 * them open, of course.
 *
 * Note: we pass am_syslogger as a boolean because we don't want to set
 * the global variable yet when this is called.
 */
void
ClosePostmasterPorts(bool am_syslogger)
{
	int			i;

	/* Close the listen sockets */
	for (i = 0; i < MAXLISTEN; i++)
	{
		if (ListenSocket[i] != -1)
		{
			StreamClose(ListenSocket[i]);
			ListenSocket[i] = -1;
		}
	}

	/* If using syslogger, close the read side of the pipe */
	if (!am_syslogger)
	{
#ifndef WIN32
		if (syslogPipe[0] >= 0)
			close(syslogPipe[0]);
		syslogPipe[0] = -1;
#else
		if (syslogPipe[0])
			CloseHandle(syslogPipe[0]);
		syslogPipe[0] = 0;
#endif
	}
}


/*
 * reset_shared -- reset shared memory and semaphores
 * @param isReset if true, then this is a reset (as opposed to the initial creation of shared memory on startup)
 */
static void
reset_shared(int port, bool isReset)
{
	if (isReset)
	{
		ereport(LOG,
			(errmsg("resetting shared memory")));
	}
	else
	{
		/* On startup, we get here before we know what file we should be using for logging */
		ereport(DEBUG1,
			(errmsg("setting up shared memory")));
	}

	/*
	 * Create or re-create shared memory and semaphores.
	 *
	 * Note: in each "cycle of life" we will normally assign the same IPC keys
	 * (if using SysV shmem and/or semas), since the port number is used to
	 * determine IPC keys.	This helps ensure that we will clean up dead IPC
	 * objects if the postmaster crashes and is restarted.
	 */
	CreateSharedMemoryAndSemaphores(false, port);

	if (isReset)
	{
		primaryMirrorHandlePostmasterReset();
	}
	else
	{
		setInitialRequestedPrimaryMirrorMode(gInitialMode);
	}
}

/*
 * SIGHUP -- reread config files, and tell children to do same
 */
static void
SIGHUP_handler(SIGNAL_ARGS)
{
	int			save_errno = errno;

	PG_SETMASK(&BlockSig);

	if (Shutdown <= SmartShutdown)
	{
		ereport(LOG,
				(errmsg("received SIGHUP, reloading configuration files")));
		ProcessConfigFile(PGC_SIGHUP);
		SignalChildren(SIGHUP);
		signal_child_if_up(StartupPID, SIGHUP);
        signal_child_if_up(StartupPass2PID, SIGHUP);
        signal_child_if_up(StartupPass3PID, SIGHUP);
        signal_child_if_up(StartupPass4PID, SIGHUP);
		signal_child_if_up(BgWriterPID, SIGHUP);
		signal_child_if_up(CheckpointerPID, SIGHUP);
		signal_child_if_up(WalWriterPID, SIGHUP);
		signal_child_if_up(WalReceiverPID, SIGHUP);
		signal_child_if_up(FilerepPID, SIGHUP);
		signal_child_if_up(AutoVacPID, SIGHUP);
		signal_child_if_up(PgArchPID, SIGHUP);
		{
			int ii;

			for (ii=0; ii < MaxPMSubType; ii++)
			{
				PMSubProc *subProc = &PMSubProcList[ii];

				signal_child_if_up(subProc->pid, SIGHUP);
			}
		}
		signal_child_if_up(SysLoggerPID, SIGHUP);
		signal_child_if_up(PgStatPID, SIGHUP);

		/* Reload authentication config files too */
		if (!load_hba())
			ereport(WARNING,
					(errmsg("pg_hba.conf not reloaded")));

		load_ident();

#ifdef EXEC_BACKEND
		/* Update the starting-point file for future children */
		write_nondefault_variables(PGC_SIGHUP);
#endif
	}

	PG_SETMASK(&UnBlockSig);

	errno = save_errno;
}


/*
 * pmdie -- signal handler for processing various postmaster signals.
 */
static void
pmdie(SIGNAL_ARGS)
{
	int			save_errno = errno;

	PG_SETMASK(&BlockSig);

	ereport(DEBUG2,
			(errmsg_internal("postmaster received signal %d",
							 postgres_signal_arg)));

	switch (postgres_signal_arg)
	{
		case SIGTERM:

			/*
			 * Smart Shutdown:
			 *
			 * Wait for children to end their work, then shut down.
			 */
			if (Shutdown >= SmartShutdown)
				break;
			Shutdown = SmartShutdown;
			ereport(LOG,
					(errmsg("received smart shutdown request"),
					 errSendAlert(true)));

			need_call_reaper = true;
			if ( pmState < PM_CHILD_STOP_BEGIN)
			    pmState = PM_CHILD_STOP_BEGIN;
			signal_child_if_up(FilerepPeerResetPID, SIGQUIT);
			break;

		case SIGINT:

			/*
			 * Fast Shutdown:
			 *
			 * Abort all children with SIGTERM (rollback active transactions
			 * and exit) and shut down when they are gone.
			 */
			if (Shutdown >= FastShutdown)
				break;
			Shutdown = FastShutdown;
			ereport(LOG,
					(errmsg("received fast shutdown request"),
					 errSendAlert(true)));

			need_call_reaper = true;
			if ( pmState < PM_CHILD_STOP_BEGIN)
			    pmState = PM_CHILD_STOP_BEGIN;
            else
            {
                /* we were already stopping children ... rerun the signals for the current state to
                 *   ensure that the correct signal level is applied */
                pmStateMachineMustRunActions = true;
            }
            signal_child_if_up(FilerepPeerResetPID, SIGQUIT);
            break;

		case SIGQUIT:

			/*
			 * Immediate Shutdown:
			 *
			 * abort all children with SIGQUIT and exit without attempt to
			 * properly shut down data base system.
			 */
			ereport(LOG,
					(errmsg("received immediate shutdown request"),
				     errSendAlert(true)));

            signal_filerep_to_shutdown(SegmentStateImmediateShutdown);

			SignalChildren(SIGQUIT);
			signal_child_if_up(StartupPID, SIGQUIT);
            signal_child_if_up(StartupPass2PID, SIGQUIT);
            signal_child_if_up(StartupPass3PID, SIGQUIT);
            signal_child_if_up(StartupPass4PID, SIGQUIT);
 			StopServices(0, SIGQUIT);
			signal_child_if_up(BgWriterPID, SIGQUIT);
			signal_child_if_up(CheckpointerPID, SIGQUIT);
			signal_child_if_up(WalWriterPID, SIGQUIT);
			signal_child_if_up(WalReceiverPID, SIGQUIT);
            signal_child_if_up(AutoVacPID, SIGQUIT);
            signal_child_if_up(PgArchPID, SIGQUIT);
            signal_child_if_up(PgStatPID, SIGQUIT);
            signal_child_if_up(FilerepPeerResetPID, SIGQUIT);

            /* if you add more processes here then also update do_immediate_shutdown_reaper */

            Shutdown = ImmediateShutdown;
			break;
	}

	if (Debug_print_server_processes)
		elog(LOG,"returning from pmdie");

	PG_SETMASK(&UnBlockSig);

	errno = save_errno;
}

static void
zeroIfPidEqual(int pid, pid_t *ptrToPidToCheckAndZero)
{
    if ( pid == *ptrToPidToCheckAndZero)
    {
        *ptrToPidToCheckAndZero = 0;
    }
}

/* These macros hide platform variations in getting child status.
 * They are used by do_reaper and do_immediate_shutdown_reaper
 */
#ifdef HAVE_WAITPID
	int			status;			/* child exit status */

#define REAPER_LOOPTEST()		((pid = waitpid(-1, &status, WNOHANG)) > 0)
#define REAPER_LOOPHEADER()	(exitstatus = status)
#else							/* !HAVE_WAITPID */
#ifndef WIN32
	union wait	status;			/* child exit status */

#define REAPER_LOOPTEST()		((pid = wait3(&status, WNOHANG, NULL)) > 0)
#define REAPER_LOOPHEADER()	(exitstatus = status.w_status)
#else							/* WIN32 */
#define REAPER_LOOPTEST()		((pid = win32_waitpid(&exitstatus)) > 0)
#define REAPER_LOOPHEADER()
#endif   /* WIN32 */
#endif   /* HAVE_WAITPID */


/**
 * Check for dead processes during immediate shutdown
 */
static void
do_immediate_shutdown_reaper(void)
{
	int         s;
	int			pid;			/* process id of dead child process */
	int			exitstatus;		/* its exit status */

	need_call_reaper = 0;

	ereport(DEBUG4, (errmsg_internal("reaping dead processes")));

	while (REAPER_LOOPTEST())
	{
		REAPER_LOOPHEADER();

        zeroIfPidEqual(pid, &FilerepPID);

        for (Dlelem *curr = DLGetHead(BackendList); curr; curr = DLGetSucc(curr))
        {
            Backend    *bp = (Backend *) DLE_VAL(curr);
            zeroIfPidEqual(pid, &bp->pid);
        }

        zeroIfPidEqual(pid, &StartupPID);
        zeroIfPidEqual(pid, &StartupPass2PID);
        zeroIfPidEqual(pid, &StartupPass3PID);
        zeroIfPidEqual(pid, &StartupPass4PID);

        /* services */
		for (s = 0; s < MaxPMSubType; s++)
		{
            zeroIfPidEqual(pid, &PMSubProcList[s].pid);
        }

        zeroIfPidEqual(pid, &BgWriterPID);
        zeroIfPidEqual(pid, &CheckpointerPID);
		zeroIfPidEqual(pid, &WalReceiverPID);
		zeroIfPidEqual(pid, &WalWriterPID);
        zeroIfPidEqual(pid, &AutoVacPID);
        zeroIfPidEqual(pid, &PgArchPID);
        zeroIfPidEqual(pid, &PgStatPID);
        zeroIfPidEqual(pid, &FilerepPeerResetPID);
    }
}

/*
 * Startup succeeded, commence normal operations
 */
static bool
CommenceNormalOperations(void)
{
	bool didServiceProcessWork = true;
	int s;

	FatalError = false;
	pmState = PM_RUN;

	/*
	 * Load the flat authorization file into postmaster's cache. The
	 * startup process has recomputed this from the database contents,
	 * so we wait till it finishes before loading it.
	 */
	load_role();

	/*
	 * Crank up the background writer, if we didn't do that already
	 * when we entered consistent recovery state.  It doesn't matter
	 * if this fails, we'll just try again later.
	 */
	if (BgWriterPID == 0)
	{
		SetBGWriterPID(StartBackgroundWriter());
		if (Debug_print_server_processes)
			elog(LOG,"on startup successful: started 'background writer' as pid %ld",
				 (long)BgWriterPID);
	}

	if (CheckpointerPID == 0)
	{
		CheckpointerPID = StartCheckpointer();
		if (Debug_print_server_processes)
			elog(LOG,"on startup successful: started 'checkpointer' as pid %ld",
				 (long)CheckpointerPID);
		didServiceProcessWork &= (CheckpointerPID > 0);
	}

	/*
	 * Likewise, start other special children as needed.  In a restart
	 * situation, some of them may be alive already.
	 */
	if (Shutdown > NoShutdown && BgWriterPID != 0)
		signal_child(BgWriterPID, SIGUSR2);
	else if (Shutdown == NoShutdown)
	{
		if (XLogArchivingActive() && PgArchPID == 0)
		{
			PgArchPID = pgarch_start();
			if (Debug_print_server_processes)
				elog(LOG,"on startup successful: started 'archiver process' as pid %ld",
					 (long)PgArchPID);
			didServiceProcessWork &= (PgArchPID > 0);
		}
		if (PgStatPID == 0)
		{
			PgStatPID = pgstat_start();
			if (Debug_print_server_processes)
				elog(LOG,"on startup successful: started 'statistics collector process' as pid %ld",
					 (long)PgStatPID);
			didServiceProcessWork &= (PgStatPID > 0);
		}

		for (s = 0; s < MaxPMSubType; s++)
		{
			PMSubProc *subProc = &PMSubProcList[s];

			if (subProc->pid == 0 && ServiceStartable(subProc))
			{
				subProc->pid = (subProc->serverStart)();

				if (Debug_print_server_processes)
					elog(LOG,"on startup successful: started '%s' as pid %ld",
						 subProc->procName, (long)subProc->pid);
				didServiceProcessWork &= (subProc->pid > 0);
			}
		}
	}

	/* at this point we are really open for business */
	{
		char version[512];

		strlcpy(version, PG_VERSION_STR " compiled on " __DATE__ " " __TIME__,
			sizeof(version));

#ifdef USE_ASSERT_CHECKING
		strlcat(version, " (with assert checking)", sizeof(version));
#endif
		ereport(LOG,(errmsg("%s", version)));

		ereport(LOG,
			 (errmsg("database system is ready to accept connections"),
			  errdetail("%s",version),
			  errSendAlert(true)));
	}

	return didServiceProcessWork;
}

/*
 * Reaper -- signal handler to cleanup after a child process dies.
 */
static void
reaper(SIGNAL_ARGS)
{
    need_call_reaper = 1;

    if (FtsMasterShutdownRequested())
    {
#ifdef USE_ASSERT_CHECKING
		PrimaryMirrorMode pm_mode;
		getPrimaryMirrorStatusCodes(&pm_mode, NULL, NULL, NULL);
		Assert(pm_mode == PMModeMaster);
#endif /*USE_ASSERT_CHECKING*/

		elog(LOG, "shutting down master as requested by FTS due to inconsistent segment configuration.");
		pmdie(SIGQUIT);
    }
}

static void
do_reaper()
{
	int			save_errno = errno;
	int         s;
	int			pid;			/* process id of dead child process */
	int			exitstatus;		/* its exit status */
	bool        wasServiceProcess = false;
	bool        didServiceProcessWork = true;

	need_call_reaper = 0;

	ereport(DEBUG4, (errmsg_internal("reaping dead processes")));

	while (REAPER_LOOPTEST())
	{
		REAPER_LOOPHEADER();

        Assert(pid != 0);

		if (Debug_print_server_processes)
		{
			const char *procName;

			procName = GetServerProcessTitle(pid);
			if (procName != NULL)
				elog(LOG,"'%s' pid %ld exit status %d",
				     procName, (long)pid, exitstatus);
		}

		/*
		 * Check if this child was a startup process.
		 */
		if (pid == StartupPID)
		{
			StartupPID = 0;

			Assert(isPrimaryMirrorModeAFullPostmaster(true));

			/*
			 * Unexpected exit of startup process (including FATAL exit)
			 * during PM_STARTUP is treated as catastrophic. There are no
			 * other processes running yet, so we can just exit.
			 */
			if (pmState == PM_STARTUP && !EXIT_STATUS_0(exitstatus))
			{
				LogChildExit(LOG, _("startup process"),
							 pid, exitstatus);
				ereport(LOG,
						(errmsg("aborting startup due to startup process failure")));
				ExitPostmaster(1);
			}

			/*
			 * Startup process exited in response to a shutdown request (or it
			 * completed normally regardless of the shutdown request).
			 */
			if (Shutdown > NoShutdown &&
				(EXIT_STATUS_0(exitstatus) || EXIT_STATUS_1(exitstatus)))
			{
				/* PostmasterStateMachine logic does the rest */
				continue;
			}

			/*
			 * Any unexpected exit (including FATAL exit) of the startup
			 * process is treated as a crash, except that we don't want to
			 * reinitialize.
			 */
			if (!EXIT_STATUS_0(exitstatus))
			{
				RecoveryError = true;
				HandleChildCrash(pid, exitstatus, _("startup process"));
				continue;
			}

			/*
			 * When we are not doing single backend startup, we do
			 * multiple startup passes.
			 *
			 * If Crash Recovery is needed we do Pass 2 and 3.
			 *
			 * Pass 4 is a verification pass done in for a clean shutdown as
			 * well as after Crash Recovery.
			 */
			if (XLogStartupMultipleRecoveryPassesNeeded())
			{
			    Assert(StartupPass2PID == 0);
				StartupPass2PID = StartupPass2DataBase();
				Assert(StartupPass2PID != 0);

				pmState = PM_STARTUP_PASS2;
			}
			else if (XLogStartupIntegrityCheckNeeded())
			{
				/*
				 * Clean shutdown case and wants (and can do) integrity checks.
				 */
			    Assert(StartupPass4PID == 0);
				StartupPass4PID = StartupPass4DataBase();
				Assert(StartupPass4PID != 0);

				pmState = PM_STARTUP_PASS4;
			}
			else
			{
				/*
				 * Startup succeeded, commence normal operations
				 */
				if (CommenceNormalOperations())
					didServiceProcessWork &= true;
			}

			continue;
		}

		/*
		 * Check if this child was a startup pass 2 process.
		 */
		if (pid == StartupPass2PID)
		{
			StartupPass2PID = 0;

			Assert(isPrimaryMirrorModeAFullPostmaster(true));

			/*
			 * Unexpected exit of startup process (including FATAL exit)
			 * during PM_STARTUP is treated as catastrophic. There are no
			 * other processes running yet, so we can just exit.
			 */
			if (pmState == PM_STARTUP_PASS2 && !EXIT_STATUS_0(exitstatus))
			{
				LogChildExit(LOG, _("startup pass 2 process"),
							 pid, exitstatus);
				ereport(LOG,
						(errmsg("aborting startup due to startup process failure")));
				ExitPostmaster(1);
			}

			/*
			 * Startup process exited in response to a shutdown request (or it
			 * completed normally regardless of the shutdown request).
			 */
			if (Shutdown > NoShutdown &&
				(EXIT_STATUS_0(exitstatus) || EXIT_STATUS_1(exitstatus)))
			{
				/* PostmasterStateMachine logic does the rest */
				continue;
			}

			/*
			 * Any unexpected exit (including FATAL exit) of the startup
			 * process is treated as a crash, except that we don't want to
			 * reinitialize.
			 */
			if (!EXIT_STATUS_0(exitstatus))
			{
				RecoveryError = true;
				HandleChildCrash(pid, exitstatus,
								 _("startup pass 2 process"));
				continue;
			}

		    Assert(StartupPass3PID == 0);
			StartupPass3PID = StartupPass3DataBase();
			Assert(StartupPass3PID != 0);

			pmState = PM_STARTUP_PASS3;
			continue;
		}

		/*
		 * Check if this child was a startup pass 3 process.
		 */
		if (pid == StartupPass3PID)
		{
			StartupPass3PID = 0;

			Assert(isPrimaryMirrorModeAFullPostmaster(true));

			/*
			 * Unexpected exit of startup process (including FATAL exit)
			 * during PM_STARTUP is treated as catastrophic. There are no
			 * other processes running yet, so we can just exit.
			 */
			if (pmState == PM_STARTUP_PASS3 && !EXIT_STATUS_0(exitstatus))
			{
				LogChildExit(LOG, _("startup pass 3 process"),
							 pid, exitstatus);
				ereport(LOG,
						(errmsg("aborting startup due to startup process failure")));
				ExitPostmaster(1);
			}

			/*
			 * Startup process exited in response to a shutdown request (or it
			 * completed normally regardless of the shutdown request).
			 */
			if (Shutdown > NoShutdown &&
				(EXIT_STATUS_0(exitstatus) || EXIT_STATUS_1(exitstatus)))
			{
				/* PostmasterStateMachine logic does the rest */
				continue;
			}

			/*
			 * Any unexpected exit (including FATAL exit) of the startup
			 * process is treated as a crash, except that we don't want to
			 * reinitialize.
			 */
			if (!EXIT_STATUS_0(exitstatus))
			{
				RecoveryError = true;
				HandleChildCrash(pid, exitstatus,
								 _("startup pass 3 process"));
				continue;
			}

			if (XLogStartupIntegrityCheckNeeded())
			{
				/*
				 * Wants (and can do) integrity checks.
				 */
			    Assert(StartupPass4PID == 0);
				StartupPass4PID = StartupPass4DataBase();
				Assert(StartupPass4PID != 0);

				pmState = PM_STARTUP_PASS4;
			}
			else
			{
				/*
				 * Startup succeeded, commence normal operations
				 */
				if (CommenceNormalOperations())
					didServiceProcessWork &= true;
			}
			continue;
		}

		/*
		 * Check if this child was a startup pass 4 process.
		 */
		if (pid == StartupPass4PID)
		{
			StartupPass4PID = 0;

			Assert(isPrimaryMirrorModeAFullPostmaster(true));

			/*
			 * Unexpected exit of startup process (including FATAL exit)
			 * during PM_STARTUP is treated as catastrophic. There are no
			 * other processes running yet, so we can just exit.
			 */
			if (pmState == PM_STARTUP_PASS4 && !EXIT_STATUS_0(exitstatus))
			{
<<<<<<< HEAD
				LogChildExit(LOG, _("startup pass 4 process"),
							 pid, exitstatus);
				ereport(LOG,
						(errmsg("aborting startup due to startup process failure")));
				ExitPostmaster(1);
			}

			/*
			 * Startup process exited in response to a shutdown request (or it
			 * completed normally regardless of the shutdown request).
=======
				/* autovacuum workers are told to shut down immediately */
				SignalAutovacWorkers(SIGTERM);
				/* and the autovac launcher too */
				if (AutoVacPID != 0)
					signal_child(AutoVacPID, SIGTERM);
				/* and the walwriter too */
				if (WalWriterPID != 0)
					signal_child(WalWriterPID, SIGTERM);
				pmState = PM_WAIT_BACKUP;
			}

			/*
			 * Now wait for online backup mode to end and
			 * backends to exit.  If that is already the case,
			 * PostmasterStateMachine will take the next step.
>>>>>>> 49f001d8
			 */
			if (Shutdown > NoShutdown &&
				(EXIT_STATUS_0(exitstatus) || EXIT_STATUS_1(exitstatus)))
			{
				/* PostmasterStateMachine logic does the rest */
				continue;
			}

			/*
			 * Any unexpected exit (including FATAL exit) of the startup
			 * process is treated as a crash, except that we don't want to
			 * reinitialize.
			 */
<<<<<<< HEAD
			if (!EXIT_STATUS_0(exitstatus))
=======
			if (Shutdown >= FastShutdown)
				break;
			Shutdown = FastShutdown;
			ereport(LOG,
					(errmsg("received fast shutdown request")));

			if (StartupPID != 0)
				signal_child(StartupPID, SIGTERM);
			if (pmState == PM_RUN || pmState == PM_WAIT_BACKUP)
>>>>>>> 49f001d8
			{
				RecoveryError = true;
				HandleChildCrash(pid, exitstatus,
								 _("startup pass 4 process"));
				continue;
			}

			/*
			 * Startup Pass 4 can perform PersistentTable-Catalog verification
			 * too. But, it is turned on when appropriate GUC is set.
			 *
			 * If the GUC is set --
			 * 1. Both Non-DB specific and DB-specific verification checks
			 * are executed to see if the system is consistent.
			 * 2. First run of Pass 4 performs basic integrity checks and
			 * non-DB specific checks. At the same time, next DB on which DB-specific
			 * verifications are to be performed is selected.
			 * 3. This DB selected in #2 will be used in the next cycle of Pass 4
			 * as a new spawned process for verification purposes. At the same time,
			 * a new database is selected for the subsequent cycle and thus this
			 * continues until there are no more DBs left to be verified in the system.
			 */
			if (XLogStartup_DoNextPTCatVerificationIteration())
			{
				Assert(StartupPass4PID == 0);
				StartupPass4PID = StartupPass4DataBase();
				Assert(StartupPass4PID != 0);
				continue;
			}

			if (PgStatPID == 0)
			{
				PgStatPID = pgstat_start();
				if (Debug_print_server_processes)
					elog(LOG,"on startup successful: started 'statistics collector process' as pid %ld",
						 (long)PgStatPID);
				didServiceProcessWork &= (PgStatPID > 0);
			}

			/*
			 * Startup succeeded, commence normal operations
			 */
			if (CommenceNormalOperations())
				didServiceProcessWork &= true;
			continue;
		}

		/*
		 * MPP: Was it one of our servers? If so, just try to start a new one;
		 * no need to force reset of the rest of the system. (If fail, we'll
		 * try again in future cycles of the main loop.)
		 */
		wasServiceProcess = false;
		for (s = 0; s < MaxPMSubType; s++)
		{
			PMSubProc *subProc = &PMSubProcList[s];

			if (subProc->pid != 0 && pid == subProc->pid)
			{
				subProc->pid = 0;

				if (!EXIT_STATUS_0(exitstatus))
					LogChildExit(LOG, subProc->procName, pid, exitstatus);

				if (ServiceStartable(subProc))
				{
					if (StartupPidsAllZero() && 
						!FatalError && Shutdown == NoShutdown)
					{
						/*
						 * Before we attempt a restart -- let's make
						 * sure that any backend Proc structures are
						 * tidied up.
						 */
						if (subProc->cleanupBackend == true)
						{
							Assert(subProc->procName && strcmp(subProc->procName, "perfmon process") != 0);
							CleanupBackend(pid, exitstatus);
						}

						/*
						 * We can't restart during do_reaper() since we may
						 * initiate a postmaster reset (in which case we'll
						 * wind up waiting for the restarted process to die).
						 * Leave the startup to ServerLoop(). (MPP-7676)
						 */
					}
				}

				wasServiceProcess = true;
				break;
			}
		}

		if (wasServiceProcess)
			continue;

		/*
		 * Was it the bgwriter?
		 */
		if (pid == BgWriterPID)
		{
		    SetBGWriterPID(0);

			if (EXIT_STATUS_0(exitstatus) &&
			    (pmState == PM_CHILD_STOP_WAIT_BGWRITER_CHECKPOINT
			    || (FatalError && pmState >= PM_CHILD_STOP_BEGIN)))
			{
			    Assert(Shutdown > NoShutdown);

                /* clean exit: PostmasterStateMachine logic does the rest */
                continue;
			}

            /*
             * Any unexpected exit of the bgwriter (including FATAL exit) is treated as a crash.
             */
            HandleChildCrash(pid, exitstatus,
                             _("background writer process"));

			/*
			 * If the bgwriter crashed while trying to write the shutdown
			 * checkpoint, we may as well just stop here; any recovery
			 * required will happen on next postmaster start.
			 */
            if (Shutdown > NoShutdown &&
				!DLGetHead(BackendList) &&
				AutoVacPID == 0)
			{
				ereport(LOG,
						(errmsg("abnormal database system shutdown"),errSendAlert(true)));
				ExitPostmaster(1);
			}

			continue;
		}

		/*
		 * Was it the checkpointer process?  Normal or FATAL exit can be
		 * ignored; we'll start a new one at the next iteration of the
		 * postmaster's main loop, if necessary.  Any other exit condition
		 * is treated as a crash.
		 */
		if (pid == CheckpointerPID)
		{
			CheckpointerPID = 0;
			if (!EXIT_STATUS_0(exitstatus) && !EXIT_STATUS_1(exitstatus))
				HandleChildCrash(pid, exitstatus,
								 _("checkpointer process"));
			continue;
		}

		if (pid == FilerepPID)
		{
			FilerepPID = 0;

		    LogChildExit(LOG, _("filerep main process"), pid, exitstatus);

			/* filerep has died.  */
			if (Shutdown == NoShutdown)
			{
				PrimaryMirrorMode pm_mode;
				getPrimaryMirrorStatusCodes(&pm_mode, NULL, NULL, NULL);

				/*
				 * if filerep exited unexpectedly on the mirror, the mirror
				 * is no longer usable so it is shut down
				 */
				if (!EXIT_STATUS_0(exitstatus) &&
				    !EXIT_STATUS_2(exitstatus) &&
				    pm_mode == PMModeMirrorSegment)
				{
					elog(LOG, "postmaster reset on mirror, shutting down mirror");

					pmdie(SIGQUIT);
				}

				/*
				 * If filerep main process dies unexpectedly, we should reset
				 * the shared memory, otherwise filerep subprocesses cannot
				 * revive.  Because they are still connected to shared memory
				 * and can change segment status etc in case mirror starts
				 * the peer reset, we should tell them to die immediately
				 * before running reset.  Since this is an immediate shutdown
				 * request, we don't have a way to wait for the completion.
				 *
				 * status 2 is not expected here as this is non-shutdown
				 * path.  We should treat it as a crash, too.
				 */
				if (!EXIT_STATUS_0(exitstatus))
				{
					FileRep_SignalChildren(SIGQUIT, false);
					HandleChildCrash(pid, exitstatus,
									 _("filerep main process"));
				}
			}

            /* PostmasterStateMachine logic does the rest */
			continue;
		}

		if (pid == FilerepPeerResetPID)
		{
			FilerepPeerResetPID = 0;
			LogChildExit(LOG, _("filerep peer reset process"), pid, exitstatus);

			if (Shutdown == NoShutdown)
			{
				if (EXIT_STATUS_0(exitstatus))
				{
					elog(LOG, "filerep peer reset during postmaster reset has completed successfully");
					peerResetResult = PEER_RESET_SUCCEEDED;
				}
				else
				{
					elog(WARNING, "filerep peer reset during postmaster reset has failed");
					peerResetResult = PEER_RESET_FAILED;
				}

				/*
				 * reset fatal error flag to ensure we enter the postmaster state machine;
				 * this is safe since postmaster has already cleaned up all processes
				 * and reset shared memory and semaphores;
				 */
				FatalError = false;
			}

			/* PostmasterStateMachine logic does the rest */
			continue;
		}

		/*
		 * Was it the wal writer?  Normal exit can be ignored; we'll start a
		 * new one at the next iteration of the postmaster's main loop, if
		 * necessary.  Any other exit condition is treated as a crash.
		 */
		if (pid == WalWriterPID)
		{
			WalWriterPID = 0;
			if (!EXIT_STATUS_0(exitstatus))
				HandleChildCrash(pid, exitstatus,
								 _("WAL writer process"));
			continue;
		}

		/*
		 * Was it the wal receiver?  If exit status is zero (normal) or one
		 * (FATAL exit), we assume everything is all right just like normal
		 * backends.
		 */
		if (pid == WalReceiverPID)
		{
			WalReceiverPID = 0;
			if (!EXIT_STATUS_0(exitstatus) && !EXIT_STATUS_1(exitstatus))
				HandleChildCrash(pid, exitstatus,
								 _("WAL receiver process"));
			continue;
		}

		/*
		 * Was it the autovacuum launcher?	Normal exit can be ignored; we'll
		 * start a new one at the next iteration of the postmaster's main
		 * loop, if necessary.	Any other exit condition is treated as a
		 * crash.
		 */
		if (pid == AutoVacPID)
		{
			AutoVacPID = 0;
			if (!EXIT_STATUS_0(exitstatus) && !EXIT_STATUS_1(exitstatus))
				HandleChildCrash(pid, exitstatus,
								 _("autovacuum launcher process"));
			continue;
		}

		/*
		 * Was it the archiver?  If so, just try to start a new one; no need
		 * to force reset of the rest of the system.  (If fail, we'll try
		 * again in future cycles of the main loop.)  But if we were waiting
		 * for it to shut down, advance to the next shutdown step.
		 */
		if (pid == PgArchPID)
		{
			PgArchPID = 0;
			if (!EXIT_STATUS_0(exitstatus))
				LogChildExit(LOG, _("archiver process"),
							 pid, exitstatus);
			if (XLogArchivingActive() && pmState == PM_RUN)
			{
				PgArchPID = pgarch_start();
				if (Debug_print_server_processes)
					elog(LOG,"restarted 'archiver process' as pid %ld",
						 (long)PgArchPID);
				didServiceProcessWork &= (PgArchPID > 0);
			}
			continue;
		}

		/*
		 * Was it the statistics collector?  If so, just try to start a new
		 * one; no need to force reset of the rest of the system.  (If fail,
		 * we'll try again in future cycles of the main loop.)
		 */
		if (pid == PgStatPID)
		{
			PgStatPID = 0;
			if (!EXIT_STATUS_0(exitstatus))
				LogChildExit(LOG, _("statistics collector process"),
							 pid, exitstatus);
			if (pmState == PM_RUN)
            {
				PgStatPID = pgstat_start();
				if (Debug_print_server_processes)
					elog(LOG,"restarted 'statistics collector process' as pid %ld",
						 (long)PgStatPID);
				/*
				 * Since we will retry on failure (see comment above), avoid
				 * promoting the status to error.
				 */
				didServiceProcessWork &= true;
			}
			continue;
		}

		/* Was it the system logger?  If so, try to start a new one */
		if (pid == SysLoggerPID)
		{
			SysLoggerPID = 0;
			/* for safety's sake, launch new logger *first* */
			SysLoggerPID = SysLogger_Start();
			if (Debug_print_server_processes)
				elog(LOG,"restarted 'system logger process' as pid %ld",
					 (long)SysLoggerPID);
			didServiceProcessWork &= (SysLoggerPID > 0);
			if (!EXIT_STATUS_0(exitstatus))
				LogChildExit(LOG, _("system logger process"),
							 pid, exitstatus);
			continue;
		}

		/*
		 * Else do standard backend child cleanup.
		 */
		CleanupBackend(pid, exitstatus);
	}							/* loop over pending child-death reports */

	/*
	 * TODO: All of the code in this if block should be in PostmasterStateMachine, and
	 * this code should be removed.
	 *
	 * TODO: CHAD_PM should this also proceed through normal child exit state logic and simply
	 *   do something at the right time (when, for example, all post-bgwriters are done) (When that state is
	 *   reached and we  have fatalerror with no shutdown request then do the shared memory reset and restart)
 	 */
	if (FatalError)
	{
		PrimaryMirrorMode pm_mode;
		SegmentState_e s_state;
		DataState_e d_state;
		FaultType_e f_type;
		getPrimaryMirrorStatusCodes(&pm_mode, &s_state, &d_state, &f_type);

		/*
		 * if the segment had a severe fault, it is no longer usable;
		 * we may be able to failover to its peer if it is sync'ed;
		 * in this case, the segment is shut down instead of resetting;
		 */
		if ((pm_mode == PMModePrimarySegment || pm_mode == PMModeMirrorSegment) &&
	  	    d_state == DataStateInSync &&
	  	    s_state == SegmentStateFault &&
	  	    (f_type == FaultTypeIO || f_type == FaultTypeDB))
		{
			elog(LOG, "postmaster reset after %s fault, shutting down segment", getFaultTypeLabel(f_type));

			pmdie(SIGQUIT);
		}

		/*
		 * Wait for all important children to exit, then reset shmem and
		 * redo database startup.  (We can ignore the syslogger, archiver and stats
		 * processes here since they are not connected to shmem.)
		 */
		if (CountChildren(BACKEND_TYPE_ALL) != 0 ||
		    StartupPID != 0 ||
		    StartupPass2PID != 0 ||
		    StartupPass3PID != 0 ||
		    StartupPass4PID != 0 ||
		    BgWriterPID != 0 ||
		    CheckpointerPID != 0 ||
		    FilerepPID  != 0 ||
		    FilerepPeerResetPID != 0 ||
			AutoVacPID != 0 ||
			WalReceiverPID != 0 ||
			WalWriterPID != 0 ||
			ServiceProcessesExist(0))
        {
            /* important child is still going...wait longer */
			goto reaper_done;
        }

		/*
		 * Start waiting for dead_end children to die. This state change causes
		 * ServerLoop to stop creating new ones. Otherwise, we may infinitely
		 * wait here on heavy workload circumstances, or in postmaster reset
		 * cases of segments where FilerepPeerReset process on primary segment
		 * continuously connects corresponding mirror postmaster.
		 */
		if (DLGetHead(BackendList) != NULL)
		{
			pmState = PM_CHILD_STOP_WAIT_DEAD_END_CHILDREN;
			goto reaper_done;
		}

		/*
		 * NB: We cannot change the pmState to PM_CHILD_STOP_NO_CHILDREN here,
		 * since there should be syslogger existing, and maybe archiver and
		 * pgstats as well.
		 */

        if ( RecoveryError )
        {
    		ereport(LOG,
				(errmsg("database recovery failed; exiting")));

            /*
             * If recovery failed, wait for all non-syslogger children to exit, and
             * then exit postmaster. We don't try to reinitialize when recovery fails,
             * because more than likely it will just fail again and we will keep
             * trying forever.
             */
            ExitPostmaster(1);
        }

        if ( Shutdown > NoShutdown)
        {
    		ereport(LOG,
				(errmsg("error during requested shutdown; exiting")));

            /**
             * We hit a fatal error because of, or prior to, a requested shutdown.  Just exit now.
             */
            ExitPostmaster(1);
        }

		if ( pmState != PM_POSTMASTER_RESET_FILEREP_PEER )
		{
        	BeginResetOfPostmasterAfterChildrenAreShutDown();
		}

        /** fall-through, state machine will handle PM_INIT or PM_POSTMASTER_RESET_FILEREP_PEER  */
	}

	/*
	 * After cleaning out the SIGCHLD queue, see if we have any state changes
	 * or actions to make.
	 */
	PostmasterStateMachine();

reaper_done:

	if (Debug_print_server_processes && didServiceProcessWork)
		elog(LOG,"returning from reaper");

	errno = save_errno;
}

static bool
ServiceProcessesExist(int excludeFlags)
{
	int s;

	for (s=0; s < MaxPMSubType; s++)
	{
		PMSubProc *subProc = &PMSubProcList[s];
		if (subProc->pid != 0 &&
			(subProc->flags & excludeFlags) == 0)
			return true;
	}

	return false;
}

static bool
StopServices(int excludeFlags, int signal)
{
	int s;
	bool signaled = false;

	for (s=0; s < MaxPMSubType; s++)
	{
		PMSubProc *subProc = &PMSubProcList[s];

		if (subProc->pid != 0 &&
			(subProc->flags & excludeFlags) == 0)
		{
			signal_child(subProc->pid, signal);
			signaled = true;
		}
	}

	return signaled;
}

static const char *
GetServerProcessTitle(int pid)
{
	int s;

	for (s = 0; s < MaxPMSubType; s++)
	{
		PMSubProc *subProc = &PMSubProcList[s];
		if (subProc->pid == pid)
			return subProc->procName;
	}

	if (pid == BgWriterPID)
		return "background writer process";
	if (pid == CheckpointerPID)
		return "checkpointer process";
	if (pid == WalWriterPID)
		return "walwriter process";
	if (pid == WalReceiverPID)
		return "walreceiver process";
	if (pid == AutoVacPID)
		return "autovacuum process";
	if (pid == PgStatPID)
		return "statistics collector process";
	if (pid == PgArchPID)
		return "archiver process";
	if (pid == SysLoggerPID)
		return "system logger process";
	if (pid == StartupPID)
		return "startup process";
	if (pid == StartupPass2PID)
		return "startup pass 2 process";
	if (pid == StartupPass3PID)
		return "startup pass 3 process";
	if (pid == StartupPass4PID)
		return "startup pass 4 process";
	if (pid == PostmasterPid)
		return "postmaster process";
	if (pid == FilerepPID )
		return "filerep process";
	if (pid == FilerepPeerResetPID)
		return "filerep peer reset process";

	return NULL;
}

/*
 * CleanupBackend -- cleanup after terminated backend.
 *
 * Remove all local state associated with backend.
 */
static void
CleanupBackend(int pid,
			   int exitstatus)	/* child's exit status. */
{
	Dlelem	   *curr;

	LogChildExit(DEBUG2, _("server process"), pid, exitstatus);

	/*
	 * If a backend dies in an ugly way then we must signal all other backends
	 * to quickdie.  If exit status is zero (normal) or one (FATAL exit), we
	 * assume everything is all right and proceed to remove the backend from
	 * the active backend list.
	 */
#ifdef WIN32
	/*
	 * On win32, also treat ERROR_WAIT_NO_CHILDREN (128) as nonfatal
	 * case, since that sometimes happens under load when the process fails
	 * to start properly (long before it starts using shared memory).
	 */
	if (exitstatus == ERROR_WAIT_NO_CHILDREN)
	{
		LogChildExit(LOG, _("server process"), pid, exitstatus);
		exitstatus = 0;
	}
#endif

	if (!EXIT_STATUS_0(exitstatus) && !EXIT_STATUS_1(exitstatus))
	{
		HandleChildCrash(pid, exitstatus, _("server process"));
		return;
	}

	for (curr = DLGetHead(BackendList); curr; curr = DLGetSucc(curr))
	{
		Backend    *bp = (Backend *) DLE_VAL(curr);

		if (bp->pid == pid)
		{
			if (!bp->dead_end)
			{
				if (!ReleasePostmasterChildSlot(bp->child_slot))
				{
					/*
					 * Uh-oh, the child failed to clean itself up.	Treat as a
					 * crash after all.
					 */
					HandleChildCrash(pid, exitstatus, _("server process"));
					return;
				}
#ifdef EXEC_BACKEND
				ShmemBackendArrayRemove(bp);
#endif
			}
			DLRemove(curr);
			free(bp);
			break;
		}
	}
}

/*
 * HandleChildCrash -- cleanup after failed backend, bgwriter, walwriter,
 * or autovacuum.
 *
 * The objectives here are to clean up our local state about the child
 * process, and to signal all other remaining children to quickdie.
 *
 * @param pid the pid of the crashed child, or -1 if don't know the pid and don't want to log the failed child (this
 *            can happen when the filerep controller process signals us to reset, or when a primary/mirror peer
 *            signals us to reset)
 */
static void
HandleChildCrash(int pid, int exitstatus, const char *procname)
{
	Dlelem	   *curr,
			   *next;
	Backend    *bp;

	/*
	 * Make log entry unless there was a previous crash (if so, nonzero exit
	 * status is to be expected in SIGQUIT response; don't clutter log)
	 */
	if (!FatalError)
	{
		if (pid != -1)
		{
			LogChildExit(LOG, procname, pid, exitstatus);
		}
		ereport(LOG,
				(errmsg("terminating any other active server processes")));
	}

	/* Process regular backends */
	for (curr = DLGetHead(BackendList); curr; curr = next)
	{
		next = DLGetSucc(curr);
		bp = (Backend *) DLE_VAL(curr);
		if (bp->pid == pid)
		{
			/*
			 * Found entry for freshly-dead backend, so remove it.
			 */
			if (!bp->dead_end)
			{
				(void) ReleasePostmasterChildSlot(bp->child_slot);
#ifdef EXEC_BACKEND
				ShmemBackendArrayRemove(bp);
#endif
			}
			DLRemove(curr);
			free(bp);
			/* Keep looping so we can signal remaining backends */
		}
		else
		{
			/*
			 * This backend is still alive.  Unless we did so already, tell it
			 * to commit hara-kiri.
			 *
			 * SIGQUIT is the special signal that says exit without proc_exit
			 * and let the user know what's going on. But if SendStop is set
			 * (-s on command line), then we send SIGSTOP instead, so that we
			 * can get core dumps from all backends by hand.
			 *
			 * We could exclude dead_end children here, but at least in the
			 * SIGSTOP case it seems better to include them.
			 */
			if (!FatalError)
			{
				ereport((Debug_print_server_processes ? LOG : DEBUG2),
						(errmsg_internal("sending %s to process %d",
										 (SendStop ? "SIGSTOP" : "SIGQUIT"),
										 (int) bp->pid)));
				signal_child(bp->pid, (SendStop ? SIGSTOP : SIGQUIT));
			}
		}
	}

	/* Take care of the startup process too */
	if (pid == StartupPID)
		StartupPID = 0;
	else if (StartupPID != 0 && !FatalError)
	{
		ereport(DEBUG2,
				(errmsg_internal("sending %s to process %d",
								 (SendStop ? "SIGSTOP" : "SIGQUIT"),
								 (int) StartupPID)));
		signal_child(StartupPID, (SendStop ? SIGSTOP : SIGQUIT));
	}

	/* Take care of the startup process too */
	if (pid == StartupPass2PID)
		StartupPass2PID = 0;
	else if (StartupPass2PID != 0 && !FatalError)
	{
		ereport(DEBUG2,
				(errmsg_internal("sending %s to process %d",
								 (SendStop ? "SIGSTOP" : "SIGQUIT"),
								 (int) StartupPass2PID)));
		signal_child(StartupPass2PID, (SendStop ? SIGSTOP : SIGQUIT));
	}

	/* Take care of the startup process too */
	if (pid == StartupPass3PID)
		StartupPass3PID = 0;
	else if (StartupPass3PID != 0 && !FatalError)
	{
		ereport(DEBUG2,
				(errmsg_internal("sending %s to process %d",
								 (SendStop ? "SIGSTOP" : "SIGQUIT"),
								 (int) StartupPass3PID)));
		signal_child(StartupPass3PID, (SendStop ? SIGSTOP : SIGQUIT));
	}
	
	/* Take care of the startup process too */
	if (pid == StartupPass4PID)
		StartupPass4PID = 0;
	else if (StartupPass4PID != 0 && !FatalError)
	{
		ereport(DEBUG2,
				(errmsg_internal("sending %s to process %d",
								 (SendStop ? "SIGSTOP" : "SIGQUIT"),
								 (int) StartupPass4PID)));
		signal_child(StartupPass4PID, (SendStop ? SIGSTOP : SIGQUIT));
	}

    /* Take care of the bgwriter too */
	if (pid == BgWriterPID)
    {
        SetBGWriterPID(0);
    }
	else if (BgWriterPID != 0 && !FatalError)
	{
		ereport((Debug_print_server_processes ? LOG : DEBUG2),
				(errmsg_internal("sending %s to process %d",
								 (SendStop ? "SIGSTOP" : "SIGQUIT"),
								 (int) BgWriterPID)));
		signal_child(BgWriterPID, (SendStop ? SIGSTOP : SIGQUIT));
	}

    /* Take care of the checkpoint too */
	if (pid == CheckpointerPID)
    {
        CheckpointerPID = 0;
    }
	else if (CheckpointerPID != 0 && !FatalError)
	{
		ereport((Debug_print_server_processes ? LOG : DEBUG2),
				(errmsg_internal("sending %s to process %d",
								 (SendStop ? "SIGSTOP" : "SIGQUIT"),
								 (int) CheckpointerPID)));
		signal_child(CheckpointerPID, (SendStop ? SIGSTOP : SIGQUIT));
	}

    /* Take care of filerep too */
    if (pid == FilerepPID )
        FilerepPID = 0;
    else if (FilerepPID != 0 && !FatalError)
    {
        ereport((Debug_print_server_processes ? LOG : DEBUG2),
                (errmsg_internal("sending %s to process %d",
                                 (SendStop ? "SIGSTOP" : "SIGUSR2"),
                                 (int) FilerepPID)));

        if ( SendStop )
            signal_child(FilerepPID, SIGSTOP);
        else
        {
			/*
			 * For filerep, a graceful shutdown is performed.  This will have the
			 * primary send a shutdown message to the mirror, so that mirror does
			 * not enter fault from the reset.  Also, since filerep manages it's
			 * own subprocesses, we want filerep to exit only when all its
			 * children are gone -- which is done using regular, not immediate,
			 * shutdown
			 *
			 * Note that this is not ideal from a "don't touch shared memory
			 * during reset" perspective.
			 */
            signal_filerep_to_shutdown(SegmentStateImmediateShutdown);
        }
    }

	/* Take care of the walwriter too */
	if (pid == WalWriterPID)
		WalWriterPID = 0;
	else if (WalWriterPID != 0 && !FatalError)
	{
		ereport((Debug_print_server_processes ? LOG : DEBUG2),
				(errmsg_internal("sending %s to process %d",
								 (SendStop ? "SIGSTOP" : "SIGQUIT"),
								 (int) WalWriterPID)));
		signal_child(WalWriterPID, (SendStop ? SIGSTOP : SIGQUIT));
	}

	/* Take care of the walreceiver too */
	if (pid == WalReceiverPID)
		WalReceiverPID = 0;
	else if (WalReceiverPID != 0 && !FatalError)
	{
		ereport((Debug_print_server_processes ? LOG : DEBUG2),
				(errmsg_internal("sending %s to process %d",
								 (SendStop ? "SIGSTOP" : "SIGQUIT"),
								 (int) WalReceiverPID)));
		signal_child(WalReceiverPID, (SendStop ? SIGSTOP : SIGQUIT));
	}

	/* Take care of the autovacuum daemon too */
	if (pid == AutoVacPID)
		AutoVacPID = 0;
	else if (AutoVacPID != 0 && !FatalError)
	{
		ereport((Debug_print_server_processes ? LOG : DEBUG2),
				(errmsg_internal("sending %s to process %d",
								 (SendStop ? "SIGSTOP" : "SIGQUIT"),
								 (int) AutoVacPID)));
		signal_child(AutoVacPID, (SendStop ? SIGSTOP : SIGQUIT));
	}

	/*
	 * Force a power-cycle of the pgarch process too.  (This isn't absolutely
	 * necessary, but it seems like a good idea for robustness, and it
	 * simplifies the state-machine logic in the case where a shutdown request
	 * arrives during crash processing.)
	 */
	if (PgArchPID != 0 && !FatalError)
	{
		ereport((Debug_print_server_processes ? LOG : DEBUG2),
				(errmsg_internal("sending %s to process %d",
								 "SIGQUIT",
								 (int) PgArchPID)));
		signal_child(PgArchPID, SIGQUIT);
	}

	/* Force a power-cycle of the seqserver process too */
	/* (Shouldn't be necessary, but just for luck) */
	{
		int ii;

		for (ii=0; ii < MaxPMSubType; ii++)
		{
			PMSubProc *subProc = &PMSubProcList[ii];

			if (subProc->pid != 0 && !FatalError)
			{
				ereport((Debug_print_server_processes ? LOG : DEBUG2),
						(errmsg_internal("sending %s to process %d",
										 "SIGQUIT",
										 (int) subProc->pid)));
				signal_child(subProc->pid, SIGQUIT);
			}
		}
	}

	/*
	 * Force a power-cycle of the pgstat process too.  (This isn't absolutely
	 * necessary, but it seems like a good idea for robustness, and it
	 * simplifies the state-machine logic in the case where a shutdown request
	 * arrives during crash processing.)
	 */
	if (PgStatPID != 0 && !FatalError)
	{
		ereport((Debug_print_server_processes ? LOG : DEBUG2),
				(errmsg_internal("sending %s to process %d",
								 "SIGQUIT",
								 (int) PgStatPID)));
		signal_child(PgStatPID, SIGQUIT);
		allow_immediate_pgstat_restart();
	}

	if (pid == FilerepPeerResetPID)
		FilerepPeerResetPID = 0;
	else if (FilerepPeerResetPID != 0 && !FatalError)
	{
		ereport((Debug_print_server_processes ? LOG : DEBUG2),
				(errmsg_internal("sending %s to process %d",
								 (SendStop ? "SIGSTOP" : "SIGQUIT"),
								 (int) FilerepPeerResetPID)));
		signal_child(FilerepPeerResetPID, (SendStop ? SIGSTOP : SIGQUIT));
	}

	/* We do NOT restart the syslogger */

	FatalError = true;

	/* We now transit into a state of waiting for children to die */
<<<<<<< HEAD
	if (pmState <= PM_RUN )
    {
		pmState = PM_CHILD_STOP_BEGIN;
    }
}


// This is a duplicate of strsignal, for those platforms that have it.
static const char *
signal_to_name(int signal)
{
#if defined(HAVE_DECL_SYS_SIGLIST) && HAVE_DECL_SYS_SIGLIST
	// sys_siglist knows all possible signal names on ths platform.
	if (signal < NSIG)
		return sys_siglist[signal];
	else
		return NULL;
#else
 	switch (signal)
	{
	case SIGINT:	return "SIGINT";
	case SIGTERM:	return "SIGTERM";
	case SIGQUIT:	return "SIGQUIT";
	case SIGSTOP:	return "SIGSTOP";
	case SIGUSR1:	return "SIGUSR1";
	case SIGUSR2:	return "SIGUSR2";
	default:		return NULL;
	}
#endif
=======
	if (pmState == PM_RUN ||
		pmState == PM_WAIT_BACKUP ||
		pmState == PM_SHUTDOWN)
		pmState = PM_WAIT_BACKENDS;
>>>>>>> 49f001d8
}

/*
 * Log the death of a child process.
 */
static void
LogChildExit(int lev, const char *procname, int pid, int exitstatus)
{
	if (WIFEXITED(exitstatus))
		ereport(lev,

		/*------
		  translator: %s is a noun phrase describing a child process, such as
		  "server process" */
				(errmsg("%s (PID %d) exited with exit code %d",
						procname, pid, WEXITSTATUS(exitstatus))));
	else if (WIFSIGNALED(exitstatus))
#if defined(WIN32)
		ereport(lev,

		/*------
		  translator: %s is a noun phrase describing a child process, such as
		  "server process" */
				(errmsg("%s (PID %d) was terminated by exception 0x%X",
						procname, pid, WTERMSIG(exitstatus)),
				 errhint("See C include file \"ntstatus.h\" for a description of the hexadecimal value.")));
#elif defined(HAVE_DECL_SYS_SIGLIST) && HAVE_DECL_SYS_SIGLIST
	ereport(lev,

	/*------
	  translator: %s is a noun phrase describing a child process, such as
	  "server process" */
			(errmsg("%s (PID %d) was terminated by signal %d: %s",
					procname, pid, WTERMSIG(exitstatus),
					WTERMSIG(exitstatus) < NSIG ?
					sys_siglist[WTERMSIG(exitstatus)] : "(unknown)")));
#else
	{
		// If we don't have strsignal or sys_siglist, do our own translation
		const char *signalName;
		signalName = signal_to_name(WTERMSIG(exitstatus));
		if (signalName == NULL)
			signalName = "(unknown)";
		ereport(lev,

		/*------
		  translator: %s is a noun phrase describing a child process, such as
		  "server process" */
			    (errmsg("%s (PID %d) was terminated by signal %d: %s",
						procname, pid, WTERMSIG(exitstatus), signalName)));
	}
#endif
	else
		ereport(lev,

		/*------
		  translator: %s is a noun phrase describing a child process, such as
		  "server process" */
				(errmsg("%s (PID %d) exited with unrecognized status %d",
						procname, pid, exitstatus)));
}

/**
 * POSTMASTER STATE MACHINE WAITING!
 */

/*
 *  Check to see if PM_CHILD_STOP_WAIT_BACKENDS state is done
 */
static PMState
StateMachineCheck_WaitBackends(void)
{
    bool moveToNextState = false;

    Assert(pmState == PM_CHILD_STOP_WAIT_BACKENDS);

    /*
     * If we are in a state-machine state that implies waiting for backends to
     * exit, see if they're all gone, and change state if so.
     */
    if (! isPrimaryMirrorModeAFullPostmaster(true))
    {
        /* wait_backends has ended because we don't have any! */

        moveToNextState = true;
    }
    else
    {
        int childCount = CountChildren(BACKEND_TYPE_AUTOVAC|BACKEND_TYPE_NORMAL);
        bool isFilerepBackendsDoneShutdown = IsFilerepBackendsDoneShutdown();
        bool autovacShutdown = AutoVacPID == 0;

        if (childCount == 0 &&
			WalReceiverPID == 0 &&
			WalWriterPID == 0 &&
            (BgWriterPID == 0 || !FatalError) && /* todo: CHAD_PM why wait for BgWriterPID here?  Can't we just allow
                                                          normal state advancement to hit there? */
            autovacShutdown &&
            isFilerepBackendsDoneShutdown)
        {
            /*
			 * Note: on fatal error, children are killed all at once by
			 * HandleChildCrash, so asserts are not valid
			 */
            if (!FatalError)
            {
                Assert(StartupPID == 0);
            }

            /*
             * PM_CHILD_STOP_WAIT_BACKENDS state ends when we have no regular backends
             * (including autovac workers) and no walwriter or autovac launcher.
             * If we are doing crash recovery then we expect the bgwriter to exit
             * too, otherwise not.	The archiver, stats, and syslogger processes
             * are disregarded since they are not connected to shared memory; we
             * also disregard dead_end children here.
             */
            if (FatalError)
            {
                moveToNextState = true;
            }
            else
            {
                Assert(Shutdown > NoShutdown);
                moveToNextState = true;
            }
        }
        else
        {
            if (Debug_print_server_processes)
            {
                elog(LOG, "Postmaster State Machine: waiting on backends, children %d, filerep backends %s, av %s",
                    childCount,
                    isFilerepBackendsDoneShutdown ? "stopped" : "running",
                    autovacShutdown ? "stopped" : "running" );
            }
        }
    }

    return moveToNextState ? (pmState+1) : pmState;
}

/**
 * Check to see if PM_POSTMASTER_RESET_FILEREP_PEER state is done,
 *
 *  possibly
 */
static PMState StateMachineCheck_WaitFilerepPeerReset(void)
{
<<<<<<< HEAD
	Assert(pmState == PM_POSTMASTER_RESET_FILEREP_PEER );
	switch (peerResetResult)
=======
	if (pmState == PM_WAIT_BACKUP)
	{
		/*
		 * PM_WAIT_BACKUP state ends when online backup mode is not active.
		 */
		if (!BackupInProgress())
			pmState = PM_WAIT_BACKENDS;
	}

	/*
	 * If we are in a state-machine state that implies waiting for backends to
	 * exit, see if they're all gone, and change state if so.
	 */
	if (pmState == PM_WAIT_BACKENDS)
>>>>>>> 49f001d8
	{
		case PEER_RESET_NONE:
			/* no change */
			break;
		case PEER_RESET_FAILED:

			/* mark fault in shared memory */
			setTransitionToFault();

			RestartAfterPostmasterReset();
			break;
		case PEER_RESET_SUCCEEDED:
			RestartAfterPostmasterReset();
			break;
	}
	return pmState;
}

/**
 * Check to see if PM_CHILD_STOP_WAIT_DEAD_END_CHILDREN state is done
 */
static PMState StateMachineCheck_WaitDeadEndChildren(void)
{
    bool moveToNextState = false;
    Assert(pmState == PM_CHILD_STOP_WAIT_DEAD_END_CHILDREN );

    /*
     * PM_CHILD_STOP_WAIT_DEAD_END_CHILDREN state ends when the BackendList is entirely empty
     * (ie, no dead_end children remain), and the archiver and stats
     * collector are gone too.
     *
     * The reason we wait for those two is to protect them against a new
     * postmaster starting conflicting subprocesses; this isn't an
     * ironclad protection, but it at least helps in the
     * shutdown-and-immediately-restart scenario.  Note that they have
     * already been sent appropriate shutdown signals, either during a
     * normal state transition leading up to PM_WAIT_DEAD_END, or during
     * FatalError processing.
     */
    if (DLGetHead(BackendList) == NULL)
    {
        /* These other guys should be dead already */
        /* todo: ALL other processes should be dead at this point */
        /* note: on fatal error, children are killed all at once by HandleChildCrash, so asserts are not valid */
        if ( ! FatalError )
        {
            Assert(StartupPID == 0);
            Assert(BgWriterPID == 0);
            Assert(CheckpointerPID == 0);
            Assert(AutoVacPID == 0);
        }
        /* syslogger is not considered here */
        moveToNextState = true;

    }

    return moveToNextState ? (pmState+1) : pmState;
}

/**
 * Check to see if PM_CHILD_STOP_WAIT_STARTUP_PROCESSES state is done
 */
static PMState StateMachineCheck_WaitStartupProcesses(void)
{
    Assert(pmState == PM_CHILD_STOP_WAIT_STARTUP_PROCESSES);

    bool moveToNextState = StartupPID == 0 && StartupPass2PID == 0 && StartupPass3PID == 0 && StartupPass4PID == 0;
    return moveToNextState ? (pmState+1) : pmState;
}

/**
 * Check to see if PM_CHILD_STOP_WAIT_PREBGWRITER state is done
 */
static PMState StateMachineCheck_WaitPreBgWriter(void)
{
    Assert(pmState == PM_CHILD_STOP_WAIT_PREBGWRITER );

    /* waiting for pre-bgwriter services to exit */
    bool moveToNextState = 
    		(!ServiceProcessesExist(/* excludeFlags */ PMSUBPROC_FLAG_STOP_AFTER_BGWRITER) &&
    		 CheckpointerPID == 0);
    return moveToNextState ? (pmState+1) : pmState;
}

/**
 * Check to see if PM_CHILD_STOP_WAIT_POSTBGWRITER state is done
 */
static PMState StateMachineCheck_WaitPostBgWriter(void)
{
    Assert(pmState == PM_CHILD_STOP_WAIT_POSTBGWRITER);

    /* waiting for post-bgwriter services to exit */
    bool moveToNextState = true;

    /* note: on fatal error, children are killed all at once by HandleChildCrash, so asserts are not valid */
    if ( ! FatalError )
    {
        Assert(BgWriterPID == 0);
    }

    if ( ServiceProcessesExist(/* excludeFlags */ 0))
        moveToNextState = false;
    else if ( FilerepPID  != 0 ||
        PgArchPID  != 0 ||
        PgStatPID  != 0 ||
        FilerepPeerResetPID != 0)
    {
        moveToNextState = false;
    }
	/*
	 * If there are any backends still alive we can't move to next state
	 * *Note* here that backends here mean simply normal, autovac workers and
	 * WAL Sender (No dead_end backends)
	 */
	else if (CountChildren(BACKEND_TYPE_ALL) != 0)
		moveToNextState = false;

    return moveToNextState ? (pmState+1) : pmState;
}

/**
 * Check to see if PM_CHILD_STOP_WAIT_BGWRITER_CHECKPOINT state is done
 */
static PMState StateMachineCheck_WaitBgWriterCheckpointComplete(void)
{
    Assert(pmState == PM_CHILD_STOP_WAIT_BGWRITER_CHECKPOINT);

    /* waiting for bgwriter to FINISH ckpt and exit */
    bool moveToNextState = BgWriterPID == 0;

    return moveToNextState ? (pmState+1) : pmState;
}

/***************************************
 * POSTMASTER STATE MACHINE TRANSITIONS
 ***************************************/

/**
 * Called to transition to PM_CHILD_STOP_WAIT_STARTUP_PROCESSES -- so tell any startup processes to complete
 */
static void
StateMachineTransition_ShutdownStartupProcesses(void)
{
	signal_child_if_up(StartupPID, SIGTERM);
	signal_child_if_up(StartupPass2PID, SIGTERM);
	signal_child_if_up(StartupPass3PID, SIGTERM);
	signal_child_if_up(StartupPass4PID, SIGTERM);
	signal_child_if_up(WalReceiverPID, SIGTERM);
}

/*
 * Called to transition to PM_CHILD_STOP_WAIT_BACKENDS : waiting for all backends to finish
 */
static void
StateMachineTransition_ShutdownBackends(void)
{
    if (Shutdown == FastShutdown)
    {
        /* shut down all backends, including autovac workers */
        SignalChildren(SIGTERM);
    }
    else
    {
        /* only autovacuum workers are told to shut down immediately */
        SignalAutovacWorkers(SIGTERM);
    }

    /* and the autovac launcher too */
    signal_child_if_up(AutoVacPID, SIGTERM);

	/* and the wal writer too */
	signal_child_if_up(WalWriterPID, SIGTERM);

    signal_filerep_to_shutdown(SegmentStateShutdownFilerepBackends);
}

/**
 * Called to transition to PM_CHILD_STOP_WAIT_PREBGWRITER : waiting for pre-bgwriter processes to finish
 */
static void
StateMachineTransition_ShutdownPreBgWriter(void)
{
    /* SIGUSR2, regardless of shutdown mode */
    StopServices(/* excludeFlags */ PMSUBPROC_FLAG_STOP_AFTER_BGWRITER, SIGUSR2 );
	signal_child_if_up(CheckpointerPID, SIGUSR2);
}

/**
 * Called to transition to PM_CHILD_STOP_WAIT_BGWRITER_CHECKPOINT : waiting for bgwriter to run a checkpoint and quit
 */
static void
StateMachineTransition_ShutdownBgWriterWithCheckpoint(void)
{
	/*
	 * In case of some fatal error including where we are not ready to issue
	 * checkpoint, we don't want to start bgwriter.  Also, if we were in the
	 * recovery process (i.e. standby mode), we don't want it to run.
	 */
	if (!FatalError &&
		!RecoveryError &&
		isFullPostmasterAndDatabaseIsAllowed() &&
		!RecoveryInProgress())
	{
		/* Start the bgwriter if not running */
		if (BgWriterPID == 0 )
		{
<<<<<<< HEAD
			SetBGWriterPID(StartBackgroundWriter());
=======
			/*
			 * Terminate backup mode to avoid recovery after a
			 * clean fast shutdown.
			 */
			CancelBackup();

			/* Normal exit from the postmaster is here */
			ExitPostmaster(0);
>>>>>>> 49f001d8
		}
	}

	/* SIGUSR2, regardless of shutdown mode */
	signal_child_if_up(BgWriterPID, SIGUSR2);
}

/**
 * Called to transition to PM_CHILD_STOP_WAIT_POSTBGWRITER  : waiting for post-bgwriter services to exit
 */
static void StateMachineTransition_ShutdownPostBgWriter(void)
{
    /* these services take the same signal regardless of fast vs smart shutdown */
    StopServices(/* excludeFlags */ 0, SIGUSR2);
    signal_filerep_to_shutdown(SegmentStateShutdown);
    signal_child_if_up(PgArchPID, SIGQUIT);
    signal_child_if_up(PgStatPID, SIGQUIT);

    /* this process is probably not running,
     * but the shutdown sequence may have been started in the middle of our reset */
    signal_child_if_up(FilerepPeerResetPID, SIGQUIT);

	/*
	 * Waken walsenders for the last time. (Ideally)No regular backends
	 * should be around anymore.
	 */
	Assert(CountChildren(BACKEND_TYPE_NORMAL|BACKEND_TYPE_AUTOVAC) == 0);
	SignalChildren(SIGUSR2);
}

/**
 * Called to transition tp PM_CHILD_STOP_WAIT_DEAD_END_CHILDREN : waiting for dead-end children to complete
 */
static void StateMachineTransition_ShutdownDeadEndChildren(void)
{
    /* nothing to do, just waiting */
}

/**
 * Called to transition to final PM_CHILD_STOP_WAIT_NO_CHILDREN state.  Note that in some cases this will
 *   actually exit the process because a requested shutdown is complete!
 */
static void StateMachineTransition_NoChildren(void)
{
     Assert(pmState == PM_CHILD_STOP_WAIT_NO_CHILDREN);
     if(Shutdown > NoShutdown)
     {
         /*
          * If we've been told to shut down, we exit as soon as there are no
          * remaining children.	If there was a crash, cleanup will occur at the
          * next startup.  (Before PostgreSQL 8.3, we tried to recover from the
          * crash before exiting, but that seems unwise if we are quitting because
          * we got SIGTERM from init --- there may well not be time for recovery
          * before init decides to SIGKILL us.)
          *
          * Note that the syslogger continues to run.  It will exit when it sees
          * EOF on its input pipe, which happens when there are no more upstream
          * processes.
          */
        if (FatalError)
        {
            ereport(LOG, (errmsg("abnormal database system shutdown"),errSendAlert(true)));
            ExitPostmaster(1);
        }
        else
        {
            /*
             * Terminate backup mode to avoid recovery after a clean fast
             * shutdown.
             */
             /* GPDB doesn't have backup mode, so nothing to cancel */
            //CancelBackup();

            /* Normal exit from the postmaster is here */
            ExitPostmaster(0);
        }
    }
    else if (RecoveryError)
    {
        ereport(LOG,
            (errmsg("database recovery failed; exiting")));

        /*
         * If recovery failed, wait for all non-syslogger children to exit, and
         * then exit postmaster. We don't try to reinitialize when recovery fails,
         * because more than likely it will just fail again and we will keep
         * trying forever.
         */
        ExitPostmaster(1);
    }
    else if (FatalError)
    {
    	BeginResetOfPostmasterAfterChildrenAreShutDown();
    }
    else
    {
        Assert(!"NoChildren state reached when not in shutdown and not experiencing a fatal error");
    }
}


 /*
 * Advance the postmaster's state machine and take actions as appropriate
 *
 *
 * Right now, this state machine is concerned with the orderly shutdown sequence.
 * We should be able to make it cover startup and PM_RUN as well (where we restart crashed processes)
 *
 * Note also that because of the fact that it only handles orderly shutdown directly, pmState is
 *   sometimes changed by a transition or wait function (as when resetting the filerep peer during postmaster
 *   reset).  This could probably be structured better so it all worked better
 *
 *
 * This is common code for pmdie() and reaper(), which receive the signals
 * that might mean we need to change state.
 *
 */
static void
PostmasterStateMachine(void)
{
    int passThroughStateMachine;
    const int minStateForLogging = PM_CHILD_STOP_BEGIN;

#define DO_STATE_MACHINE_LOGGING (pmState >= minStateForLogging && Debug_print_server_processes)

    for (passThroughStateMachine = 0;; passThroughStateMachine++)
    {
        int nextPmState = pmState;
        Assert(passThroughStateMachine < 100);

        if (DO_STATE_MACHINE_LOGGING)
        {
            elog(LOG, "Postmaster State Machine: checking state %s", gPmStateLabels[pmState]);
        }

        /* first, look at the current pmState and see if that state has been completed */
        switch ( pmState )
        {
            case PM_INIT:
            case PM_STARTUP:
            case PM_STARTUP_PASS2:
			case PM_STARTUP_PASS3:
			case PM_STARTUP_PASS4:
            case PM_RECOVERY:
            case PM_RECOVERY_CONSISTENT:
            case PM_RUN:
                nextPmState = pmState;
                break;

            /* immediately move to next step and run its transition actions ... */
            case PM_CHILD_STOP_BEGIN:
                nextPmState = pmState + 1;
                break;

            /* shutdown has been requested -- check to make sure startup processes are done */
            case PM_CHILD_STOP_WAIT_STARTUP_PROCESSES:
                nextPmState = StateMachineCheck_WaitStartupProcesses();
                break;

            /* waiting for live backends to exit */
            case PM_CHILD_STOP_WAIT_BACKENDS:
                nextPmState = StateMachineCheck_WaitBackends();
                break;

            /* waiting for pre-backend services to exit */
            case PM_CHILD_STOP_WAIT_PREBGWRITER:
                nextPmState = StateMachineCheck_WaitPreBgWriter();
                break;

            /* waiting for bgwriter to do shutdown ckpt */
            case PM_CHILD_STOP_WAIT_BGWRITER_CHECKPOINT:
                nextPmState = StateMachineCheck_WaitBgWriterCheckpointComplete();
                break;

            /* waiting for pre-backend services to exit */
            case PM_CHILD_STOP_WAIT_POSTBGWRITER:
                nextPmState = StateMachineCheck_WaitPostBgWriter();
                break;

            /* waiting for dead_end children to exit */
            case PM_CHILD_STOP_WAIT_DEAD_END_CHILDREN:
                nextPmState = StateMachineCheck_WaitDeadEndChildren();
                break;

            case PM_CHILD_STOP_WAIT_NO_CHILDREN:
                Assert(!"Unreachable state");
                break;

          	case PM_POSTMASTER_RESET_FILEREP_PEER:
          		nextPmState = StateMachineCheck_WaitFilerepPeerReset();
                break;

            default:
                Assert(!"Invalid pmState");
                break;
        }

        if ( nextPmState != pmState )
        {
            pmState = nextPmState;

            if ( DO_STATE_MACHINE_LOGGING )
                elog(LOG, "Postmaster State Machine: entering state %s", gPmStateLabels[pmState]);
        }
        else if ( pmStateMachineMustRunActions)
        {
            if ( DO_STATE_MACHINE_LOGGING )
                elog(LOG, "Postmaster State Machine: rerunning actions for %s", gPmStateLabels[pmState]);
        }
        else
        {
            if ( DO_STATE_MACHINE_LOGGING )
                elog(LOG, "Postmaster State Machine: no change from %s", gPmStateLabels[pmState]);
                
            /* current state was not completed ... quit and wait to be called again */
            break;
        }

        pmStateMachineMustRunActions = false;

        switch ( pmState )
        {
            case PM_INIT:
            case PM_STARTUP:
            case PM_STARTUP_PASS2:
			case PM_STARTUP_PASS3:
			case PM_STARTUP_PASS4:
            case PM_RECOVERY:
            case PM_RECOVERY_CONSISTENT:
            case PM_RUN:
                break;

            case PM_CHILD_STOP_BEGIN:
                Assert("Unreachable state; the only change of pmState to PM_CHILD_STOP_BEGIN is in the pmdie handler.");
                break;

            case PM_CHILD_STOP_WAIT_STARTUP_PROCESSES:
                /* shutdown has been requested -- check to make sure startup processes are done */
                StateMachineTransition_ShutdownStartupProcesses();
                break;

            case PM_CHILD_STOP_WAIT_BACKENDS:
                /* tell live backends to exit */
                StateMachineTransition_ShutdownBackends();
                break;

            case PM_CHILD_STOP_WAIT_PREBGWRITER :
                /* tell pre-bgwriter services to exit */
                StateMachineTransition_ShutdownPreBgWriter();
                break;

            case PM_CHILD_STOP_WAIT_BGWRITER_CHECKPOINT:
                /* tell bgwriter to do shutdown ckpt and exit */
                StateMachineTransition_ShutdownBgWriterWithCheckpoint();
                break;

            case PM_CHILD_STOP_WAIT_POSTBGWRITER :
                /* tell post-bgwriter services to exit */
                StateMachineTransition_ShutdownPostBgWriter();
                break;

            case PM_CHILD_STOP_WAIT_DEAD_END_CHILDREN:
                /* waiting for dead_end children to exit */
                StateMachineTransition_ShutdownDeadEndChildren();
                break;

            case PM_CHILD_STOP_WAIT_NO_CHILDREN:
                /* all children are done, now we can exit or restart after crash, perhaps set up a transition to
                 *  StateMachineTransition_ResetFilerepPeer
                 */
                StateMachineTransition_NoChildren();
                break;

          	case PM_POSTMASTER_RESET_FILEREP_PEER:
          		Assert(!"Invalid pmState PM_POSTMASTER_RESET_FILEREP_PEER : "
          				"is not reached through a nextPmState assignment");
          		break;

            default:
                Assert(!"Invalid pmState");
                break;
        }

        /* and now loop again to see if the new pmState has already been satisfied, most likely if our
         *   current actions on entering the state were no-ops */
    }
}


/*
 * Send a signal to a postmaster child process
 *
 * On systems that have setsid(), each child process sets itself up as a
 * process group leader.  For signals that are generally interpreted in the
 * appropriate fashion, we signal the entire process group not just the
 * direct child process.  This allows us to, for example, SIGQUIT a blocked
 * archive_recovery script, or SIGINT a script being run by a backend via
 * system().
 *
 * There is a race condition for recently-forked children: they might not
 * have executed setsid() yet.	So we signal the child directly as well as
 * the group.  We assume such a child will handle the signal before trying
 * to spawn any grandchild processes.  We also assume that signaling the
 * child twice will not cause any problems.
 */
static void
signal_child(pid_t pid, int signal)
{

	if (Debug_print_server_processes)
	{
		const char *procName;
		const char *signalName;

		procName = GetServerProcessTitle(pid);
		signalName = signal_to_name(signal);

		if (signalName != NULL)
			elog(LOG,"signal %s sent to '%s' pid %ld",
			     signalName, (procName ? procName : "unknown"), (long)pid);
		else
			elog(LOG,"signal %d sent to '%s' pid %ld",
			     signal, (procName ? procName : "unknown"), (long)pid);
	}

	if (kill(pid, signal) < 0)
		elog(DEBUG3, "kill(%ld,%d) failed: %m", (long) pid, signal);
#ifdef HAVE_SETSID
	switch (signal)
	{
		case SIGINT:
		case SIGTERM:
		case SIGQUIT:
		case SIGSTOP:
			if (kill(-pid, signal) < 0)
				elog(DEBUG3, "kill(%ld,%d) failed: %m", (long) (-pid), signal);
			break;
		default:
			break;
	}
#endif
}

/*
 * Send a signal to the targeted children (but NOT special children;
 * dead_end children are never signaled, either).
 */
static bool
SignalSomeChildren(int signal, int target)
{
	Dlelem	   *curr;
	bool		signaled = false;

	for (curr = DLGetHead(BackendList); curr; curr = DLGetSucc(curr))
	{
		Backend    *bp = (Backend *) DLE_VAL(curr);

		if (bp->dead_end)
			continue;

		/*
		 * Since target == BACKEND_TYPE_ALL is the most common case, we test
		 * it first and avoid touching shared memory for every child.
		 */
		if (target != BACKEND_TYPE_ALL)
		{
			int			child;

			if (bp->is_autovacuum)
				child = BACKEND_TYPE_AUTOVAC;
			else if (IsPostmasterChildWalSender(bp->child_slot))
				child = BACKEND_TYPE_WALSND;
			else
				child = BACKEND_TYPE_NORMAL;
			if (!(target & child))
				continue;
		}

		ereport(DEBUG4,
				(errmsg_internal("sending signal %d to process %d",
								 signal, (int) bp->pid)));
		signal_child(bp->pid, signal);
		signaled = true;
	}
	return signaled;
}

/*
 * BackendStartup -- start backend process
 *
 * returns: STATUS_ERROR if the fork failed, STATUS_OK otherwise.
 *
 * Note: if you change this code, also consider StartAutovacuumWorker.
 */
static int
BackendStartup(Port *port)
{
	Backend    *bn;				/* for backend cleanup */
	pid_t		pid;

	/*
	 * Create backend data structure.  Better before the fork() so we can
	 * handle failure cleanly.
	 */
	bn = (Backend *) malloc(sizeof(Backend));
	if (!bn)
	{
		ereport(LOG,
				(errcode(ERRCODE_OUT_OF_MEMORY),
				 errmsg("out of memory")));
		return STATUS_ERROR;
	}

<<<<<<< HEAD
	/*
	 * Compute the cancel key that will be assigned to this backend. The
	 * backend will have its own copy in the forked-off process' value of
	 * MyCancelKey, so that it can transmit the key to the frontend.
	 */
	MyCancelKey = PostmasterRandom();
	bn->cancel_key = MyCancelKey;

=======
>>>>>>> 49f001d8
	/* Pass down canAcceptConnections state */
	port->canAcceptConnections = canAcceptConnections();
	bn->dead_end = (port->canAcceptConnections != CAC_OK);

	/*
	 * Unless it's a dead_end child, assign it a child slot number
	 */
	if (!bn->dead_end)
		bn->child_slot = MyPMChildSlot = AssignPostmasterChildSlot();
	else
		bn->child_slot = 0;

#ifdef EXEC_BACKEND
	pid = backend_forkexec(port);
#else							/* !EXEC_BACKEND */
	pid = fork_process();

	if (pid == 0)				/* child */
	{
		free(bn);

		/*
		 * Let's clean up ourselves as the postmaster child, and close the
		 * postmaster's listen sockets.  (In EXEC_BACKEND case this is all
		 * done in SubPostmasterMain.)
		 */
		IsUnderPostmaster = true;		/* we are a postmaster subprocess now */

		MyProcPid = getpid();	/* reset MyProcPid */

		MyStartTime = time(NULL);

		/* We don't want the postmaster's proc_exit() handlers */
		on_exit_reset();

		/* Close the postmaster's sockets */
		ClosePostmasterPorts(false);

		/* Perform additional initialization and client authentication */
		BackendInitialize(port);

		/* And run the backend */
		proc_exit(BackendRun(port));
	}
#endif   /* EXEC_BACKEND */

	if (pid < 0)
	{
		/* in parent, fork failed */
		int			save_errno = errno;

		if (!bn->dead_end)
			(void) ReleasePostmasterChildSlot(bn->child_slot);
		free(bn);
		errno = save_errno;
		ereport(LOG,
				(errmsg("could not fork new process for connection: %m")));
		report_fork_failure_to_client(port, save_errno);
		return STATUS_ERROR;
	}

	/* in parent, successful fork */
	ereport(DEBUG2,
			(errmsg_internal("forked new backend, pid=%d socket=%d",
							 (int) pid, port->sock)));

	/*
	 * Everything's been successful, it's safe to add this backend to our list
	 * of backends.
	 */
	bn->pid = pid;
	bn->is_autovacuum = false;
<<<<<<< HEAD
	DLInitElem(&bn->elem, bn);
	DLAddHead(BackendList, &bn->elem);
=======
	bn->dead_end = (port->canAcceptConnections != CAC_OK &&
					port->canAcceptConnections != CAC_WAITBACKUP);
	DLAddHead(BackendList, DLNewElem(bn));
>>>>>>> 49f001d8
#ifdef EXEC_BACKEND
	if (!bn->dead_end)
		ShmemBackendArrayAdd(bn);
#endif

	return STATUS_OK;
}

/*
 * Try to report backend fork() failure to client before we close the
 * connection.	Since we do not care to risk blocking the postmaster on
 * this connection, we set the connection to non-blocking and try only once.
 *
 * This is grungy special-purpose code; we cannot use backend libpq since
 * it's not up and running.
 */
static void
report_fork_failure_to_client(Port *port, int errnum)
{
	char		buffer[1000];
	int			rc;

	/* Format the error message packet (always V2 protocol) */
	snprintf(buffer, sizeof(buffer), "E%s%s\n",
			 _("could not fork new process for connection: "),
			 strerror(errnum));

	/* Set port to non-blocking.  Don't do send() if this fails */
	if (!pg_set_noblock(port->sock))
		return;

	/* We'll retry after EINTR, but ignore all other failures */
	do
	{
		rc = send(port->sock, buffer, strlen(buffer) + 1, 0);
	} while (rc < 0 && errno == EINTR);
}


/*
 * BackendInitialize -- initialize an interactive (postmaster-child)
 *				backend process, and perform client authentication.
 *
 * returns: nothing.  Will not return at all if there's any failure.
 *
 * Note: this code does not depend on having any access to shared memory.
 * In the EXEC_BACKEND case, we are physically attached to shared memory
 * but have not yet set up most of our local pointers to shmem structures.
 */
static void
BackendInitialize(Port *port)
{
	int			status;
	char		remote_host[NI_MAXHOST];
	char		remote_port[NI_MAXSERV];
	char		remote_ps_data[NI_MAXHOST];

	/* Save port etc. for ps status */
	MyProcPort = port;

	/*
	 * PreAuthDelay is a debugging aid for investigating problems in the
	 * authentication cycle: it can be set in postgresql.conf to allow time to
	 * attach to the newly-forked backend with a debugger. (See also the -W
	 * backend switch, which we allow clients to pass through PGOPTIONS, but
	 * it is not honored until after authentication.)
	 */
	if (PreAuthDelay > 0)
		pg_usleep(PreAuthDelay * 1000000L);

	/* This flag will remain set until InitPostgres finishes authentication */
	ClientAuthInProgress = true;	/* limit visibility of log messages */

	/* save process start time */
	port->SessionStartTime = GetCurrentTimestamp();
	MyStartTime = timestamptz_to_time_t(port->SessionStartTime);

	/* set these to empty in case they are needed before we set them up */
	port->remote_host = "";
	port->remote_port = "";

	/*
	 * Initialize libpq and enable reporting of ereport errors to the client.
	 * Must do this now because authentication uses libpq to send messages.
	 */
	pq_init();					/* initialize libpq to talk to client */
	whereToSendOutput = DestRemote;		/* now safe to ereport to client */

	/*
	 * If possible, make this process a group leader, so that the postmaster
	 * can signal any child processes too.	(We do this now on the off chance
	 * that something might spawn a child process during authentication.)
	 */
#ifdef HAVE_SETSID
	if (setsid() < 0)
		elog(FATAL, "setsid() failed: %m");
#endif

	/*
	 * We arrange for a simple exit(1) if we receive SIGTERM or SIGQUIT during
	 * any client authentication related communication. Otherwise the
	 * postmaster cannot shutdown the database FAST or IMMED cleanly if a
	 * buggy client blocks a backend during authentication. XXX it follows that
	 * the remainder of this function must tolerate losing control at any
	 * instant.  Likewise, any pg_on_exit_callback registered before or during
	 * this function must be prepared to execute at any instant between here
	 * and the end of this function.  Furthermore, affected callbacks execute
	 * partially or not at all when a second exit-inducing signal arrives
	 * after proc_exit_prepare() decrements on_proc_exit_index.  (Thanks to
	 * that mechanic, callbacks need not anticipate more than one call.)  This
	 * is fragile; it ought to instead follow the norm of handling interrupts
	 * at selected, safe opportunities.
	 */
	pqsignal(SIGTERM, authdie);
	pqsignal(SIGQUIT, authdie);
	pqsignal(SIGALRM, authdie);
	PG_SETMASK(&StartupBlockSig);

	/*
	 * Get the remote host name and port for logging and status display.
	 */
	remote_host[0] = '\0';
	remote_port[0] = '\0';
	if (pg_getnameinfo_all(&port->raddr.addr, port->raddr.salen,
						   remote_host, sizeof(remote_host),
						   remote_port, sizeof(remote_port),
					   (log_hostname ? 0 : NI_NUMERICHOST) | NI_NUMERICSERV))
	{
		int			ret = pg_getnameinfo_all(&port->raddr.addr, port->raddr.salen,
											 remote_host, sizeof(remote_host),
											 remote_port, sizeof(remote_port),
											 NI_NUMERICHOST | NI_NUMERICSERV);

		if (ret)
			ereport(WARNING,
					(errmsg_internal("pg_getnameinfo_all() failed: %s",
									 gai_strerror(ret))));
	}
	if (remote_port[0] == '\0')
		snprintf(remote_ps_data, sizeof(remote_ps_data), "%s", remote_host);
	else
		snprintf(remote_ps_data, sizeof(remote_ps_data), "%s(%s)", remote_host, remote_port);

	if (Log_connections)
		ereport(LOG,
				(errmsg("connection received: host=%s%s%s",
						remote_host, remote_port[0] ? " port=" : "",
						remote_port)));

	/*
	 * save remote_host and remote_port in port structure
	 */
	port->remote_host = strdup(remote_host);
	port->remote_port = strdup(remote_port);

	/*
	 * Ready to begin client interaction.  We will give up and exit(0) after a
	 * time delay, so that a broken client can't hog a connection
	 * indefinitely.  PreAuthDelay doesn't count against the time limit.
	 */
	if (!enable_sig_alarm(AuthenticationTimeout * 1000, false))
		elog(FATAL, "could not set timer for authorization timeout");

	/*
	 * Receive the startup packet (which might turn out to be a cancel request
	 * packet).
	 */
	status = ProcessStartupPacket(port, false);

	/*
	 * Stop here if it was bad or a cancel packet.	ProcessStartupPacket
	 * already did any appropriate error reporting.
	 */
	if (status != STATUS_OK)
		proc_exit(0);

	/*
	 * Now that we have the user and database name, we can set the process
	 * title for ps.  It's good to do this as early as possible in startup.
	 *
	 * For a walsender, the ps display is set in the following form:
	 *
	 * postgres: wal sender process <user> <host> <activity>
	 *
	 * To achieve that, we pass "wal sender process" as username and username
	 * as dbname to init_ps_display(). XXX: should add a new variant of
	 * init_ps_display() to avoid abusing the parameters like this.
	 */
	if (am_walsender)
		init_ps_display("wal sender process", port->user_name, remote_ps_data,
						update_process_title ? "authentication" : "");
    else
	    init_ps_display(port->user_name, port->database_name, remote_ps_data,
					update_process_title ? "authentication" : "");

	/*
	 * Done with authentication.  Disable timeout, and prevent SIGTERM/SIGQUIT
	 * again until backend startup is complete.
	 */
	if (!disable_sig_alarm(false))
		elog(FATAL, "could not disable timer for authorization timeout");
	PG_SETMASK(&BlockSig);

	if (Log_connections)
		ereport(LOG,
				(errmsg("connection authorized: user=%s database=%s",
						port->user_name, port->database_name)));
}


/*
 * BackendRun -- set up the backend's argument list and invoke PostgresMain()
 *
 * returns:
 *		Shouldn't return at all.
 *		If PostgresMain() fails, return status.
 */
static int
BackendRun(Port *port)
{
	char	  **av;
	int			maxac;
	int			ac;
	long		secs;
	int			usecs;
	int			i;

	/*
	 * Don't want backend to be able to see the postmaster random number
	 * generator state.  We have to clobber the static random_seed *and* start
	 * a new random sequence in the random() library function.
	 */
	random_seed = 0;
	random_start_time.tv_usec = 0;
	/* slightly hacky way to get integer microseconds part of timestamptz */
	TimestampDifference(0, port->SessionStartTime, &secs, &usecs);
	srandom((unsigned int) (MyProcPid ^ usecs));

	/*
	 * Now, build the argv vector that will be given to PostgresMain.
	 *
	 * The maximum possible number of commandline arguments that could come
	 * from ExtraOptions is (strlen(ExtraOptions) + 1) / 2; see
	 * pg_split_opts().
	 */
	maxac = 2;					/* for fixed args supplied below */
	maxac += (strlen(ExtraOptions) + 1) / 2;

	av = (char **) MemoryContextAlloc(TopMemoryContext,
									  maxac * sizeof(char *));
	ac = 0;

	av[ac++] = "postgres";

	/*
	 * Pass any backend switches specified with -o on the postmaster's own
	 * command line.  We assume these are secure.
	 */
	pg_split_opts(av, &ac, ExtraOptions);

	av[ac] = NULL;

	Assert(ac < maxac);

	/*
	 * Debug: print arguments being passed to backend
	 */
	ereport(DEBUG3,
			(errmsg_internal("%s child[%d]: starting with (",
							 progname, (int) getpid())));
	for (i = 0; i < ac; ++i)
		ereport(DEBUG3,
				(errmsg_internal("\t%s", av[i])));
	ereport(DEBUG3,
			(errmsg_internal(")")));

	/*
	 * Make sure we aren't in PostmasterContext anymore.  (We can't delete it
	 * just yet, though, because InitPostgres will need the HBA data.)
	 */
	MemoryContextSwitchTo(TopMemoryContext);

	return PostgresMain(ac, av, port->database_name, port->user_name);
}


#ifdef EXEC_BACKEND

/*
 * postmaster_forkexec -- fork and exec a postmaster subprocess
 *
 * The caller must have set up the argv array already, except for argv[2]
 * which will be filled with the name of the temp variable file.
 *
 * Returns the child process PID, or -1 on fork failure (a suitable error
 * message has been logged on failure).
 *
 * All uses of this routine will dispatch to SubPostmasterMain in the
 * child process.
 */
pid_t
postmaster_forkexec(int argc, char *argv[])
{
	Port		port;

	/* This entry point passes dummy values for the Port variables */
	memset(&port, 0, sizeof(port));
	return internal_forkexec(argc, argv, &port);
}

/*
 * backend_forkexec -- fork/exec off a backend process
 *
 * Some operating systems (WIN32) don't have fork() so we have to simulate
 * it by storing parameters that need to be passed to the child and
 * then create a new child process.
 *
 * returns the pid of the fork/exec'd process, or -1 on failure
 */
static pid_t
backend_forkexec(Port *port)
{
	char	   *av[4];
	int			ac = 0;

	av[ac++] = "postgres";
	av[ac++] = "--forkbackend";
	av[ac++] = NULL;			/* filled in by internal_forkexec */

	av[ac] = NULL;
	Assert(ac < lengthof(av));

	return internal_forkexec(ac, av, port);
}

#ifndef WIN32

/*
 * internal_forkexec non-win32 implementation
 *
 * - writes out backend variables to the parameter file
 * - fork():s, and then exec():s the child process
 */
static pid_t
internal_forkexec(int argc, char *argv[], Port *port)
{
	static unsigned long tmpBackendFileNum = 0;
	pid_t		pid;
	char		tmpfilename[MAXPGPATH];
	BackendParameters param;
	FILE	   *fp;

	if (!save_backend_variables(&param, port))
		return -1;				/* log made by save_backend_variables */

	/* Calculate name for temp file */
	snprintf(tmpfilename, MAXPGPATH, "%s/%s.backend_var.%d.%lu",
			 PG_TEMP_FILES_DIR, PG_TEMP_FILE_PREFIX,
			 MyProcPid, ++tmpBackendFileNum);

	/* Open file */
	fp = AllocateFile(tmpfilename, PG_BINARY_W);
	if (!fp)
	{
		/* As in OpenTemporaryFile, try to make the temp-file directory */
		mkdir(PG_TEMP_FILES_DIR, S_IRWXU);

		fp = AllocateFile(tmpfilename, PG_BINARY_W);
		if (!fp)
		{
			ereport(LOG,
					(errcode_for_file_access(),
					 errmsg("could not create file \"%s\": %m",
							tmpfilename)));
			return -1;
		}
	}

	if (fwrite(&param, sizeof(param), 1, fp) != 1)
	{
		ereport(LOG,
				(errcode_for_file_access(),
				 errmsg("could not write to file \"%s\": %m", tmpfilename)));
		FreeFile(fp);
		return -1;
	}

	/* Release file */
	if (FreeFile(fp))
	{
		ereport(LOG,
				(errcode_for_file_access(),
				 errmsg("could not write to file \"%s\": %m", tmpfilename)));
		return -1;
	}

	/* Make sure caller set up argv properly */
	Assert(argc >= 3);
	Assert(argv[argc] == NULL);
	Assert(strncmp(argv[1], "--fork", 6) == 0);
	Assert(argv[2] == NULL);

	/* Insert temp file name after --fork argument */
	argv[2] = tmpfilename;

	/* Fire off execv in child */
	if ((pid = fork_process()) == 0)
	{
		if (execv(postgres_exec_path, argv) < 0)
		{
			ereport(LOG,
					(errmsg("could not execute server process \"%s\": %m",
							postgres_exec_path)));
			/* We're already in the child process here, can't return */
			exit(1);
		}
	}

	return pid;					/* Parent returns pid, or -1 on fork failure */
}
#else							/* WIN32 */

/*
 * internal_forkexec win32 implementation
 *
 * - starts backend using CreateProcess(), in suspended state
 * - writes out backend variables to the parameter file
 *	- during this, duplicates handles and sockets required for
 *	  inheritance into the new process
 * - resumes execution of the new process once the backend parameter
 *	 file is complete.
 */
static pid_t
internal_forkexec(int argc, char *argv[], Port *port)
{
	STARTUPINFO si;
	PROCESS_INFORMATION pi;
	int			i;
	int			j;
	char		cmdLine[MAXPGPATH * 2];
	HANDLE		paramHandle;
	BackendParameters *param;
	SECURITY_ATTRIBUTES sa;
	char		paramHandleStr[32];
	win32_deadchild_waitinfo *childinfo;

	/* Make sure caller set up argv properly */
	Assert(argc >= 3);
	Assert(argv[argc] == NULL);
	Assert(strncmp(argv[1], "--fork", 6) == 0);
	Assert(argv[2] == NULL);

	/* Set up shared memory for parameter passing */
	ZeroMemory(&sa, sizeof(sa));
	sa.nLength = sizeof(sa);
	sa.bInheritHandle = TRUE;
	paramHandle = CreateFileMapping(INVALID_HANDLE_VALUE,
									&sa,
									PAGE_READWRITE,
									0,
									sizeof(BackendParameters),
									NULL);
	if (paramHandle == INVALID_HANDLE_VALUE)
	{
		elog(LOG, "could not create backend parameter file mapping: error code %d",
			 (int) GetLastError());
		return -1;
	}

	param = MapViewOfFile(paramHandle, FILE_MAP_WRITE, 0, 0, sizeof(BackendParameters));
	if (!param)
	{
		elog(LOG, "could not map backend parameter memory: error code %d",
			 (int) GetLastError());
		CloseHandle(paramHandle);
		return -1;
	}

	/* Insert temp file name after --fork argument */
	sprintf(paramHandleStr, "%lu", (DWORD) paramHandle);
	argv[2] = paramHandleStr;

	/* Format the cmd line */
	cmdLine[sizeof(cmdLine) - 1] = '\0';
	cmdLine[sizeof(cmdLine) - 2] = '\0';
	snprintf(cmdLine, sizeof(cmdLine) - 1, "\"%s\"", postgres_exec_path);
	i = 0;
	while (argv[++i] != NULL)
	{
		j = strlen(cmdLine);
		snprintf(cmdLine + j, sizeof(cmdLine) - 1 - j, " \"%s\"", argv[i]);
	}
	if (cmdLine[sizeof(cmdLine) - 2] != '\0')
	{
		elog(LOG, "subprocess command line too long");
		return -1;
	}

	memset(&pi, 0, sizeof(pi));
	memset(&si, 0, sizeof(si));
	si.cb = sizeof(si);

	/*
	 * Create the subprocess in a suspended state. This will be resumed later,
	 * once we have written out the parameter file.
	 */
	if (!CreateProcess(NULL, cmdLine, NULL, NULL, TRUE, CREATE_SUSPENDED,
					   NULL, NULL, &si, &pi))
	{
		elog(LOG, "CreateProcess call failed: %m (error code %d)",
			 (int) GetLastError());
		return -1;
	}

	if (!save_backend_variables(param, port, pi.hProcess, pi.dwProcessId))
	{
		/*
		 * log made by save_backend_variables, but we have to clean up the
		 * mess with the half-started process
		 */
		if (!TerminateProcess(pi.hProcess, 255))
			ereport(ERROR,
					(errmsg_internal("could not terminate unstarted process: error code %d",
									 (int) GetLastError())));
		CloseHandle(pi.hProcess);
		CloseHandle(pi.hThread);
		return -1;				/* log made by save_backend_variables */
	}

	/* Drop the parameter shared memory that is now inherited to the backend */
	if (!UnmapViewOfFile(param))
		elog(LOG, "could not unmap view of backend parameter file: error code %d",
			 (int) GetLastError());
	if (!CloseHandle(paramHandle))
		elog(LOG, "could not close handle to backend parameter file: error code %d",
			 (int) GetLastError());

	/*
	 * Reserve the memory region used by our main shared memory segment before we
	 * resume the child process.
	 */
	if (!pgwin32_ReserveSharedMemoryRegion(pi.hProcess))
	{
		/*
		 * Failed to reserve the memory, so terminate the newly created
		 * process and give up.
		 */
		if (!TerminateProcess(pi.hProcess, 255))
			ereport(ERROR,
					(errmsg_internal("could not terminate process that failed to reserve memory: error code %d",
									 (int) GetLastError())));
		CloseHandle(pi.hProcess);
		CloseHandle(pi.hThread);
		return -1;			/* logging done made by pgwin32_ReserveSharedMemoryRegion() */
	}

	/*
	 * Now that the backend variables are written out, we start the child
	 * thread so it can start initializing while we set up the rest of the
	 * parent state.
	 */
	if (ResumeThread(pi.hThread) == -1)
	{
		if (!TerminateProcess(pi.hProcess, 255))
		{
			ereport(ERROR,
					(errmsg_internal("could not terminate unstartable process: error code %d",
									 (int) GetLastError())));
			CloseHandle(pi.hProcess);
			CloseHandle(pi.hThread);
			return -1;
		}
		CloseHandle(pi.hProcess);
		CloseHandle(pi.hThread);
		ereport(ERROR,
				(errmsg_internal("could not resume thread of unstarted process: error code %d",
								 (int) GetLastError())));
		return -1;
	}

	/*
	 * Queue a waiter for to signal when this child dies. The wait will be
	 * handled automatically by an operating system thread pool.
	 *
	 * Note: use malloc instead of palloc, since it needs to be thread-safe.
	 * Struct will be free():d from the callback function that runs on a
	 * different thread.
	 */
	childinfo = malloc(sizeof(win32_deadchild_waitinfo));
	if (!childinfo)
		ereport(FATAL,
				(errcode(ERRCODE_OUT_OF_MEMORY),
				 errmsg("out of memory")));

	childinfo->procHandle = pi.hProcess;
	childinfo->procId = pi.dwProcessId;

	if (!RegisterWaitForSingleObject(&childinfo->waitHandle,
									 pi.hProcess,
									 pgwin32_deadchild_callback,
									 childinfo,
									 INFINITE,
								WT_EXECUTEONLYONCE | WT_EXECUTEINWAITTHREAD))
		ereport(FATAL,
		(errmsg_internal("could not register process for wait: error code %d",
						 (int) GetLastError())));

	/* Don't close pi.hProcess here - the wait thread needs access to it */

	CloseHandle(pi.hThread);

	return pi.dwProcessId;
}
#endif   /* WIN32 */

#ifdef EXEC_BACKEND
/* This should really be in a header file */
NON_EXEC_STATIC void
PerfmonMain(int argc, char *argv[]);
#endif 

/*
 * SubPostmasterMain -- Get the fork/exec'd process into a state equivalent
 *			to what it would be if we'd simply forked on Unix, and then
 *			dispatch to the appropriate place.
 *
 * The first two command line arguments are expected to be "--forkFOO"
 * (where FOO indicates which postmaster child we are to become), and
 * the name of a variables file that we can read to load data that would
 * have been inherited by fork() on Unix.  Remaining arguments go to the
 * subprocess FooMain() routine.
 */
int
SubPostmasterMain(int argc, char *argv[])
{
	Port		port;

	/* Do this sooner rather than later... */
	IsUnderPostmaster = true;	/* we are a postmaster subprocess now */

	MyProcPid = getpid();		/* reset MyProcPid */

	MyStartTime = time(NULL);

	/*
	 * make sure stderr is in binary mode before anything can possibly be
	 * written to it, in case it's actually the syslogger pipe, so the pipe
	 * chunking protocol isn't disturbed. Non-logpipe data gets translated on
	 * redirection (e.g. via pg_ctl -l) anyway.
	 */
#ifdef WIN32
	_setmode(fileno(stderr), _O_BINARY);
#endif

	/* Lose the postmaster's on-exit routines (really a no-op) */
	on_exit_reset();

	/* In EXEC_BACKEND case we will not have inherited these settings */
	IsPostmasterEnvironment = true;
	whereToSendOutput = DestNone;

	/* Setup essential subsystems (to ensure elog() behaves sanely) */
	MemoryContextInit();
	InitializeGUCOptions();

	/* Read in the variables file */
	memset(&port, 0, sizeof(Port));
	read_backend_variables(argv[2], &port);

	/*
	 * Set reference point for stack-depth checking
	 */
	set_stack_base();

	/*
	 * Set up memory area for GSS information. Mirrors the code in ConnCreate
	 * for the non-exec case.
	 */
#if defined(ENABLE_GSS) || defined(ENABLE_SSPI)
	port.gss = (pg_gssinfo *) calloc(1, sizeof(pg_gssinfo));
	if (!port.gss)
		ereport(FATAL,
				(errcode(ERRCODE_OUT_OF_MEMORY),
				 errmsg("out of memory")));
#endif


	/* Check we got appropriate args */
	if (argc < 3)
		elog(FATAL, "invalid subpostmaster invocation");

	/*
	 * If appropriate, physically re-attach to shared memory segment. We want
	 * to do this before going any further to ensure that we can attach at the
	 * same address the postmaster used.
	 */
	if (strcmp(argv[1], "--forkbackend") == 0   ||
		strcmp(argv[1], "--forkavlauncher") == 0 ||
		strcmp(argv[1], "--forkavworker") == 0 ||
		strcmp(argv[1], "--forkautovac") == 0   ||
		strcmp(argv[1], "--forkseqserver") == 0 ||
		strcmp(argv[1], "--forkboot") == 0)
		PGSharedMemoryReAttach();

	/* autovacuum needs this set before calling InitProcess */
	if (strcmp(argv[1], "--forkavlauncher") == 0)
		AutovacuumLauncherIAm();
	if (strcmp(argv[1], "--forkavworker") == 0)
		AutovacuumWorkerIAm();

	/*
	 * Start our win32 signal implementation. This has to be done after we
	 * read the backend variables, because we need to pick up the signal pipe
	 * from the parent process.
	 */
#ifdef WIN32
	pgwin32_signal_initialize();
#endif

	/* In EXEC_BACKEND case we will not have inherited these settings */
	pqinitmask();
	PG_SETMASK(&BlockSig);

	/* Read in remaining GUC variables */
	read_nondefault_variables();

	/*
	 * Reload any libraries that were preloaded by the postmaster.	Since we
	 * exec'd this process, those libraries didn't come along with us; but we
	 * should load them into all child processes to be consistent with the
	 * non-EXEC_BACKEND behavior.
	 */
	process_shared_preload_libraries();

	/* Run backend or appropriate child */
	if (strcmp(argv[1], "--forkbackend") == 0)
	{
		Assert(argc == 3);		/* shouldn't be any more args */

		/* Close the postmaster's sockets */
		ClosePostmasterPorts(false);

		/*
		 * Need to reinitialize the SSL library in the backend, since the
		 * context structures contain function pointers and cannot be passed
		 * through the parameter file.
		 *
		 * XXX should we do this in all child processes?  For the moment it's
		 * enough to do it in backend children.
		 */
#ifdef USE_SSL
		if (EnableSSL)
			secure_initialize();
#endif

		/*
		 * process any libraries that should be preloaded at postmaster start
		 *
		 * NOTE: we have to re-load the shared_preload_libraries here because
		 * this backend is not fork()ed so we can't inherit any shared
		 * libraries / DLL's from our parent (the postmaster).
		 */
		process_shared_preload_libraries();

		/*
		 * Perform additional initialization and client authentication.
		 *
		 * We want to do this before InitProcess() for a couple of reasons: 1.
		 * so that we aren't eating up a PGPROC slot while waiting on the
		 * client. 2. so that if InitProcess() fails due to being out of
		 * PGPROC slots, we have already initialized libpq and are able to
		 * report the error to the client.
		 */
		BackendInitialize(&port);

		/* Restore basic shared memory pointers */
		InitShmemAccess(UsedShmemSegAddr);

		/* Need a PGPROC to run CreateSharedMemoryAndSemaphores */
		InitProcess();

		/*
		 * Attach process to shared data structures.  If testing EXEC_BACKEND
		 * on Linux, you must run this as root before starting the postmaster:
		 *
		 * echo 0 >/proc/sys/kernel/randomize_va_space
		 *
		 * This prevents a randomized stack base address that causes child
		 * shared memory to be at a different address than the parent, making
		 * it impossible to attached to shared memory.	Return the value to
		 * '1' when finished.
		 */
		CreateSharedMemoryAndSemaphores(false, 0);

		/* And run the backend */
		proc_exit(BackendRun(&port));
	}
	if (strcmp(argv[1], "--forkboot") == 0)
	{
		/* Close the postmaster's sockets */
		ClosePostmasterPorts(false);

		/* Restore basic shared memory pointers */
		InitShmemAccess(UsedShmemSegAddr);

		/* Need a PGPROC to run CreateSharedMemoryAndSemaphores */
		InitAuxiliaryProcess();

		/* Attach process to shared data structures */
		CreateSharedMemoryAndSemaphores(false, 0);

		AuxiliaryProcessMain(argc - 2, argv + 2);
		proc_exit(0);
	}
	if (strcmp(argv[1], "--forkavlauncher") == 0)
	{
		/* Close the postmaster's sockets */
		ClosePostmasterPorts(false);

		/* Restore basic shared memory pointers */
		InitShmemAccess(UsedShmemSegAddr);

		/* Need a PGPROC to run CreateSharedMemoryAndSemaphores */
		InitAuxiliaryProcess();

		/* Attach process to shared data structures */
		CreateSharedMemoryAndSemaphores(false, 0);

		AutoVacLauncherMain(argc - 2, argv + 2);
		proc_exit(0);
	}
	if (strcmp(argv[1], "--forkavworker") == 0)
	{
		/* Close the postmaster's sockets */
		ClosePostmasterPorts(false);

		/* Restore basic shared memory pointers */
		InitShmemAccess(UsedShmemSegAddr);

		/* Need a PGPROC to run CreateSharedMemoryAndSemaphores */
		InitProcess();

		/* Attach process to shared data structures */
		CreateSharedMemoryAndSemaphores(false, 0);

		AutoVacWorkerMain(argc - 2, argv + 2);
		proc_exit(0);
	}
	if (strcmp(argv[1], "--forkarch") == 0)
	{
		/* Close the postmaster's sockets */
		ClosePostmasterPorts(false);

		/* Do not want to attach to shared memory */

		PgArchiverMain(argc, argv);
		proc_exit(0);
	}
	if (strcmp(argv[1], "--forkcol") == 0)
	{
		/* Close the postmaster's sockets */
		ClosePostmasterPorts(false);

		/* Do not want to attach to shared memory */

		PgstatCollectorMain(argc, argv);
		proc_exit(0);
	}
	if (strcmp(argv[1], "--forklog") == 0)
	{
		/* Close the postmaster's sockets */
		ClosePostmasterPorts(true);

		/* Do not want to attach to shared memory */

		SysLoggerMain(argc, argv);
		proc_exit(0);
	}
	if (strcmp(argv[1], "--forkseqserver") == 0)
	{
		/* Close the postmaster's sockets */
		ClosePostmasterPorts(false);

		/* Restore basic shared memory pointers */
		InitShmemAccess(UsedShmemSegAddr);

		/* Need a PGPROC to run CreateSharedMemoryAndSemaphores */
		InitAuxiliaryProcess();

		/* Attach process to shared data structures */
		CreateSharedMemoryAndSemaphores(false, 0);

		SeqServerMain(argc - 2, argv + 2);
		proc_exit(0);
	}
	if (strcmp(argv[1], "--forkftsprobe") == 0)
	{
		/* Close the postmaster's sockets */
		ClosePostmasterPorts(false);

		/* Restore basic shared memory pointers */
		InitShmemAccess(UsedShmemSegAddr);

		/* Need a PGPROC to run CreateSharedMemoryAndSemaphores */
		InitAuxiliaryProcess();

		/* Attach process to shared data structures */
		CreateSharedMemoryAndSemaphores(false, 0);

		FtsProbeMain(argc - 2, argv + 2);
		proc_exit(0);
	}
	if (strcmp(argv[1], "--forkperfmon") == 0)
	{
		/* Close the postmaster's sockets */
		ClosePostmasterPorts(false);

		/* Do not want to attach to shared memory */

		PerfmonMain(argc - 2, argv + 2);
		proc_exit(0);
	}

	return 1;					/* shouldn't get here */
}
#endif   /* EXEC_BACKEND */


/*
 * ExitPostmaster -- cleanup
 *
 * Do NOT call exit() directly --- always go through here!
 */
static void
ExitPostmaster(int status)
{
	/* should cleanup shared memory and kill all backends */

	/*
	 * Not sure of the semantics here.	When the Postmaster dies, should the
	 * backends all be killed? probably not.
	 *
	 * MUST		-- vadim 05-10-1999
	 */

	proc_exit(status);
}

/*
 * sigusr1_handler - handle signal conditions from child processes
 */
static void
sigusr1_handler(SIGNAL_ARGS)
{
	int			save_errno = errno;

	PG_SETMASK(&BlockSig);

	/*
	 * RECOVERY_STARTED and RECOVERY_CONSISTENT signals are ignored in
	 * unexpected states. If the startup process quickly starts up, completes
	 * recovery, exits, we might process the death of the startup process
	 * first. We don't want to go back to recovery in that case.
	 */
	if (CheckPostmasterSignal(PMSIGNAL_RECOVERY_STARTED) &&
		pmState == PM_STARTUP)
	{
		Assert(isPrimaryMirrorModeAFullPostmaster(true));

		/* WAL redo has started. We're out of reinitialization. */
		FatalError = false;

		/*
		 * Crank up the background writer.	It doesn't matter if this fails,
		 * we'll just try again later.
		 */
		Assert(BgWriterPID == 0);
		SetBGWriterPID(StartBackgroundWriter());

		pmState = PM_RECOVERY;
	}
	if (CheckPostmasterSignal(PMSIGNAL_RECOVERY_CONSISTENT) &&
		pmState == PM_RECOVERY)
	{
		Assert(isPrimaryMirrorModeAFullPostmaster(true));

		/*
		 * Load the flat authorization file into postmaster's cache. The
		 * startup process won't have recomputed this from the database yet,
		 * so it may change following recovery.
		 */
		load_role();

		/*
		 * Likewise, start other special children as needed.
		 */
		Assert(PgStatPID == 0);
		PgStatPID = pgstat_start();

		/* XXX at this point we could accept read-only connections */
		ereport(DEBUG1,
				(errmsg("database system is in consistent recovery mode")));

		pmState = PM_RECOVERY_CONSISTENT;
	}

<<<<<<< HEAD
	if (CheckPostmasterSignal(PMSIGNAL_PASSWORD_CHANGE))
	{
		/*
		 * Authorization file has changed.
		 */
		load_role();
	}

=======
>>>>>>> 49f001d8
	if (CheckPostmasterSignal(PMSIGNAL_WAKEN_ARCHIVER) &&
		PgArchPID != 0)
	{
		/*
		 * Send SIGUSR1 to archiver process, to wake it up and begin archiving
		 * next transaction log file.
		 */
		signal_child(PgArchPID, SIGUSR1);
	}

	if (CheckPostmasterSignal(PMSIGNAL_ROTATE_LOGFILE) &&
		SysLoggerPID != 0)
	{
		/* Tell syslogger to rotate logfile */
		signal_child(SysLoggerPID, SIGUSR1);
	}

	if (CheckPostmasterSignal(PMSIGNAL_START_WALRECEIVER) &&
		WalReceiverPID == 0 &&
		(pmState == PM_STARTUP || pmState == PM_RECOVERY /*||
		 pmState == PM_HOT_STANDBY || pmState == PM_WAIT_READONLY*/) &&
		Shutdown == NoShutdown)
	{
		/* Startup Process wants us to start the walreceiver process. */
		WalReceiverPID = StartWalReceiver();
	}

	if (CheckPostmasterSignal(PMSIGNAL_START_AUTOVAC_LAUNCHER))
	{
		/*
		 * Start one iteration of the autovacuum daemon, even if autovacuuming
		 * is nominally not enabled.  This is so we can have an active defense
		 * against transaction ID wraparound.  We set a flag for the main loop
		 * to do it rather than trying to do it here --- this is because the
		 * autovac process itself may send the signal, and we want to handle
		 * that by launching another iteration as soon as the current one
		 * completes.
		 */
		start_autovac_launcher = true;
	}

	if (CheckPostmasterSignal(PMSIGNAL_START_AUTOVAC_WORKER))
	{
		/* The autovacuum launcher wants us to start a worker process. */
		StartAutovacuumWorker();
	}

	if (CheckPostmasterSignal(PMSIGNAL_FILEREP_STATE_CHANGE))
	{
		/* set a flag that will be handled in the main loop */
		filerep_has_signaled_state_change = true;
	}

	if (CheckPostmasterSignal(PMSIGNAL_POSTMASTER_RESET_FILEREP))
	{
		/*
		 * if filerep subprocess requests postmaster reset on the mirror,
		 * the mirror is no longer usable so it is shut down
		 */
		PrimaryMirrorMode pm_mode;
		getPrimaryMirrorStatusCodes(&pm_mode, NULL, NULL, NULL);
		if (pm_mode == PMModeMirrorSegment)
		{
			elog(LOG, "postmaster reset on mirror, shutting down mirror");

			pmdie(SIGQUIT);
		}

		/*
		 * set a flag that will be handled in the main loop;
		 * this signal comes from filerep's main process;
		 */
		filerep_requires_postmaster_reset = true;
    }

	if (CheckPostmasterSignal(PMSIGNAL_POSTMASTER_RESET_BY_PEER))
	{
		/*
		 * set a flag that will be handled in the main loop;
		 * this signal comes from handling of postmaster
		 * reset as requested by the primary/mirror peer;
		 */
		filerep_requires_postmaster_reset = true;
	}

	if (CheckPostmasterSignal(PMSIGNAL_PRIMARY_MIRROR_TRANSITION_RECEIVED))
	{
		/* no need to do anything -- postmaster has woken up and will check shared memory next */
	}

	if (CheckPostmasterSignal(PMSIGNAL_PRIMARY_MIRROR_ALL_BACKENDS_SHUTDOWN))
	{
	    filerep_has_signaled_backends_shutdown = true;
	    need_call_reaper = true;
	}

	if (CheckPostmasterSignal(PMSIGNAL_SEGCONFIG_CHANGE))
	{
		int16		newdbid;

		/*
		 * Read back standby dbid to postmaster local from shared memory,
		 * as this is the single source.
		 */
		GpStandbyDbid = GetStandbyDbid();

		newdbid = primaryMirrorGetNewDbid();
		if (newdbid != InvalidDbid)
		{
			/*
			 * Update my dbid if someone tells me.  This is currently only the
			 * case in standby-promote, and works because we do so in the
			 * startup pass 4, where nobody else has forked dbid value to
			 * local memory.  This is not the best solution, and at some point
			 * we should revisit design around dbid.
			 */
			GpIdentity.dbid = newdbid;

			/*
			 * Also update trans/temp filespace if configured.  This relies on
			 * the external tool to have updated the flat files already prior
			 * to the promote time.  Again this is not atomic and risky, but
			 * given the current design there's not much we can do.
			 */
			primaryMirrorPopulateFilespaceInfo();
		}
	}

	/*
	 * Check if we are being promoted.  Don't check and delete promote file
	 * until we start the recovery.  This allows users to indicate promote
	 * early, even before the database start.  We do delete it after the
	 * recovery, though, for cleanness.
	 */
	if (pmState != PM_INIT &&
		CheckPromoteSignal(!(pmState == PM_STARTUP || pmState == PM_RECOVERY))
		&& StartupPID != 0)
	{
		/* Tell startup process to finish recovery */
		signal_child(StartupPID, SIGUSR2);
	}

	PG_SETMASK(&UnBlockSig);

	errno = save_errno;
}


/*
 * Dummy signal handler
 *
 * We use this for signals that we don't actually use in the postmaster,
 * but we do use in backends.  If we were to SIG_IGN such signals in the
 * postmaster, then a newly started backend might drop a signal that arrives
 * before it's able to reconfigure its signal processing.  (See notes in
 * tcop/postgres.c.)
 */
static void
dummy_handler(SIGNAL_ARGS)
{
}

/*
 * RandomSalt
 */
static void
RandomSalt(char *md5Salt)
{
	long		rand;

	/*
	 * We use % 255, sacrificing one possible byte value, so as to ensure that
	 * all bits of the random() value participate in the result. While at it,
	 * add one to avoid generating any null bytes.
	 */
	rand = PostmasterRandom();
	md5Salt[0] = (rand % 255) + 1;
	rand = PostmasterRandom();
	md5Salt[1] = (rand % 255) + 1;
	rand = PostmasterRandom();
	md5Salt[2] = (rand % 255) + 1;
	rand = PostmasterRandom();
	md5Salt[3] = (rand % 255) + 1;
}

/*
 * PostmasterRandom
 */
static long
PostmasterRandom(void)
{
	/*
	 * Select a random seed at the time of first receiving a request.
	 */
	if (random_seed == 0)
	{
		do
		{
			struct timeval random_stop_time;

			gettimeofday(&random_stop_time, NULL);

			/*
			 * We are not sure how much precision is in tv_usec, so we swap
			 * the high and low 16 bits of 'random_stop_time' and XOR them
			 * with 'random_start_time'. On the off chance that the result is
			 * 0, we loop until it isn't.
			 */
			random_seed = random_start_time.tv_usec ^
				((random_stop_time.tv_usec << 16) |
				 ((random_stop_time.tv_usec >> 16) & 0xffff));
		}
		while (random_seed == 0);

		srandom(random_seed);
	}

	return random();
}

/*
 * Count up number of child processes (excluding special children and
 * dead_end children)
 */
static int
CountChildren(int target)
{
	Dlelem	   *curr;
	int			cnt = 0;

	for (curr = DLGetHead(BackendList); curr; curr = DLGetSucc(curr))
	{
		Backend    *bp = (Backend *) DLE_VAL(curr);

		if (bp->dead_end)
			continue;

		/*
		 * Since target == BACKEND_TYPE_ALL is the most common case, we test
		 * it first and avoid touching shared memory for every child.
		 */
		if (target != BACKEND_TYPE_ALL)
		{
			int			child;

			if (bp->is_autovacuum)
				child = BACKEND_TYPE_AUTOVAC;
			else if (IsPostmasterChildWalSender(bp->child_slot))
				child = BACKEND_TYPE_WALSND;
			else
				child = BACKEND_TYPE_NORMAL;
			if (!(target & child))
				continue;
		}

		cnt++;
	}
	return cnt;
}


/*
 * StartChildProcess -- start an auxiliary process for the postmaster
 *
 * xlop determines what kind of child will be started.	All child types
 * initially go to AuxiliaryProcessMain, which will handle common setup.
 *
 * Return value of StartChildProcess is subprocess' PID, or 0 if failed
 * to start subprocess.
 */
static pid_t
StartChildProcess(AuxProcType type)
{
	pid_t		pid;
	char	   *av[10];
	int			ac = 0;
	char		typebuf[32];

	/*
	 * Set up command-line arguments for subprocess
	 */
	av[ac++] = "postgres";

#ifdef EXEC_BACKEND
	av[ac++] = "--forkboot";
	av[ac++] = NULL;			/* filled in by postmaster_forkexec */
#endif

	snprintf(typebuf, sizeof(typebuf), "-x%d", type);
	av[ac++] = typebuf;

	av[ac] = NULL;
	Assert(ac < lengthof(av));

    switch (type)
	{
        case BgWriterProcess:
		case CheckpointerProcess:
        case StartupProcess:
        case StartupPass2Process:
		case StartupPass3Process:
		case StartupPass4Process:
        case WalWriterProcess:
        case WalReceiverProcess:
            Assert(isPrimaryMirrorModeAFullPostmaster(true));
            break;
        case FilerepProcess:
            Assert(doesPrimaryMirrorModeRequireFilerepProcess(true));
            break;
        case FilerepResetPeerProcess:
        	Assert(pmState == PM_POSTMASTER_RESET_FILEREP_PEER);
			break;
        case CheckerProcess:
        case BootstrapProcess:
            break;
		default:
			elog(ERROR, "Unknown auxiliary process type %d", type);
			break;
	}

#ifdef EXEC_BACKEND
	pid = postmaster_forkexec(ac, av);
#else							/* !EXEC_BACKEND */
	pid = fork_process();

	if (pid == 0)				/* child */
	{
		IsUnderPostmaster = true;		/* we are a postmaster subprocess now */

		/* Close the postmaster's sockets */
		ClosePostmasterPorts(false);

		/* Lose the postmaster's on-exit routines and port connections */
		on_exit_reset();

		/* Release postmaster's working memory context */
		MemoryContextSwitchTo(TopMemoryContext);
		MemoryContextDelete(PostmasterContext);
		PostmasterContext = NULL;

		AuxiliaryProcessMain(ac, av);
		ExitPostmaster(0);
	}
#endif   /* EXEC_BACKEND */

	if (pid < 0)
	{
		/* in parent, fork failed */
		int			save_errno = errno;

		errno = save_errno;
		switch (type)
		{
			case StartupProcess:
				ereport(LOG,
						(errmsg("could not fork startup process: %m")));
				break;
			case StartupPass2Process:
				ereport(LOG,
						(errmsg("could not fork startup pass 2 process: %m")));
				break;
			case StartupPass3Process:
				ereport(LOG,
						(errmsg("could not fork startup pass 3 process: %m")));
				break;
			case StartupPass4Process:
				ereport(LOG,
						(errmsg("could not fork startup pass 4 process: %m")));
				break;
			case BgWriterProcess:
				ereport(LOG,
				   (errmsg("could not fork background writer process: %m")));
				break;
			case CheckpointerProcess:
				ereport(LOG,
				   (errmsg("could not fork background checkpoint process: %m")));
				break;
			case WalWriterProcess:
				ereport(LOG,
						(errmsg("could not fork WAL writer process: %m")));
				break;
			default:
				ereport(LOG,
						(errmsg("could not fork process: %m")));
				break;
		}

		/*
		 * fork failure is fatal during startup, but there's no need to choke
		 * immediately if starting other child types fails.
		 */
		if (type == StartupProcess)
			ExitPostmaster(1);
		return 0;
	}

	/*
	 * in parent, successful fork
	 */
	return pid;
}

/*
 * StartAutovacuumWorker
 *		Start an autovac worker process.
 *
 * This function is here because it enters the resulting PID into the
 * postmaster's private backends list.
 *
 * NB -- this code very roughly matches BackendStartup.
 */
static void
StartAutovacuumWorker(void)
{
	Backend    *bn;

	/*
	 * If not in condition to run a process, don't try, but handle it like a
	 * fork failure.  This does not normally happen, since the signal is only
	 * supposed to be sent by autovacuum launcher when it's OK to do it, but
	 * we have to check to avoid race-condition problems during DB state
	 * changes.
	 */
	if (canAcceptConnections() == CAC_OK)
	{
		/*
		 * Compute the cancel key that will be assigned to this session. We
		 * probably don't need cancel keys for autovac workers, but we'd
		 * better have something random in the field to prevent unfriendly
		 * people from sending cancels to them.
		 */
		MyCancelKey = PostmasterRandom();

		bn = (Backend *) malloc(sizeof(Backend));
		if (bn)
		{
			bn->pid = StartAutoVacWorker();
			if (bn->pid > 0)
			{
				bn->cancel_key = MyCancelKey;
				bn->is_autovacuum = true;
				bn->dead_end = false;
				DLAddHead(BackendList, DLNewElem(bn));
#ifdef EXEC_BACKEND
				ShmemBackendArrayAdd(bn);
#endif
				/* all OK */
				return;
			}

			/*
			 * fork failed, fall through to report -- actual error message was
			 * logged by StartAutoVacWorker
			 */
			free(bn);
		}
		else
			ereport(LOG,
					(errcode(ERRCODE_OUT_OF_MEMORY),
					 errmsg("out of memory")));
	}

	/*
	 * Report the failure to the launcher, if it's running.  (If it's not, we
	 * might not even be connected to shared memory, so don't try to call
	 * AutoVacWorkerFailed.)  Note that we also need to signal it so that it
	 * responds to the condition, but we don't do that here, instead waiting
	 * for ServerLoop to do it.  This way we avoid a ping-pong signalling in
	 * quick succession between the autovac launcher and postmaster in case
	 * things get ugly.
	 */
	if (AutoVacPID != 0)
	{
		AutoVacWorkerFailed();
		avlauncher_needs_signal = true;
	}
}

/*
 * Create the opts file
 */
static bool
CreateOptsFile(int argc, char *argv[], char *fullprogname)
{
	FILE	   *fp;
	int			i;

#define OPTS_FILE	"postmaster.opts"

	if ((fp = fopen(OPTS_FILE, "w")) == NULL)
	{
		elog(LOG, "could not create file \"%s\": %m", OPTS_FILE);
		return false;
	}

	fprintf(fp, "%s", fullprogname);
	for (i = 1; i < argc; i++)
		fprintf(fp, " \"%s\"", argv[i]);
	fputs("\n", fp);

	if (fclose(fp))
	{
		elog(LOG, "could not write file \"%s\": %m", OPTS_FILE);
		return false;
	}

	return true;
}


/*
 * MaxLivePostmasterChildren
 *
 * This reports the number of entries needed in per-child-process arrays
 * (the PMChildFlags array, and if EXEC_BACKEND the ShmemBackendArray).
 * These arrays include regular backends and autovac workers, but not special
 * children nor dead_end children.	This allows the arrays to have a fixed
 * maximum size, to wit the same too-many-children limit enforced by
 * canAcceptConnections().	The exact value isn't too critical as long as
 * it's more than MaxBackends.
 */
int
MaxLivePostmasterChildren(void)
{
	return 2 * MaxBackends;
}


#ifdef EXEC_BACKEND

/*
 * The following need to be available to the save/restore_backend_variables
 * functions.  They are marked NON_EXEC_STATIC in their home modules.
 */
extern slock_t *ShmemLock;
extern LWLock *LWLockArray;
extern PROC_HDR *ProcGlobal;
extern PGPROC *AuxiliaryProcs;
extern PMSignalData *PMSignalState;
extern int	pgStatSock;
extern pg_time_t first_syslogger_file_time;

#ifndef WIN32
#define write_inheritable_socket(dest, src, childpid) (*(dest) = (src))
#define read_inheritable_socket(dest, src) (*(dest) = *(src))
#else
static void write_duplicated_handle(HANDLE *dest, HANDLE src, HANDLE child);
static void write_inheritable_socket(InheritableSocket *dest, SOCKET src,
						 pid_t childPid);
static void read_inheritable_socket(SOCKET *dest, InheritableSocket *src);
#endif


/* Save critical backend variables into the BackendParameters struct */
#ifndef WIN32
static bool
save_backend_variables(BackendParameters *param, Port *port)
#else
static bool
save_backend_variables(BackendParameters *param, Port *port,
					   HANDLE childProcess, pid_t childPid)
#endif
{
	memcpy(&param->port, port, sizeof(Port));
	write_inheritable_socket(&param->portsocket, port->sock, childPid);

	strlcpy(param->DataDir, DataDir, MAXPGPATH);

	memcpy(&param->ListenSocket, &ListenSocket, sizeof(ListenSocket));

	param->MyCancelKey = MyCancelKey;
	param->MyPMChildSlot = MyPMChildSlot;

	param->UsedShmemSegID = UsedShmemSegID;
	param->UsedShmemSegAddr = UsedShmemSegAddr;

	param->ShmemLock = ShmemLock;
	param->ShmemVariableCache = ShmemVariableCache;
	param->ShmemBackendArray = ShmemBackendArray;

	param->LWLockArray = LWLockArray;
	param->ProcGlobal = ProcGlobal;
	param->AuxiliaryProcs = AuxiliaryProcs;
	param->PMSignalState = PMSignalState;
	write_inheritable_socket(&param->pgStatSock, pgStatSock, childPid);

	param->PostmasterPid = PostmasterPid;
	param->PgStartTime = PgStartTime;
	param->PgReloadTime = PgReloadTime;
<<<<<<< HEAD
	param->first_syslogger_file_time = first_syslogger_file_time;
=======
>>>>>>> 49f001d8

	param->redirection_done = redirection_done;

#ifdef WIN32
	param->PostmasterHandle = PostmasterHandle;
	write_duplicated_handle(&param->initial_signal_pipe,
							pgwin32_create_signal_listener(childPid),
							childProcess);
#endif

	memcpy(&param->syslogPipe, &syslogPipe, sizeof(syslogPipe));

	strlcpy(param->my_exec_path, my_exec_path, MAXPGPATH);

	strlcpy(param->pkglib_path, pkglib_path, MAXPGPATH);

	strlcpy(param->ExtraOptions, ExtraOptions, MAXPGPATH);

	strlcpy(param->lc_collate, setlocale(LC_COLLATE, NULL), LOCALE_NAME_BUFLEN);
	strlcpy(param->lc_ctype, setlocale(LC_CTYPE, NULL), LOCALE_NAME_BUFLEN);

	return true;
}


#ifdef WIN32
/*
 * Duplicate a handle for usage in a child process, and write the child
 * process instance of the handle to the parameter file.
 */
static void
write_duplicated_handle(HANDLE *dest, HANDLE src, HANDLE childProcess)
{
	HANDLE		hChild = INVALID_HANDLE_VALUE;

	if (!DuplicateHandle(GetCurrentProcess(),
						 src,
						 childProcess,
						 &hChild,
						 0,
						 TRUE,
						 DUPLICATE_CLOSE_SOURCE | DUPLICATE_SAME_ACCESS))
		ereport(ERROR,
				(errmsg_internal("could not duplicate handle to be written to backend parameter file: error code %d",
								 (int) GetLastError())));

	*dest = hChild;
}

/*
 * Duplicate a socket for usage in a child process, and write the resulting
 * structure to the parameter file.
 * This is required because a number of LSPs (Layered Service Providers) very
 * common on Windows (antivirus, firewalls, download managers etc) break
 * straight socket inheritance.
 */
static void
write_inheritable_socket(InheritableSocket *dest, SOCKET src, pid_t childpid)
{
	dest->origsocket = src;
	if (src != 0 && src != -1)
	{
		/* Actual socket */
		if (WSADuplicateSocket(src, childpid, &dest->wsainfo) != 0)
			ereport(ERROR,
					(errmsg("could not duplicate socket %d for use in backend: error code %d",
							src, WSAGetLastError())));
	}
}

/*
 * Read a duplicate socket structure back, and get the socket descriptor.
 */
static void
read_inheritable_socket(SOCKET *dest, InheritableSocket *src)
{
	SOCKET		s;

	if (src->origsocket == -1 || src->origsocket == 0)
	{
		/* Not a real socket! */
		*dest = src->origsocket;
	}
	else
	{
		/* Actual socket, so create from structure */
		s = WSASocket(FROM_PROTOCOL_INFO,
					  FROM_PROTOCOL_INFO,
					  FROM_PROTOCOL_INFO,
					  &src->wsainfo,
					  0,
					  0);
		if (s == INVALID_SOCKET)
		{
			write_stderr("could not create inherited socket: error code %d\n",
						 WSAGetLastError());
			exit(1);
		}
		*dest = s;

		/*
		 * To make sure we don't get two references to the same socket, close
		 * the original one. (This would happen when inheritance actually
		 * works..
		 */
		closesocket(src->origsocket);
	}
}
#endif

static void
read_backend_variables(char *id, Port *port)
{
	BackendParameters param;

#ifndef WIN32
	/* Non-win32 implementation reads from file */
	FILE	   *fp;

	/* Open file */
	fp = AllocateFile(id, PG_BINARY_R);
	if (!fp)
	{
		write_stderr("could not read from backend variables file \"%s\": %s\n",
					 id, strerror(errno));
		exit(1);
	}

	if (fread(&param, sizeof(param), 1, fp) != 1)
	{
		write_stderr("could not read from backend variables file \"%s\": %s\n",
					 id, strerror(errno));
		exit(1);
	}

	/* Release file */
	FreeFile(fp);
	if (unlink(id) != 0)
	{
		write_stderr("could not remove file \"%s\": %s\n",
					 id, strerror(errno));
		exit(1);
	}
#else
	/* Win32 version uses mapped file */
	HANDLE		paramHandle;
	BackendParameters *paramp;

	paramHandle = (HANDLE) atol(id);
	paramp = MapViewOfFile(paramHandle, FILE_MAP_READ, 0, 0, 0);
	if (!paramp)
	{
		write_stderr("could not map view of backend variables: error code %d\n",
					 (int) GetLastError());
		exit(1);
	}

	memcpy(&param, paramp, sizeof(BackendParameters));

	if (!UnmapViewOfFile(paramp))
	{
		write_stderr("could not unmap view of backend variables: error code %d\n",
					 (int) GetLastError());
		exit(1);
	}

	if (!CloseHandle(paramHandle))
	{
		write_stderr("could not close handle to backend parameter variables: error code %d\n",
					 (int) GetLastError());
		exit(1);
	}
#endif

	restore_backend_variables(&param, port);
}

/* Restore critical backend variables from the BackendParameters struct */
static void
restore_backend_variables(BackendParameters *param, Port *port)
{
	memcpy(port, &param->port, sizeof(Port));
	read_inheritable_socket(&port->sock, &param->portsocket);

	SetDataDir(param->DataDir);

	memcpy(&ListenSocket, &param->ListenSocket, sizeof(ListenSocket));

	MyCancelKey = param->MyCancelKey;
	MyPMChildSlot = param->MyPMChildSlot;

	UsedShmemSegID = param->UsedShmemSegID;
	UsedShmemSegAddr = param->UsedShmemSegAddr;

	ShmemLock = param->ShmemLock;
	ShmemVariableCache = param->ShmemVariableCache;
	ShmemBackendArray = param->ShmemBackendArray;

	LWLockArray = param->LWLockArray;
	ProcGlobal = param->ProcGlobal;
	AuxiliaryProcs = param->AuxiliaryProcs;
	PMSignalState = param->PMSignalState;
	read_inheritable_socket(&pgStatSock, &param->pgStatSock);

	PostmasterPid = param->PostmasterPid;
	PgStartTime = param->PgStartTime;
	PgReloadTime = param->PgReloadTime;
<<<<<<< HEAD
	first_syslogger_file_time = param->first_syslogger_file_time;
=======
>>>>>>> 49f001d8

	redirection_done = param->redirection_done;

#ifdef WIN32
	PostmasterHandle = param->PostmasterHandle;
	pgwin32_initial_signal_pipe = param->initial_signal_pipe;
#endif

	memcpy(&syslogPipe, &param->syslogPipe, sizeof(syslogPipe));

	strlcpy(my_exec_path, param->my_exec_path, MAXPGPATH);

	strlcpy(pkglib_path, param->pkglib_path, MAXPGPATH);

	strlcpy(ExtraOptions, param->ExtraOptions, MAXPGPATH);

	setlocale(LC_COLLATE, param->lc_collate);
	setlocale(LC_CTYPE, param->lc_ctype);
}


Size
ShmemBackendArraySize(void)
{
	return mul_size(MaxLivePostmasterChildren(), sizeof(Backend));
}

void
ShmemBackendArrayAllocation(void)
{
	Size		size = ShmemBackendArraySize();

	ShmemBackendArray = (Backend *) ShmemAlloc(size);
	/* Mark all slots as empty */
	memset(ShmemBackendArray, 0, size);
}

static void
ShmemBackendArrayAdd(Backend *bn)
{
	/* The array slot corresponding to my PMChildSlot should be free */
	int			i = bn->child_slot - 1;

	Assert(ShmemBackendArray[i].pid == 0);
	ShmemBackendArray[i] = *bn;
}

static void
ShmemBackendArrayRemove(Backend *bn)
{
	int			i = bn->child_slot - 1;

	Assert(ShmemBackendArray[i].pid == bn->pid);
	/* Mark the slot as empty */
	ShmemBackendArray[i].pid = 0;
}
#endif   /* EXEC_BACKEND */


#ifdef WIN32

static pid_t
win32_waitpid(int *exitstatus)
{
	DWORD		dwd;
	ULONG_PTR	key;
	OVERLAPPED *ovl;

	/*
	 * Check if there are any dead children. If there are, return the pid of
	 * the first one that died.
	 */
	if (GetQueuedCompletionStatus(win32ChildQueue, &dwd, &key, &ovl, 0))
	{
		*exitstatus = (int) key;
		return dwd;
	}

	return -1;
}

/*
 * Note! Code below executes on a thread pool! All operations must
 * be thread safe! Note that elog() and friends must *not* be used.
 */
static void WINAPI
pgwin32_deadchild_callback(PVOID lpParameter, BOOLEAN TimerOrWaitFired)
{
	win32_deadchild_waitinfo *childinfo = (win32_deadchild_waitinfo *) lpParameter;
	DWORD		exitcode;

	if (TimerOrWaitFired)
		return;					/* timeout. Should never happen, since we use
								 * INFINITE as timeout value. */

	/*
	 * Remove handle from wait - required even though it's set to wait only
	 * once
	 */
	UnregisterWaitEx(childinfo->waitHandle, NULL);

	if (!GetExitCodeProcess(childinfo->procHandle, &exitcode))
	{
		/*
		 * Should never happen. Inform user and set a fixed exitcode.
		 */
		write_stderr("could not read exit code for process\n");
		exitcode = 255;
	}

	if (!PostQueuedCompletionStatus(win32ChildQueue, childinfo->procId, (ULONG_PTR) exitcode, NULL))
		write_stderr("could not post child completion status\n");

	/*
	 * Handle is per-process, so we close it here instead of in the
	 * originating thread
	 */
	CloseHandle(childinfo->procHandle);

	/*
	 * Free struct that was allocated before the call to
	 * RegisterWaitForSingleObject()
	 */
	free(childinfo);

	/* Queue SIGCHLD signal */
	pg_queue_signal(SIGCHLD);
}

#endif   /* WIN32 */

#if defined(HAVE_NUMA_H) && defined(HAVE_LIBNUMA)
/* LINUX */
static void
setProcAffinity(int id)
{
	int limit;
	nodemask_t mask;

	if (numa_available() < 0)
	{
		elog(LOG, "Numa unavailable, will remain unbound.");
		return;
	}

	limit = numa_max_node() + 1;

	nodemask_zero(&mask);
	nodemask_set(&mask, (id % limit));

	elog(LOG, "Numa binding to numa-node %d", (id % limit));

	/* this sets the memory */
	numa_bind(&mask);

	return;
}
#else
/* UNSUPPORTED */
static void
setProcAffinity(int id)
{
	elog(LOG, "gp_set_proc_affinity setting ignored; feature not configured");
}
#endif<|MERGE_RESOLUTION|>--- conflicted
+++ resolved
@@ -39,7 +39,7 @@
  *
  *
  * IDENTIFICATION
- *	  $PostgreSQL: pgsql/src/backend/postmaster/postmaster.c,v 1.561 2008/06/26 02:47:19 momjian Exp $
+ *	  $PostgreSQL: pgsql/src/backend/postmaster/postmaster.c,v 1.554 2008/03/31 02:43:14 tgl Exp $
  *
  * NOTES
  *
@@ -329,19 +329,12 @@
  *
  * Notice that this state variable does not distinguish *why* we entered
  * states later than PM_RUN --- Shutdown and FatalError must be consulted
-<<<<<<< HEAD
  * to find that out.  FatalError is never true in PM_INIT through PM_RUN
  * states, nor in PM_SHUTDOWN states (because we don't enter those states
  * when trying to recover from a crash).
  *
  * RecoveryError means that we have crashed during recovery, and
  * should not try to restart.
-=======
- * to find that out.  FatalError is never true in PM_RUN state, nor in
- * PM_SHUTDOWN states (because we don't enter those states when trying to
- * recover from a crash).  It can be true in PM_STARTUP state, because we
- * don't clear it until we've successfully recovered.
->>>>>>> 49f001d8
  */
 typedef enum
 {
@@ -353,7 +346,6 @@
 	PM_RECOVERY,				/* in archive recovery mode */
 	PM_RECOVERY_CONSISTENT,		/* consistent recovery mode */
 	PM_RUN,						/* normal "database is alive" state */
-<<<<<<< HEAD
 	//PM_WAIT_BACKUP,				/* waiting for online backup mode to end */
 
     /** ORDER OF SHUTDOWN ENUMS MATTERS: we move through the states by adding 1 to the current state */
@@ -387,14 +379,6 @@
 	PM_POSTMASTER_RESET_FILEREP_PEER,
 
     PM__ENUMERATION_COUNT
-=======
-	PM_WAIT_BACKUP,				/* waiting for online backup mode to end */
-	PM_WAIT_BACKENDS,			/* waiting for live backends to exit */
-	PM_SHUTDOWN,				/* waiting for bgwriter to do shutdown ckpt */
-	PM_SHUTDOWN_2,				/* waiting for archiver to finish */
-	PM_WAIT_DEAD_END,			/* waiting for dead_end children to exit */
-	PM_NO_CHILDREN				/* all important children have exited */
->>>>>>> 49f001d8
 } PMState;
 
 /**
@@ -660,10 +644,7 @@
 	pid_t		PostmasterPid;
 	TimestampTz PgStartTime;
 	TimestampTz PgReloadTime;
-<<<<<<< HEAD
 	pg_time_t	first_syslogger_file_time;
-=======
->>>>>>> 49f001d8
 	bool		redirection_done;
 #ifdef WIN32
 	HANDLE		PostmasterHandle;
@@ -2979,7 +2960,9 @@
 					 errmsg("sorry, too many clients already")));
 			break;
 		case CAC_WAITBACKUP:
-			/* OK for now, will check in InitPostgres */
+			/* GPDB_84_MERGE_FIXME: we don't have a WAITBACKUP state. 
+			 * Do we want to just remove this case entirely? */
+			Assert(port->canAcceptConnections != CAC_WAITBACKUP);
 			break;
 		case CAC_OK:
 			break;
@@ -3029,7 +3012,6 @@
 static int
 readIntFromString( char *buf, int *offsetInOut, int length, bool *wasRead)
 {
-<<<<<<< HEAD
 	int res;
 	char *val = readNextStringFromString(buf, offsetInOut, length);
 	if (val == NULL)
@@ -3037,24 +3019,6 @@
 		if (wasRead)
 			*wasRead = false;
 		return 0;
-=======
-	/*
-	 * Can't start backends when in startup/shutdown/recovery state.
-	 *
-	 * In state PM_WAIT_BACKUP only superusers can connect (this must be
-	 * allowed so that a superuser can end online backup mode); we return
-	 * CAC_WAITBACKUP code to indicate that this must be checked later.
-	 */
-	if (pmState != PM_RUN)
-	{
-		if (pmState == PM_WAIT_BACKUP)
-			return CAC_WAITBACKUP;	/* allow superusers only */
-		if (Shutdown > NoShutdown)
-			return CAC_SHUTDOWN;	/* shutdown is pending */
-		if (pmState == PM_STARTUP && !FatalError)
-			return CAC_STARTUP; /* normal startup */
-		return CAC_RECOVERY;	/* else must be crash recovery */
->>>>>>> 49f001d8
 	}
 
 	if (wasRead)
@@ -4650,7 +4614,6 @@
 			 */
 			if (pmState == PM_STARTUP_PASS4 && !EXIT_STATUS_0(exitstatus))
 			{
-<<<<<<< HEAD
 				LogChildExit(LOG, _("startup pass 4 process"),
 							 pid, exitstatus);
 				ereport(LOG,
@@ -4661,23 +4624,6 @@
 			/*
 			 * Startup process exited in response to a shutdown request (or it
 			 * completed normally regardless of the shutdown request).
-=======
-				/* autovacuum workers are told to shut down immediately */
-				SignalAutovacWorkers(SIGTERM);
-				/* and the autovac launcher too */
-				if (AutoVacPID != 0)
-					signal_child(AutoVacPID, SIGTERM);
-				/* and the walwriter too */
-				if (WalWriterPID != 0)
-					signal_child(WalWriterPID, SIGTERM);
-				pmState = PM_WAIT_BACKUP;
-			}
-
-			/*
-			 * Now wait for online backup mode to end and
-			 * backends to exit.  If that is already the case,
-			 * PostmasterStateMachine will take the next step.
->>>>>>> 49f001d8
 			 */
 			if (Shutdown > NoShutdown &&
 				(EXIT_STATUS_0(exitstatus) || EXIT_STATUS_1(exitstatus)))
@@ -4691,19 +4637,7 @@
 			 * process is treated as a crash, except that we don't want to
 			 * reinitialize.
 			 */
-<<<<<<< HEAD
 			if (!EXIT_STATUS_0(exitstatus))
-=======
-			if (Shutdown >= FastShutdown)
-				break;
-			Shutdown = FastShutdown;
-			ereport(LOG,
-					(errmsg("received fast shutdown request")));
-
-			if (StartupPID != 0)
-				signal_child(StartupPID, SIGTERM);
-			if (pmState == PM_RUN || pmState == PM_WAIT_BACKUP)
->>>>>>> 49f001d8
 			{
 				RecoveryError = true;
 				HandleChildCrash(pid, exitstatus,
@@ -5604,7 +5538,6 @@
 	FatalError = true;
 
 	/* We now transit into a state of waiting for children to die */
-<<<<<<< HEAD
 	if (pmState <= PM_RUN )
     {
 		pmState = PM_CHILD_STOP_BEGIN;
@@ -5634,12 +5567,6 @@
 	default:		return NULL;
 	}
 #endif
-=======
-	if (pmState == PM_RUN ||
-		pmState == PM_WAIT_BACKUP ||
-		pmState == PM_SHUTDOWN)
-		pmState = PM_WAIT_BACKENDS;
->>>>>>> 49f001d8
 }
 
 /*
@@ -5789,25 +5716,8 @@
  */
 static PMState StateMachineCheck_WaitFilerepPeerReset(void)
 {
-<<<<<<< HEAD
 	Assert(pmState == PM_POSTMASTER_RESET_FILEREP_PEER );
 	switch (peerResetResult)
-=======
-	if (pmState == PM_WAIT_BACKUP)
-	{
-		/*
-		 * PM_WAIT_BACKUP state ends when online backup mode is not active.
-		 */
-		if (!BackupInProgress())
-			pmState = PM_WAIT_BACKENDS;
-	}
-
-	/*
-	 * If we are in a state-machine state that implies waiting for backends to
-	 * exit, see if they're all gone, and change state if so.
-	 */
-	if (pmState == PM_WAIT_BACKENDS)
->>>>>>> 49f001d8
 	{
 		case PEER_RESET_NONE:
 			/* no change */
@@ -6014,18 +5924,7 @@
 		/* Start the bgwriter if not running */
 		if (BgWriterPID == 0 )
 		{
-<<<<<<< HEAD
 			SetBGWriterPID(StartBackgroundWriter());
-=======
-			/*
-			 * Terminate backup mode to avoid recovery after a
-			 * clean fast shutdown.
-			 */
-			CancelBackup();
-
-			/* Normal exit from the postmaster is here */
-			ExitPostmaster(0);
->>>>>>> 49f001d8
 		}
 	}
 
@@ -6439,7 +6338,6 @@
 		return STATUS_ERROR;
 	}
 
-<<<<<<< HEAD
 	/*
 	 * Compute the cancel key that will be assigned to this backend. The
 	 * backend will have its own copy in the forked-off process' value of
@@ -6448,8 +6346,6 @@
 	MyCancelKey = PostmasterRandom();
 	bn->cancel_key = MyCancelKey;
 
-=======
->>>>>>> 49f001d8
 	/* Pass down canAcceptConnections state */
 	port->canAcceptConnections = canAcceptConnections();
 	bn->dead_end = (port->canAcceptConnections != CAC_OK);
@@ -6522,14 +6418,8 @@
 	 */
 	bn->pid = pid;
 	bn->is_autovacuum = false;
-<<<<<<< HEAD
 	DLInitElem(&bn->elem, bn);
 	DLAddHead(BackendList, &bn->elem);
-=======
-	bn->dead_end = (port->canAcceptConnections != CAC_OK &&
-					port->canAcceptConnections != CAC_WAITBACKUP);
-	DLAddHead(BackendList, DLNewElem(bn));
->>>>>>> 49f001d8
 #ifdef EXEC_BACKEND
 	if (!bn->dead_end)
 		ShmemBackendArrayAdd(bn);
@@ -7536,7 +7426,6 @@
 		pmState = PM_RECOVERY_CONSISTENT;
 	}
 
-<<<<<<< HEAD
 	if (CheckPostmasterSignal(PMSIGNAL_PASSWORD_CHANGE))
 	{
 		/*
@@ -7545,8 +7434,6 @@
 		load_role();
 	}
 
-=======
->>>>>>> 49f001d8
 	if (CheckPostmasterSignal(PMSIGNAL_WAKEN_ARCHIVER) &&
 		PgArchPID != 0)
 	{
@@ -8136,10 +8023,7 @@
 	param->PostmasterPid = PostmasterPid;
 	param->PgStartTime = PgStartTime;
 	param->PgReloadTime = PgReloadTime;
-<<<<<<< HEAD
 	param->first_syslogger_file_time = first_syslogger_file_time;
-=======
->>>>>>> 49f001d8
 
 	param->redirection_done = redirection_done;
 
@@ -8347,10 +8231,7 @@
 	PostmasterPid = param->PostmasterPid;
 	PgStartTime = param->PgStartTime;
 	PgReloadTime = param->PgReloadTime;
-<<<<<<< HEAD
 	first_syslogger_file_time = param->first_syslogger_file_time;
-=======
->>>>>>> 49f001d8
 
 	redirection_done = param->redirection_done;
 
