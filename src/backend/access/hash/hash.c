/*-------------------------------------------------------------------------
 *
 * hash.c
 *	  Implementation of Margo Seltzer's Hashing package for postgres.
 *
 * Portions Copyright (c) 1996-2008, PostgreSQL Global Development Group
 * Portions Copyright (c) 1994, Regents of the University of California
 *
 *
 * IDENTIFICATION
 *	  $PostgreSQL: pgsql/src/backend/access/hash/hash.c,v 1.101 2008/04/10 22:25:25 tgl Exp $
 *
 * NOTES
 *	  This file contains only the public interface routines.
 *
 *-------------------------------------------------------------------------
 */

#include "postgres.h"

#include "access/genam.h"
#include "access/hash.h"
#include "catalog/index.h"
#include "commands/vacuum.h"
#include "miscadmin.h"
#include "optimizer/cost.h"
#include "optimizer/plancat.h"


/* Working state for hashbuild and its callback */
typedef struct
{
	HSpool	   *spool;			/* NULL if not using spooling */
	double		indtuples;		/* # tuples accepted into index */
} HashBuildState;

static void hashbuildCallback(Relation index,
				  ItemPointer tupleId,
				  Datum *values,
				  bool *isnull,
				  bool tupleIsAlive,
				  void *state);


/*
 *	hashbuild() -- build a new hash index.
 */
Datum
hashbuild(PG_FUNCTION_ARGS)
{
	Relation	heap = (Relation) PG_GETARG_POINTER(0);
	Relation	index = (Relation) PG_GETARG_POINTER(1);
	IndexInfo  *indexInfo = (IndexInfo *) PG_GETARG_POINTER(2);
	IndexBuildResult *result;
	BlockNumber	relpages;
	double		reltuples;
	uint32		num_buckets;
	HashBuildState buildstate;

	/*
	 * We expect to be called exactly once for any index relation. If that's
	 * not the case, big trouble's what we have.
	 */
	if (RelationGetNumberOfBlocks(index) != 0)
		elog(ERROR, "index \"%s\" already contains data",
			 RelationGetRelationName(index));

	/* Estimate the number of rows currently present in the table */
	estimate_rel_size(heap, NULL, &relpages, &reltuples);

	/* Initialize the hash index metadata page and initial buckets */
	num_buckets = _hash_metapinit(index, reltuples);

	/*
	 * If we just insert the tuples into the index in scan order, then
	 * (assuming their hash codes are pretty random) there will be no locality
	 * of access to the index, and if the index is bigger than available RAM
	 * then we'll thrash horribly.  To prevent that scenario, we can sort the
	 * tuples by (expected) bucket number.  However, such a sort is useless
	 * overhead when the index does fit in RAM.  We choose to sort if the
	 * initial index size exceeds effective_cache_size.
	 *
	 * NOTE: this test will need adjustment if a bucket is ever different
	 * from one page.
	 */
	if (num_buckets >= (uint32) effective_cache_size)
		buildstate.spool = _h_spoolinit(index, num_buckets);
	else
		buildstate.spool = NULL;

	/* prepare to build the index */
	buildstate.indtuples = 0;

	/* do the heap scan */
	reltuples = IndexBuildScan(heap, index, indexInfo, true,
							   hashbuildCallback, (void *) &buildstate);

	if (buildstate.spool)
	{
		/* sort the tuples and insert them into the index */
		_h_indexbuild(buildstate.spool);
		_h_spooldestroy(buildstate.spool);
	}

	/*
	 * Return statistics
	 */
	result = (IndexBuildResult *) palloc(sizeof(IndexBuildResult));

	result->heap_tuples = reltuples;
	result->index_tuples = buildstate.indtuples;

	PG_RETURN_POINTER(result);
}

/*
 * Per-tuple callback from IndexBuildHeapScan
 */
static void
hashbuildCallback(Relation index,
				  ItemPointer tupleId,
				  Datum *values,
				  bool *isnull,
				  bool tupleIsAlive __attribute__((unused)),
				  void *state)
{
	HashBuildState *buildstate = (HashBuildState *) state;
	IndexTuple	itup;

	/* form an index tuple and point it at the heap tuple */
	itup = index_form_tuple(RelationGetDescr(index), values, isnull);
	itup->t_tid = *tupleId;

	/* Hash indexes don't index nulls, see notes in hashinsert */
	if (IndexTupleHasNulls(itup))
	{
		pfree(itup);
		return;
	}

	/* Either spool the tuple for sorting, or just put it into the index */
	if (buildstate->spool)
		_h_spool(itup, buildstate->spool);
	else
		_hash_doinsert(index, itup);

	buildstate->indtuples += 1;

	pfree(itup);
}

/*
 *	hashinsert() -- insert an index tuple into a hash table.
 *
 *	Hash on the index tuple's key, find the appropriate location
 *	for the new tuple, and put it there.
 */
Datum
hashinsert(PG_FUNCTION_ARGS)
{
	Relation	rel = (Relation) PG_GETARG_POINTER(0);
	Datum	   *values = (Datum *) PG_GETARG_POINTER(1);
	bool	   *isnull = (bool *) PG_GETARG_POINTER(2);
	ItemPointer ht_ctid = (ItemPointer) PG_GETARG_POINTER(3);

#ifdef NOT_USED
	Relation	heapRel = (Relation) PG_GETARG_POINTER(4);
	bool		checkUnique = PG_GETARG_BOOL(5);
#endif
	IndexTuple	itup;

	/* generate an index tuple */
	itup = index_form_tuple(RelationGetDescr(rel), values, isnull);
	itup->t_tid = *ht_ctid;

	/*
	 * If the single index key is null, we don't insert it into the index.
	 * Hash tables support scans on '='. Relational algebra says that A = B
	 * returns null if either A or B is null.  This means that no
	 * qualification used in an index scan could ever return true on a null
	 * attribute.  It also means that indices can't be used by ISNULL or
	 * NOTNULL scans, but that's an artifact of the strategy map architecture
	 * chosen in 1986, not of the way nulls are handled here.
	 */
	if (IndexTupleHasNulls(itup))
	{
		pfree(itup);
		PG_RETURN_BOOL(false);
	}

	_hash_doinsert(rel, itup);

	pfree(itup);

	PG_RETURN_BOOL(true);
}


/*
 *	hashgettuple() -- Get the next tuple in the scan.
 */
Datum
hashgettuple(PG_FUNCTION_ARGS)
{
	MIRROREDLOCK_BUFMGR_DECLARE;

	IndexScanDesc scan = (IndexScanDesc) PG_GETARG_POINTER(0);
	ScanDirection dir = (ScanDirection) PG_GETARG_INT32(1);
	HashScanOpaque so = (HashScanOpaque) scan->opaque;
	Relation	rel = scan->indexRelation;
	Page		page;
	OffsetNumber offnum;
	bool		res;

	/*
	 * We hold pin but not lock on current buffer while outside the hash AM.
	 * Reacquire the read lock here.
	 */

	// -------- MirroredLock ----------
	MIRROREDLOCK_BUFMGR_LOCK;

	if (BufferIsValid(so->hashso_curbuf))
		_hash_chgbufaccess(rel, so->hashso_curbuf, HASH_NOLOCK, HASH_READ);

	/*
	 * If we've already initialized this scan, we can just advance it in the
	 * appropriate direction.  If we haven't done so yet, we call a routine to
	 * get the first item in the scan.
	 */
	if (ItemPointerIsValid(&(so->hashso_curpos)))
	{
		/*
		 * Check to see if we should kill the previously-fetched tuple.
		 */
		if (scan->kill_prior_tuple)
		{
			/*
			 * Yes, so mark it by setting the LP_DEAD state in the item flags.
			 */
			offnum = ItemPointerGetOffsetNumber(&(so->hashso_curpos));
			page = BufferGetPage(so->hashso_curbuf);
			ItemIdMarkDead(PageGetItemId(page, offnum));

			/*
			 * Since this can be redone later if needed, mark as a hint.
			 */
			MarkBufferDirtyHint(so->hashso_curbuf, rel);
		}

		/*
		 * Now continue the scan.
		 */
		res = _hash_next(scan, dir);
	}
	else
		res = _hash_first(scan, dir);

	/*
	 * Skip killed tuples if asked to.
	 */
	if (scan->ignore_killed_tuples)
	{
		while (res)
		{
			offnum = ItemPointerGetOffsetNumber(&(so->hashso_curpos));
			page = BufferGetPage(so->hashso_curbuf);
			if (!ItemIdIsDead(PageGetItemId(page, offnum)))
				break;
			res = _hash_next(scan, dir);
		}
	}

	/* Release read lock on current buffer, but keep it pinned */
	if (BufferIsValid(so->hashso_curbuf))
		_hash_chgbufaccess(rel, so->hashso_curbuf, HASH_READ, HASH_NOLOCK);
	
	MIRROREDLOCK_BUFMGR_UNLOCK;
	// -------- MirroredLock ----------
	
	PG_RETURN_BOOL(res);
}

/*
<<<<<<< HEAD
 * hashgetmulti() -- get the next bitmap for the scan.
=======
 *	hashgetbitmap() -- get all tuples at once
>>>>>>> 4e82a954
 */
Datum
hashgetbitmap(PG_FUNCTION_ARGS)
{
<<<<<<< HEAD
	MIRROREDLOCK_BUFMGR_DECLARE;

	IndexScanDesc 	scan = (IndexScanDesc) PG_GETARG_POINTER(0);
	Node		   *n = (Node *) PG_GETARG_POINTER(1);
	HashBitmap	   *hashBitmap;
	HashScanOpaque	so = (HashScanOpaque) scan->opaque;
	Relation		rel = scan->indexRelation;

	if (n == NULL)
		hashBitmap = tbm_create(work_mem * 1024L);
	else if (!IsA(n, HashBitmap))
		elog(ERROR, "non hash bitmap");
	else
		hashBitmap = (HashBitmap *)n;

	/*
	 * We hold pin but not lock on current buffer while outside the hash AM.
	 * Reacquire the read lock here.
	 */
	
	// -------- MirroredLock ----------
	MIRROREDLOCK_BUFMGR_LOCK;
	
	if (BufferIsValid(so->hashso_curbuf))
		_hash_chgbufaccess(rel, so->hashso_curbuf, HASH_NOLOCK, HASH_READ);

	while (true)
	{
		bool res;
		/*
		 * Start scan, or advance to next tuple.
		 */
		if (ItemPointerIsValid(&(so->hashso_curpos)))
			res = _hash_next(scan, ForwardScanDirection);
		else
			res = _hash_first(scan, ForwardScanDirection);
=======
	IndexScanDesc scan = (IndexScanDesc) PG_GETARG_POINTER(0);
	TIDBitmap *tbm = (TIDBitmap *) PG_GETARG_POINTER(1);
	HashScanOpaque so = (HashScanOpaque) scan->opaque;
	bool		res;
	int64		ntids = 0;

	res = _hash_first(scan, ForwardScanDirection);

	while (res)
	{
		bool	add_tuple;

		CHECK_FOR_INTERRUPTS();
>>>>>>> 4e82a954

		/*
		 * Skip killed tuples if asked to.
		 */
		if (scan->ignore_killed_tuples)
		{
			Page		page;
			OffsetNumber offnum;

			offnum = ItemPointerGetOffsetNumber(&(so->hashso_curpos));
			page = BufferGetPage(so->hashso_curbuf);
			add_tuple = !ItemIdIsDead(PageGetItemId(page, offnum));
		}
		else
			add_tuple = true;

		/* Save tuple ID, and continue scanning */
<<<<<<< HEAD
		tbm_add_tuples(hashBitmap, &(scan->xs_ctup.t_self), 1);
	}

	/* Release read lock on current buffer, but keep it pinned */
	if (BufferIsValid(so->hashso_curbuf))
		_hash_chgbufaccess(rel, so->hashso_curbuf, HASH_READ, HASH_NOLOCK);
	
	MIRROREDLOCK_BUFMGR_UNLOCK;
	// -------- MirroredLock ----------

	PG_RETURN_POINTER(hashBitmap);
=======
		if (add_tuple) 
		{
			tbm_add_tuples(tbm, &scan->xs_ctup.t_self, 1, false);
			ntids++;
		}

		res = _hash_next(scan, ForwardScanDirection);
	}

	PG_RETURN_INT64(ntids);
>>>>>>> 4e82a954
}

/*
 *	hashbeginscan() -- start a scan on a hash index
 */
Datum
hashbeginscan(PG_FUNCTION_ARGS)
{
	Relation	rel = (Relation) PG_GETARG_POINTER(0);
	int			keysz = PG_GETARG_INT32(1);
	ScanKey		scankey = (ScanKey) PG_GETARG_POINTER(2);
	IndexScanDesc scan;
	HashScanOpaque so;

	scan = RelationGetIndexScan(rel, keysz, scankey);
	so = (HashScanOpaque) palloc(sizeof(HashScanOpaqueData));
	so->hashso_bucket_valid = false;
	so->hashso_bucket_blkno = 0;
	so->hashso_curbuf = so->hashso_mrkbuf = InvalidBuffer;
	/* set positions invalid (this will cause _hash_first call) */
	ItemPointerSetInvalid(&(so->hashso_curpos));
	ItemPointerSetInvalid(&(so->hashso_mrkpos));

	scan->opaque = so;

	/* register scan in case we change pages it's using */
	_hash_regscan(scan);

	PG_RETURN_POINTER(scan);
}

/*
 *	hashrescan() -- rescan an index relation
 */
Datum
hashrescan(PG_FUNCTION_ARGS)
{
	IndexScanDesc scan = (IndexScanDesc) PG_GETARG_POINTER(0);
	ScanKey		scankey = (ScanKey) PG_GETARG_POINTER(1);
	HashScanOpaque so = (HashScanOpaque) scan->opaque;
	Relation	rel = scan->indexRelation;

	/* if we are called from beginscan, so is still NULL */
	if (so)
	{
		/* release any pins we still hold */
		if (BufferIsValid(so->hashso_curbuf))
			_hash_dropbuf(rel, so->hashso_curbuf);
		so->hashso_curbuf = InvalidBuffer;

		if (BufferIsValid(so->hashso_mrkbuf))
			_hash_dropbuf(rel, so->hashso_mrkbuf);
		so->hashso_mrkbuf = InvalidBuffer;

		/* release lock on bucket, too */
		if (so->hashso_bucket_blkno)
			_hash_droplock(rel, so->hashso_bucket_blkno, HASH_SHARE);
		so->hashso_bucket_blkno = 0;

		/* set positions invalid (this will cause _hash_first call) */
		ItemPointerSetInvalid(&(so->hashso_curpos));
		ItemPointerSetInvalid(&(so->hashso_mrkpos));
	}

	/* Update scan key, if a new one is given */
	if (scankey && scan->numberOfKeys > 0)
	{
		memmove(scan->keyData,
				scankey,
				scan->numberOfKeys * sizeof(ScanKeyData));
		if (so)
			so->hashso_bucket_valid = false;
	}

	PG_RETURN_VOID();
}

/*
 *	hashendscan() -- close down a scan
 */
Datum
hashendscan(PG_FUNCTION_ARGS)
{
	IndexScanDesc scan = (IndexScanDesc) PG_GETARG_POINTER(0);
	HashScanOpaque so = (HashScanOpaque) scan->opaque;
	Relation	rel = scan->indexRelation;

	/* don't need scan registered anymore */
	_hash_dropscan(scan);

	/* release any pins we still hold */
	if (BufferIsValid(so->hashso_curbuf))
		_hash_dropbuf(rel, so->hashso_curbuf);
	so->hashso_curbuf = InvalidBuffer;

	if (BufferIsValid(so->hashso_mrkbuf))
		_hash_dropbuf(rel, so->hashso_mrkbuf);
	so->hashso_mrkbuf = InvalidBuffer;

	/* release lock on bucket, too */
	if (so->hashso_bucket_blkno)
		_hash_droplock(rel, so->hashso_bucket_blkno, HASH_SHARE);
	so->hashso_bucket_blkno = 0;

	pfree(so);
	scan->opaque = NULL;

	PG_RETURN_VOID();
}

/*
 *	hashmarkpos() -- save current scan position
 */
Datum
hashmarkpos(PG_FUNCTION_ARGS)
{
	IndexScanDesc scan = (IndexScanDesc) PG_GETARG_POINTER(0);
	HashScanOpaque so = (HashScanOpaque) scan->opaque;
	Relation	rel = scan->indexRelation;

	/* release pin on old marked data, if any */
	if (BufferIsValid(so->hashso_mrkbuf))
		_hash_dropbuf(rel, so->hashso_mrkbuf);
	so->hashso_mrkbuf = InvalidBuffer;
	ItemPointerSetInvalid(&(so->hashso_mrkpos));

	/* bump pin count on current buffer and copy to marked buffer */
	if (ItemPointerIsValid(&(so->hashso_curpos)))
	{
		IncrBufferRefCount(so->hashso_curbuf);
		so->hashso_mrkbuf = so->hashso_curbuf;
		so->hashso_mrkpos = so->hashso_curpos;
	}

	PG_RETURN_VOID();
}

/*
 *	hashrestrpos() -- restore scan to last saved position
 */
Datum
hashrestrpos(PG_FUNCTION_ARGS)
{
	IndexScanDesc scan = (IndexScanDesc) PG_GETARG_POINTER(0);
	HashScanOpaque so = (HashScanOpaque) scan->opaque;
	Relation	rel = scan->indexRelation;

	/* release pin on current data, if any */
	if (BufferIsValid(so->hashso_curbuf))
		_hash_dropbuf(rel, so->hashso_curbuf);
	so->hashso_curbuf = InvalidBuffer;
	ItemPointerSetInvalid(&(so->hashso_curpos));

	/* bump pin count on marked buffer and copy to current buffer */
	if (ItemPointerIsValid(&(so->hashso_mrkpos)))
	{
		IncrBufferRefCount(so->hashso_mrkbuf);
		so->hashso_curbuf = so->hashso_mrkbuf;
		so->hashso_curpos = so->hashso_mrkpos;
	}

	PG_RETURN_VOID();
}

/*
 * Bulk deletion of all index entries pointing to a set of heap tuples.
 * The set of target tuples is specified via a callback routine that tells
 * whether any given heap tuple (identified by ItemPointer) is being deleted.
 *
 * Result: a palloc'd struct containing statistical info for VACUUM displays.
 */
Datum
hashbulkdelete(PG_FUNCTION_ARGS)
{
	MIRROREDLOCK_BUFMGR_DECLARE;

	IndexVacuumInfo *info = (IndexVacuumInfo *) PG_GETARG_POINTER(0);
	IndexBulkDeleteResult *stats = (IndexBulkDeleteResult *) PG_GETARG_POINTER(1);
	IndexBulkDeleteCallback callback = (IndexBulkDeleteCallback) PG_GETARG_POINTER(2);
	void	   *callback_state = (void *) PG_GETARG_POINTER(3);
	Relation	rel = info->index;
	double		tuples_removed;
	double		num_index_tuples;
	double		orig_ntuples;
	Bucket		orig_maxbucket;
	Bucket		cur_maxbucket;
	Bucket		cur_bucket;
	Buffer		metabuf;
	HashMetaPage metap;
	HashMetaPageData local_metapage;

	tuples_removed = 0;
	num_index_tuples = 0;

	/*
	 * Read the metapage to fetch original bucket and tuple counts.  Also, we
	 * keep a copy of the last-seen metapage so that we can use its
	 * hashm_spares[] values to compute bucket page addresses.	This is a bit
	 * hokey but perfectly safe, since the interesting entries in the spares
	 * array cannot change under us; and it beats rereading the metapage for
	 * each bucket.
	 */
	
	// -------- MirroredLock ----------
	MIRROREDLOCK_BUFMGR_LOCK;
	
	metabuf = _hash_getbuf(rel, HASH_METAPAGE, HASH_READ, LH_META_PAGE);
	_hash_checkpage(rel, metabuf, LH_META_PAGE);
	metap = (HashMetaPage) BufferGetPage(metabuf);
	orig_maxbucket = metap->hashm_maxbucket;
	orig_ntuples = metap->hashm_ntuples;
	memcpy(&local_metapage, metap, sizeof(local_metapage));
	_hash_relbuf(rel, metabuf);

	/* Scan the buckets that we know exist */
	cur_bucket = 0;
	cur_maxbucket = orig_maxbucket;

loop_top:
	while (cur_bucket <= cur_maxbucket)
	{
		BlockNumber bucket_blkno;
		BlockNumber blkno;
		bool		bucket_dirty = false;

		/* Get address of bucket's start page */
		bucket_blkno = BUCKET_TO_BLKNO(&local_metapage, cur_bucket);

		/* Exclusive-lock the bucket so we can shrink it */
		_hash_getlock(rel, bucket_blkno, HASH_EXCLUSIVE);

		/* Shouldn't have any active scans locally, either */
		if (_hash_has_active_scan(rel, cur_bucket))
			elog(ERROR, "hash index has active scan during VACUUM");

		/* Scan each page in bucket */
		blkno = bucket_blkno;
		while (BlockNumberIsValid(blkno))
		{
			Buffer		buf;
			Page		page;
			HashPageOpaque opaque;
			OffsetNumber offno;
			OffsetNumber maxoffno;
			bool		page_dirty = false;

			vacuum_delay_point();

			buf = _hash_getbuf_with_strategy(rel, blkno, HASH_WRITE,
										   LH_BUCKET_PAGE | LH_OVERFLOW_PAGE,
											 info->strategy);
			page = BufferGetPage(buf);
			opaque = (HashPageOpaque) PageGetSpecialPointer(page);
			Assert(opaque->hasho_bucket == cur_bucket);

			/* Scan each tuple in page */
			offno = FirstOffsetNumber;
			maxoffno = PageGetMaxOffsetNumber(page);
			while (offno <= maxoffno)
			{
				IndexTuple	itup;
				ItemPointer htup;

				itup = (IndexTuple) PageGetItem(page,
												PageGetItemId(page, offno));
				htup = &(itup->t_tid);
				if (callback(htup, callback_state))
				{
					/* delete the item from the page */
					PageIndexTupleDelete(page, offno);
					bucket_dirty = page_dirty = true;

					/* don't increment offno, instead decrement maxoffno */
					maxoffno = OffsetNumberPrev(maxoffno);

					tuples_removed += 1;
				}
				else
				{
					offno = OffsetNumberNext(offno);

					num_index_tuples += 1;
				}
			}

			/*
			 * Write page if needed, advance to next page.
			 */
			blkno = opaque->hasho_nextblkno;

			if (page_dirty)
				_hash_wrtbuf(rel, buf);
			else
				_hash_relbuf(rel, buf);
		}

		/* If we deleted anything, try to compact free space */
		if (bucket_dirty)
			_hash_squeezebucket(rel, cur_bucket, bucket_blkno,
								info->strategy);

		/* Release bucket lock */
		_hash_droplock(rel, bucket_blkno, HASH_EXCLUSIVE);

		/* Advance to next bucket */
		cur_bucket++;
	}

	/* Write-lock metapage and check for split since we started */
	metabuf = _hash_getbuf(rel, HASH_METAPAGE, HASH_WRITE, LH_META_PAGE);
	metap = (HashMetaPage) BufferGetPage(metabuf);

	if (cur_maxbucket != metap->hashm_maxbucket)
	{
		/* There's been a split, so process the additional bucket(s) */
		cur_maxbucket = metap->hashm_maxbucket;
		memcpy(&local_metapage, metap, sizeof(local_metapage));
		_hash_relbuf(rel, metabuf);
		goto loop_top;
	}

	/* Okay, we're really done.  Update tuple count in metapage. */

	if (orig_maxbucket == metap->hashm_maxbucket &&
		orig_ntuples == metap->hashm_ntuples)
	{
		/*
		 * No one has split or inserted anything since start of scan, so
		 * believe our count as gospel.
		 */
		metap->hashm_ntuples = num_index_tuples;
	}
	else
	{
		/*
		 * Otherwise, our count is untrustworthy since we may have
		 * double-scanned tuples in split buckets.	Proceed by dead-reckoning.
		 */
		if (metap->hashm_ntuples > tuples_removed)
			metap->hashm_ntuples -= tuples_removed;
		else
			metap->hashm_ntuples = 0;
		num_index_tuples = metap->hashm_ntuples;
	}

	_hash_wrtbuf(rel, metabuf);

	MIRROREDLOCK_BUFMGR_UNLOCK;
	// -------- MirroredLock ----------

	/* return statistics */
	if (stats == NULL)
		stats = (IndexBulkDeleteResult *) palloc0(sizeof(IndexBulkDeleteResult));
	stats->num_index_tuples = num_index_tuples;
	stats->tuples_removed += tuples_removed;
	/* hashvacuumcleanup will fill in num_pages */

	PG_RETURN_POINTER(stats);
}

/*
 * Post-VACUUM cleanup.
 *
 * Result: a palloc'd struct containing statistical info for VACUUM displays.
 */
Datum
hashvacuumcleanup(PG_FUNCTION_ARGS)
{
	IndexVacuumInfo *info = (IndexVacuumInfo *) PG_GETARG_POINTER(0);
	IndexBulkDeleteResult *stats = (IndexBulkDeleteResult *) PG_GETARG_POINTER(1);
	Relation	rel = info->index;
	BlockNumber num_pages;

	/* If hashbulkdelete wasn't called, return NULL signifying no change */
	if (stats == NULL)
		PG_RETURN_POINTER(NULL);

	/* update statistics */
	num_pages = RelationGetNumberOfBlocks(rel);
	stats->num_pages = num_pages;

	PG_RETURN_POINTER(stats);
}


void
hash_redo(XLogRecPtr beginLoc __attribute__((unused)), XLogRecPtr lsn __attribute__((unused)), XLogRecord *record __attribute__((unused)))
{
	elog(PANIC, "hash_redo: unimplemented");
}

void
hash_desc(StringInfo buf __attribute__((unused)), XLogRecPtr beginLoc, XLogRecord *record __attribute__((unused)))
{
}<|MERGE_RESOLUTION|>--- conflicted
+++ resolved
@@ -8,7 +8,7 @@
  *
  *
  * IDENTIFICATION
- *	  $PostgreSQL: pgsql/src/backend/access/hash/hash.c,v 1.101 2008/04/10 22:25:25 tgl Exp $
+ *	  $PostgreSQL: pgsql/src/backend/access/hash/hash.c,v 1.100 2008/03/16 23:15:08 tgl Exp $
  *
  * NOTES
  *	  This file contains only the public interface routines.
@@ -22,7 +22,6 @@
 #include "access/hash.h"
 #include "catalog/index.h"
 #include "commands/vacuum.h"
-#include "miscadmin.h"
 #include "optimizer/cost.h"
 #include "optimizer/plancat.h"
 
@@ -282,67 +281,37 @@
 }
 
 /*
-<<<<<<< HEAD
- * hashgetmulti() -- get the next bitmap for the scan.
-=======
- *	hashgetbitmap() -- get all tuples at once
->>>>>>> 4e82a954
+ * hashgetbitmap() -- get all tuples at once
  */
 Datum
 hashgetbitmap(PG_FUNCTION_ARGS)
 {
-<<<<<<< HEAD
 	MIRROREDLOCK_BUFMGR_DECLARE;
 
 	IndexScanDesc 	scan = (IndexScanDesc) PG_GETARG_POINTER(0);
 	Node		   *n = (Node *) PG_GETARG_POINTER(1);
-	HashBitmap	   *hashBitmap;
+	HashBitmap	   *tbm;
 	HashScanOpaque	so = (HashScanOpaque) scan->opaque;
-	Relation		rel = scan->indexRelation;
+	bool			res;
+	int64			ntids = 0;
 
 	if (n == NULL)
-		hashBitmap = tbm_create(work_mem * 1024L);
+		tbm = tbm_create(work_mem * 1024L);
 	else if (!IsA(n, HashBitmap))
 		elog(ERROR, "non hash bitmap");
 	else
-		hashBitmap = (HashBitmap *)n;
-
-	/*
-	 * We hold pin but not lock on current buffer while outside the hash AM.
-	 * Reacquire the read lock here.
-	 */
-	
+		tbm = (HashBitmap *) n;
+
 	// -------- MirroredLock ----------
 	MIRROREDLOCK_BUFMGR_LOCK;
 	
-	if (BufferIsValid(so->hashso_curbuf))
-		_hash_chgbufaccess(rel, so->hashso_curbuf, HASH_NOLOCK, HASH_READ);
-
-	while (true)
-	{
-		bool res;
-		/*
-		 * Start scan, or advance to next tuple.
-		 */
-		if (ItemPointerIsValid(&(so->hashso_curpos)))
-			res = _hash_next(scan, ForwardScanDirection);
-		else
-			res = _hash_first(scan, ForwardScanDirection);
-=======
-	IndexScanDesc scan = (IndexScanDesc) PG_GETARG_POINTER(0);
-	TIDBitmap *tbm = (TIDBitmap *) PG_GETARG_POINTER(1);
-	HashScanOpaque so = (HashScanOpaque) scan->opaque;
-	bool		res;
-	int64		ntids = 0;
-
 	res = _hash_first(scan, ForwardScanDirection);
 
 	while (res)
 	{
-		bool	add_tuple;
+		bool		add_tuple;
 
 		CHECK_FOR_INTERRUPTS();
->>>>>>> 4e82a954
 
 		/*
 		 * Skip killed tuples if asked to.
@@ -360,20 +329,7 @@
 			add_tuple = true;
 
 		/* Save tuple ID, and continue scanning */
-<<<<<<< HEAD
-		tbm_add_tuples(hashBitmap, &(scan->xs_ctup.t_self), 1);
-	}
-
-	/* Release read lock on current buffer, but keep it pinned */
-	if (BufferIsValid(so->hashso_curbuf))
-		_hash_chgbufaccess(rel, so->hashso_curbuf, HASH_READ, HASH_NOLOCK);
-	
-	MIRROREDLOCK_BUFMGR_UNLOCK;
-	// -------- MirroredLock ----------
-
-	PG_RETURN_POINTER(hashBitmap);
-=======
-		if (add_tuple) 
+		if (add_tuple)
 		{
 			tbm_add_tuples(tbm, &scan->xs_ctup.t_self, 1, false);
 			ntids++;
@@ -382,8 +338,10 @@
 		res = _hash_next(scan, ForwardScanDirection);
 	}
 
-	PG_RETURN_INT64(ntids);
->>>>>>> 4e82a954
+	MIRROREDLOCK_BUFMGR_UNLOCK;
+	// -------- MirroredLock ----------
+
+	PG_RETURN_POINTER(tbm);
 }
 
 /*
