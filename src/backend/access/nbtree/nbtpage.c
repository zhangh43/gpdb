--- conflicted
+++ resolved
@@ -9,11 +9,7 @@
  *
  *
  * IDENTIFICATION
-<<<<<<< HEAD
- *	  $PostgreSQL: pgsql/src/backend/access/nbtree/nbtpage.c,v 1.106.2.1 2010/08/29 19:33:36 tgl Exp $
-=======
  *	  $PostgreSQL: pgsql/src/backend/access/nbtree/nbtpage.c,v 1.108 2008/03/26 18:48:59 alvherre Exp $
->>>>>>> f260edb1
  *
  *	NOTES
  *	   Postgres btree pages look like ordinary relation pages.	The opaque
@@ -26,18 +22,15 @@
  */
 #include "postgres.h"
 
+#include "access/heapam.h"	/* For RelationFetchGpRelationNodeForXLog. */
 #include "access/nbtree.h"
 #include "access/transam.h"
 #include "miscadmin.h"
 #include "storage/freespace.h"
 #include "storage/lmgr.h"
 #include "utils/inval.h"
-<<<<<<< HEAD
-#include "access/heapam.h"	/* For RelationFetchGpRelationNodeForXLog. */
-=======
 #include "utils/snapmgr.h"
 
->>>>>>> f260edb1
 
 /*
  *	_bt_initmetapage() -- Fill a page buffer with a correct metapage image
