--- conflicted
+++ resolved
@@ -1416,14 +1416,7 @@
 	bool		validate = PG_GETARG_BOOL(1);
 	bytea	   *result;
 
-<<<<<<< HEAD
-	result = default_reloptions(reloptions, validate,
-								RELKIND_INDEX,
-								BTREE_MIN_FILLFACTOR,
-								BTREE_DEFAULT_FILLFACTOR);
-=======
 	result = default_reloptions(reloptions, validate, RELOPT_KIND_BTREE);
->>>>>>> ba748f7a
 	if (result)
 		PG_RETURN_BYTEA_P(result);
 	PG_RETURN_NULL();
