--- conflicted
+++ resolved
@@ -219,11 +219,7 @@
 		datalen -= sizeof(xl_btree_metadata);
 	}
 
-<<<<<<< HEAD
-	if (IsBkpBlockApplied(record, 0))
-=======
 	if (record->xl_info & XLR_BKP_BLOCK(0))
->>>>>>> e472b921
 		(void) RestoreBackupBlock(lsn, record, 0, false, false);
 	else
 	{
@@ -300,11 +296,7 @@
 		forget_matching_split(xlrec->node, downlink, false);
 
 		/* Extract left hikey and its size (still assuming 16-bit alignment) */
-<<<<<<< HEAD
-		if (!(IsBkpBlockApplied(record, 0)))
-=======
 		if (!(record->xl_info & XLR_BKP_BLOCK(0)))
->>>>>>> e472b921
 		{
 			/* We assume 16-bit alignment is enough for IndexTupleSize */
 			left_hikey = (Item) datapos;
@@ -324,11 +316,7 @@
 		datalen -= sizeof(OffsetNumber);
 	}
 
-<<<<<<< HEAD
-	if (onleft && !(IsBkpBlockApplied(record, 0)))
-=======
 	if (onleft && !(record->xl_info & XLR_BKP_BLOCK(0)))
->>>>>>> e472b921
 	{
 		/*
 		 * We assume that 16-bit alignment is enough to apply IndexTupleSize
@@ -375,11 +363,7 @@
 	/* don't release the buffer yet; we touch right page's first item below */
 
 	/* Now reconstruct left (original) sibling page */
-<<<<<<< HEAD
-	if (IsBkpBlockApplied(record, 0))
-=======
 	if (record->xl_info & XLR_BKP_BLOCK(0))
->>>>>>> e472b921
 		(void) RestoreBackupBlock(lsn, record, 0, false, false);
 	else
 	{
@@ -391,11 +375,7 @@
 			 * Note that this code ensures that the items remaining on the
 			 * left page are in the correct item number order, but it does not
 			 * reproduce the physical order they would have had.  Is this
-<<<<<<< HEAD
-			 * worth changing?  See also _bt_restore_page().
-=======
 			 * worth changing?	See also _bt_restore_page().
->>>>>>> e472b921
 			 */
 			Page		lpage = (Page) BufferGetPage(lbuf);
 			BTPageOpaque lopaque = (BTPageOpaque) PageGetSpecialPointer(lpage);
@@ -467,11 +447,7 @@
 	 * replay, because no other index update can be in progress, and readers
 	 * will cope properly when following an obsolete left-link.
 	 */
-<<<<<<< HEAD
-	if (IsBkpBlockApplied(record, 1))
-=======
 	if (record->xl_info & XLR_BKP_BLOCK(1))
->>>>>>> e472b921
 		(void) RestoreBackupBlock(lsn, record, 1, false, false);
 	else if (xlrec->rnext != P_NONE)
 	{
@@ -747,11 +723,7 @@
 	 * If we have any conflict processing to do, it must happen before we
 	 * update the page.
 	 *
-<<<<<<< HEAD
-	 * Btree delete records can conflict with standby queries.  You might
-=======
 	 * Btree delete records can conflict with standby queries.	You might
->>>>>>> e472b921
 	 * think that vacuum records would conflict as well, but we've handled
 	 * that already.  XLOG_HEAP2_CLEANUP_INFO records provide the highest xid
 	 * cleaned by the vacuum of the heap and so we can resolve any conflicts
@@ -766,11 +738,7 @@
 	}
 
 	/* If we have a full-page image, restore it and we're done */
-<<<<<<< HEAD
-	if (IsBkpBlockApplied(record, 0))
-=======
 	if (record->xl_info & XLR_BKP_BLOCK(0))
->>>>>>> e472b921
 	{
 		(void) RestoreBackupBlock(lsn, record, 0, false, false);
 		return;
@@ -838,11 +806,7 @@
 	 */
 
 	/* parent page */
-<<<<<<< HEAD
-	if (IsBkpBlockApplied(record, 0))
-=======
 	if (record->xl_info & XLR_BKP_BLOCK(0))
->>>>>>> e472b921
 		(void) RestoreBackupBlock(lsn, record, 0, false, false);
 	else
 	{
@@ -889,11 +853,7 @@
 	}
 
 	/* Fix left-link of right sibling */
-<<<<<<< HEAD
-	if (IsBkpBlockApplied(record, 1))
-=======
 	if (record->xl_info & XLR_BKP_BLOCK(1))
->>>>>>> e472b921
 		(void) RestoreBackupBlock(lsn, record, 1, false, false);
 	else
 	{
@@ -918,11 +878,7 @@
 	}
 
 	/* Fix right-link of left sibling, if any */
-<<<<<<< HEAD
-	if (IsBkpBlockApplied(record, 2))
-=======
 	if (record->xl_info & XLR_BKP_BLOCK(2))
->>>>>>> e472b921
 		(void) RestoreBackupBlock(lsn, record, 2, false, false);
 	else
 	{
@@ -1059,7 +1015,6 @@
 		ResolveRecoveryConflictWithSnapshot(xlrec->latestRemovedXid,
 											xlrec->node);
 	}
-<<<<<<< HEAD
 
 	/* Backup blocks are not used in reuse_page records */
 	Assert(!(record->xl_info & XLR_BKP_BLOCK_MASK));
@@ -1068,16 +1023,6 @@
 
 void
 btree_redo(XLogRecPtr beginLoc, XLogRecPtr lsn, XLogRecord *record)
-=======
-
-	/* Backup blocks are not used in reuse_page records */
-	Assert(!(record->xl_info & XLR_BKP_BLOCK_MASK));
-}
-
-
-void
-btree_redo(XLogRecPtr lsn, XLogRecord *record)
->>>>>>> e472b921
 {
 	uint8		info = record->xl_info & ~XLR_INFO_MASK;
 
@@ -1126,273 +1071,6 @@
 	}
 }
 
-<<<<<<< HEAD
-static void
-out_target(StringInfo buf, xl_btreetid *target)
-{
-	appendStringInfo(buf, "rel %u/%u/%u; tid %u/%u",
-			 target->node.spcNode, target->node.dbNode, target->node.relNode,
-					 ItemPointerGetBlockNumber(&(target->tid)),
-					 ItemPointerGetOffsetNumber(&(target->tid)));
-}
-
-/*
- * Print additional information about an INSERT record.
- */
-static void
-out_insert(StringInfo buf, bool isleaf, bool ismeta, XLogRecord *record)
-{
-	char			*rec = XLogRecGetData(record);
-	xl_btree_insert *xlrec = (xl_btree_insert *) rec;
-
-	char	   *datapos;
-	int			datalen;
-	xl_btree_metadata md = { InvalidBlockNumber, 0, InvalidBlockNumber, 0 };
-	BlockNumber downlink = 0;
-
-	datapos = (char *) xlrec + SizeOfBtreeInsert;
-	datalen = record->xl_len - SizeOfBtreeInsert;
-	if (!isleaf)
-	{
-		memcpy(&downlink, datapos, sizeof(BlockNumber));
-		datapos += sizeof(BlockNumber);
-		datalen -= sizeof(BlockNumber);
-	}
-	if (ismeta)
-	{
-		memcpy(&md, datapos, sizeof(xl_btree_metadata));
-		datapos += sizeof(xl_btree_metadata);
-		datalen -= sizeof(xl_btree_metadata);
-	}
-
-	if ((IsBkpBlockApplied(record, 0)) && !ismeta && isleaf)
-	{
-		appendStringInfo(buf, "; page %u",
-						 ItemPointerGetBlockNumber(&(xlrec->target.tid)));
-		return;					/* nothing to do */
-	}
-
-	if (!(IsBkpBlockApplied(record, 0)))
-	{
-		appendStringInfo(buf, "; add length %d item at offset %d in page %u",
-						 datalen, 
-						 ItemPointerGetOffsetNumber(&(xlrec->target.tid)),
-						 ItemPointerGetBlockNumber(&(xlrec->target.tid)));
-	}
-
-	if (ismeta)
-		appendStringInfo(buf, "; restore metadata page 0 (root page value %u, level %d, fastroot page value %u, fastlevel %d)",
-						 md.root, 
-						 md.level,
-						 md.fastroot, 
-						 md.fastlevel);
-
-	/* Forget any split this insertion completes */
-//	if (!isleaf)
-//		appendStringInfo(buf, "; completes split for page %u",
-//		 				 downlink);
-}
-
-/*
- * Print additional information about a DELETE record.
- */
-static void
-out_delete(StringInfo buf, XLogRecord *record)
-{
-	char			*rec = XLogRecGetData(record);
-	xl_btree_delete *xlrec = (xl_btree_delete *) rec;
-
-	if (IsBkpBlockApplied(record, 0))
-		return;
-
-	xlrec = (xl_btree_delete *) XLogRecGetData(record);
-
-	if (record->xl_len > SizeOfBtreeDelete)
-	{
-		OffsetNumber *unused;
-		OffsetNumber *unend;
-
-		unused = (OffsetNumber *) ((char *) xlrec + SizeOfBtreeDelete);
-		unend = (OffsetNumber *) ((char *) xlrec + record->xl_len);
-
-		appendStringInfo(buf, "; page index (unend - unused = %u)",
-						 (unsigned int)(unend - unused));
-	}
-}
-
-/*
- * Print additional information about a DELETE_PAGE record.
- */
-static void
-out_delete_page(StringInfo buf, uint8 info, XLogRecord *record)
-{
-	char					*rec = XLogRecGetData(record);
-	xl_btree_delete_page 	*xlrec = (xl_btree_delete_page *) rec;
-
-	/* Update metapage if needed */
-	if (info == XLOG_BTREE_DELETE_PAGE_META)
-	{
-		xl_btree_metadata md;
-
-		memcpy(&md, (char *) xlrec + SizeOfBtreeDeletePage,
-			   sizeof(xl_btree_metadata));
-		appendStringInfo(buf, "; update metadata page 0 (root page value %u, level %d, fastroot page value %u, fastlevel %d)",
-						 md.root, 
-						 md.level,
-						 md.fastroot, 
-						 md.fastlevel);
-	}
-}
-
-void
-btree_desc(StringInfo buf, XLogRecord *record)
-{
-	char	   *rec = XLogRecGetData(record);
-	uint8		xl_info = record->xl_info;
-	uint8		info = xl_info & ~XLR_INFO_MASK;
-
-	/*
-	 * To get the extra information about the 2nd and 3rd blocks afftected by redo,
-	 * we model the call hierarchy here after the btree_redo routine.
-	 */
-	switch (info)
-	{
-		case XLOG_BTREE_INSERT_LEAF:
-			{
-				xl_btree_insert *xlrec = (xl_btree_insert *) rec;
-
-				appendStringInfo(buf, "insert: ");
-				out_target(buf, &(xlrec->target));
-				out_insert(buf, /* isleaf */ true, /* ismeta */ false, record);
-				break;
-			}
-		case XLOG_BTREE_INSERT_UPPER:
-			{
-				xl_btree_insert *xlrec = (xl_btree_insert *) rec;
-
-				appendStringInfo(buf, "insert_upper: ");
-				out_target(buf, &(xlrec->target));
-				out_insert(buf, /* isleaf */ false, /* ismeta */ false, record);
-				break;
-			}
-		case XLOG_BTREE_INSERT_META:
-			{
-				xl_btree_insert *xlrec = (xl_btree_insert *) rec;
-
-				appendStringInfo(buf, "insert_meta: ");
-				out_target(buf, &(xlrec->target));
-				out_insert(buf, /* isleaf */ false, /* ismeta */ true, record);
-				break;
-			}
-		case XLOG_BTREE_SPLIT_L:
-			{
-				xl_btree_split *xlrec = (xl_btree_split *) rec;
-
-				appendStringInfo(buf, "split_l: rel %u/%u/%u ",
-								 xlrec->node.spcNode, xlrec->node.dbNode,
-								 xlrec->node.relNode);
-				appendStringInfo(buf, "left %u, right %u, next %u, level %u, firstright %d",
-							     xlrec->leftsib, xlrec->rightsib, xlrec->rnext,
-								 xlrec->level, xlrec->firstright);
-				break;
-			}
-		case XLOG_BTREE_SPLIT_R:
-			{
-				xl_btree_split *xlrec = (xl_btree_split *) rec;
-
-				appendStringInfo(buf, "split_r: rel %u/%u/%u ",
-								 xlrec->node.spcNode, xlrec->node.dbNode,
-								 xlrec->node.relNode);
-				appendStringInfo(buf, "left %u, right %u, next %u, level %u, firstright %d",
-								 xlrec->leftsib, xlrec->rightsib, xlrec->rnext,
-								 xlrec->level, xlrec->firstright);
-				break;
-			}
-		case XLOG_BTREE_SPLIT_L_ROOT:
-			{
-				xl_btree_split *xlrec = (xl_btree_split *) rec;
-
-				appendStringInfo(buf, "split_l_root: rel %u/%u/%u ",
-								 xlrec->node.spcNode, xlrec->node.dbNode,
-								 xlrec->node.relNode);
-				appendStringInfo(buf, "left %u, right %u, next %u, level %u, firstright %d",
-								 xlrec->leftsib, xlrec->rightsib, xlrec->rnext,
-								 xlrec->level, xlrec->firstright);
-				break;
-			}
-		case XLOG_BTREE_SPLIT_R_ROOT:
-			{
-				xl_btree_split *xlrec = (xl_btree_split *) rec;
-
-				appendStringInfo(buf, "split_r_root: rel %u/%u/%u ",
-								 xlrec->node.spcNode, xlrec->node.dbNode,
-								 xlrec->node.relNode);
-				appendStringInfo(buf, "left %u, right %u, next %u, level %u, firstright %d",
-								 xlrec->leftsib, xlrec->rightsib, xlrec->rnext,
-								 xlrec->level, xlrec->firstright);
-				break;
-			}
-		case XLOG_BTREE_VACUUM:
-			{
-				xl_btree_vacuum *xlrec = (xl_btree_vacuum *) rec;
-
-				appendStringInfo(buf, "vacuum: rel %u/%u/%u; blk %u, lastBlockVacuumed %u",
-								 xlrec->node.spcNode, xlrec->node.dbNode,
-								 xlrec->node.relNode, xlrec->block,
-								 xlrec->lastBlockVacuumed);
-				break;
-			}
-		case XLOG_BTREE_DELETE:
-			{
-				xl_btree_delete *xlrec = (xl_btree_delete *) rec;
-
-				appendStringInfo(buf, "delete: index %u/%u/%u; iblk %u, heap %u/%u/%u;",
-				xlrec->node.spcNode, xlrec->node.dbNode, xlrec->node.relNode,
-								 xlrec->block,
-								 xlrec->hnode.spcNode, xlrec->hnode.dbNode, xlrec->hnode.relNode);
-				out_delete(buf, record);
-				break;
-			}
-		case XLOG_BTREE_DELETE_PAGE:
-		case XLOG_BTREE_DELETE_PAGE_META:
-		case XLOG_BTREE_DELETE_PAGE_HALF:
-			{
-				xl_btree_delete_page *xlrec = (xl_btree_delete_page *) rec;
-
-				appendStringInfo(buf, "delete_page: ");
-				out_target(buf, &(xlrec->target));
-				appendStringInfo(buf, "; dead %u; left %u; right %u",
-								 xlrec->deadblk, xlrec->leftblk, xlrec->rightblk);
-				out_delete_page(buf, info, record);
-				break;
-			}
-		case XLOG_BTREE_NEWROOT:
-			{
-				xl_btree_newroot *xlrec = (xl_btree_newroot *) rec;
-
-				appendStringInfo(buf, "newroot: rel %u/%u/%u; root %u lev %u",
-								 xlrec->node.spcNode, xlrec->node.dbNode,
-								 xlrec->node.relNode,
-								 xlrec->rootblk, xlrec->level);
-				break;
-			}
-		case XLOG_BTREE_REUSE_PAGE:
-			{
-				xl_btree_reuse_page *xlrec = (xl_btree_reuse_page *) rec;
-
-				appendStringInfo(buf, "reuse_page: rel %u/%u/%u; latestRemovedXid %u",
-								 xlrec->node.spcNode, xlrec->node.dbNode,
-							   xlrec->node.relNode, xlrec->latestRemovedXid);
-				break;
-			}
-		default:
-			appendStringInfo(buf, "UNKNOWN");
-			break;
-	}
-}
-
-=======
->>>>>>> e472b921
 void
 btree_xlog_startup(void)
 {
