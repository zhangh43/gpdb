--- conflicted
+++ resolved
@@ -1146,19 +1146,12 @@
 		sbuf = _bt_getbuf(rel, oopaque->btpo_next, BT_WRITE);
 		spage = BufferGetPage(sbuf);
 		sopaque = (BTPageOpaque) PageGetSpecialPointer(spage);
-<<<<<<< HEAD
 		if (sopaque->btpo_prev != origpagenumber)
 		{
 			memset(rightpage, 0, BufferGetPageSize(rbuf));
 			elog(ERROR, "right sibling's left-link doesn't match: "
 				 "block %u links to %u instead of expected %u in index \"%s\"",
 				 oopaque->btpo_next, sopaque->btpo_prev, origpagenumber,
-=======
-		if (sopaque->btpo_prev != ropaque->btpo_prev)
-			elog(PANIC, "right sibling's left-link doesn't match: "
-			   "block %u links to %u instead of expected %u in index \"%s\"",
-				 ropaque->btpo_next, sopaque->btpo_prev, ropaque->btpo_prev,
->>>>>>> 4d53a2f9
 				 RelationGetRelationName(rel));
 		}
 
