--- conflicted
+++ resolved
@@ -4,11 +4,7 @@
 #    Makefile for access/gin
 #
 # IDENTIFICATION
-<<<<<<< HEAD
-#    $PostgreSQL: pgsql/src/backend/access/gin/Makefile,v 1.4 2009/03/24 20:17:10 tgl Exp $
-=======
 #    $PostgreSQL: pgsql/src/backend/access/gin/Makefile,v 1.3 2008/02/19 10:30:06 petere Exp $
->>>>>>> 0f855d62
 #
 #-------------------------------------------------------------------------
 
