--- conflicted
+++ resolved
@@ -32,18 +32,10 @@
 }
 
 void
-<<<<<<< HEAD
-heap_desc(StringInfo buf, XLogRecord *record)
-{
-	char	   *rec = XLogRecGetData(record);
-	uint8		xl_info = record->xl_info;
-	uint8		info = xl_info & ~XLR_INFO_MASK;
-=======
 heap_desc(StringInfo buf, XLogReaderState *record)
 {
 	char	   *rec = XLogRecGetData(record);
 	uint8		info = XLogRecGetInfo(record) & ~XLR_INFO_MASK;
->>>>>>> ab93f90c
 
 	info &= XLOG_HEAP_OPMASK;
 	if (info == XLOG_HEAP_INSERT)
@@ -105,18 +97,10 @@
 }
 
 void
-<<<<<<< HEAD
-heap2_desc(StringInfo buf, XLogRecord *record)
-{
-	char	   *rec = XLogRecGetData(record);
-	uint8		xl_info = record->xl_info;
-	uint8		info = xl_info & ~XLR_INFO_MASK;
-=======
 heap2_desc(StringInfo buf, XLogReaderState *record)
 {
 	char	   *rec = XLogRecGetData(record);
 	uint8		info = XLogRecGetInfo(record) & ~XLR_INFO_MASK;
->>>>>>> ab93f90c
 
 	info &= XLOG_HEAP_OPMASK;
 	if (info == XLOG_HEAP2_CLEAN)
