--- conflicted
+++ resolved
@@ -42,11 +42,7 @@
  * Portions Copyright (c) 1996-2008, PostgreSQL Global Development Group
  * Portions Copyright (c) 1994, Regents of the University of California
  *
-<<<<<<< HEAD
- * $PostgreSQL: pgsql/src/backend/access/transam/multixact.c,v 1.27.2.1 2009/11/23 09:59:00 heikki Exp $
-=======
  * $PostgreSQL: pgsql/src/backend/access/transam/multixact.c,v 1.28 2008/08/01 13:16:08 alvherre Exp $
->>>>>>> 49f001d8
  *
  *-------------------------------------------------------------------------
  */
@@ -63,12 +59,9 @@
 #include "storage/backendid.h"
 #include "storage/lmgr.h"
 #include "storage/procarray.h"
-<<<<<<< HEAD
+#include "utils/memutils.h"
+
 #include "cdb/cdbpersistentstore.h"
-=======
-#include "utils/memutils.h"
->>>>>>> 49f001d8
-
 
 /*
  * Defines for MultiXactOffset page sizes.	A page is the same BLCKSZ as is
@@ -1685,12 +1678,9 @@
 	TRACE_POSTGRESQL_MULTIXACT_CHECKPOINT_START(false);
 	SimpleLruFlush(MultiXactOffsetCtl, false);
 	SimpleLruFlush(MultiXactMemberCtl, false);
-<<<<<<< HEAD
 
 	MIRRORED_UNLOCK;
-=======
 	TRACE_POSTGRESQL_MULTIXACT_CHECKPOINT_DONE(false);
->>>>>>> 49f001d8
 }
 
 /*
@@ -1724,13 +1714,11 @@
 void
 CheckPointMultiXact(void)
 {
-<<<<<<< HEAD
 	MIRRORED_LOCK_DECLARE;
 
 	MIRRORED_LOCK;
-=======
+
 	TRACE_POSTGRESQL_MULTIXACT_CHECKPOINT_START(true);
->>>>>>> 49f001d8
 
 	/* Flush dirty MultiXact pages to disk */
 	SimpleLruFlush(MultiXactOffsetCtl, true);
@@ -1747,11 +1735,9 @@
 	if (!InRecovery)
 		TruncateMultiXact();
 
-<<<<<<< HEAD
 	MIRRORED_UNLOCK;
-=======
+
 	TRACE_POSTGRESQL_MULTIXACT_CHECKPOINT_DONE(true);
->>>>>>> 49f001d8
 }
 
 /*
