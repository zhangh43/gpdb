/*-------------------------------------------------------------------------
 *
 * xlogutils.c
 *
 * PostgreSQL transaction log manager utility routines
 *
 * This file contains support routines that are used by XLOG replay functions.
 * None of this code is used during normal system operation.
 *
 *
<<<<<<< HEAD
 * Portions Copyright (c) 2006-2008, Greenplum inc
=======
>>>>>>> d13f41d2
 * Portions Copyright (c) 1996-2008, PostgreSQL Global Development Group
 * Portions Copyright (c) 1994, Regents of the University of California
 *
 * $PostgreSQL: pgsql/src/backend/access/transam/xlogutils.c,v 1.51 2008/01/01 19:45:48 momjian Exp $
 *
 *-------------------------------------------------------------------------
 */
#include <fcntl.h>
#include <sys/stat.h>
#include <unistd.h>
	 
#include "postgres.h"

#include "access/xlogutils.h"
#include "catalog/pg_tablespace.h"
#include "storage/bufpage.h"
#include "storage/smgr.h"
#include "utils/hsearch.h"

#include "cdb/cdbmirroredfilesysobj.h"
#include "cdb/cdbfilerepprimary.h"
#include "cdb/cdbpersistentrecovery.h"
#include "cdb/cdbpersistenttablespace.h"
#include "utils/guc.h"
#include "postmaster/postmaster.h"


/*
 * During XLOG replay, we may see XLOG records for incremental updates of
 * pages that no longer exist, because their relation was later dropped or
 * truncated.  (Note: this is only possible when full_page_writes = OFF,
 * since when it's ON, the first reference we see to a page should always
 * be a full-page rewrite not an incremental update.)  Rather than simply
 * ignoring such records, we make a note of the referenced page, and then
 * complain if we don't actually see a drop or truncate covering the page
 * later in replay.
 */
typedef struct xl_invalid_page_key
{
	RelFileNode node;			/* the relation */
	BlockNumber blkno;			/* the page */
} xl_invalid_page_key;

typedef struct xl_invalid_page
{
	xl_invalid_page_key key;	/* hash key ... must be first */
	bool		present;		/* page existed but contained zeroes */
} xl_invalid_page;

static HTAB *invalid_page_tab = NULL;


/* Log a reference to an invalid page */
static void
log_invalid_page(RelFileNode node, BlockNumber blkno, bool present)
{
	xl_invalid_page_key key;
	xl_invalid_page *hentry;
	bool		found;

	/*
	 * Log references to invalid pages at DEBUG1 level.  This allows some
	 * tracing of the cause (note the elog context mechanism will tell us
	 * something about the XLOG record that generated the reference).
	 */
	if (present)
	{
		elog(DEBUG1, "page %u of relation %u/%u/%u is uninitialized",
			 blkno, node.spcNode, node.dbNode, node.relNode);
		if (Debug_persistent_recovery_print)
			elog(PersistentRecovery_DebugPrintLevel(), 
				 "log_invalid_page: page %u of relation %u/%u/%u is uninitialized",
				 blkno,
				 node.spcNode,
				 node.dbNode,
				 node.relNode);
	}
	else
	{
		elog(DEBUG1, "page %u of relation %u/%u/%u does not exist",
			 blkno, node.spcNode, node.dbNode, node.relNode);
		if (Debug_persistent_recovery_print)
			elog(PersistentRecovery_DebugPrintLevel(), 
				 "log_invalid_page: page %u of relation %u/%u/%u does not exist",
				 blkno,
				 node.spcNode,
				 node.dbNode,
				 node.relNode);
	}


	if (invalid_page_tab == NULL)
	{
		/* create hash table when first needed */
		HASHCTL		ctl;

		memset(&ctl, 0, sizeof(ctl));
		ctl.keysize = sizeof(xl_invalid_page_key);
		ctl.entrysize = sizeof(xl_invalid_page);
		ctl.hash = tag_hash;

		invalid_page_tab = hash_create("XLOG invalid-page table",
									   100,
									   &ctl,
									   HASH_ELEM | HASH_FUNCTION);
	}

	/* we currently assume xl_invalid_page_key contains no padding */
	key.node = node;
	key.blkno = blkno;
	hentry = (xl_invalid_page *)
		hash_search(invalid_page_tab, (void *) &key, HASH_ENTER, &found);

	if (!found)
	{
		/* hash_search already filled in the key */
		hentry->present = present;
	}
	else
	{
		/* repeat reference ... leave "present" as it was */
	}
}

/* Forget any invalid pages >= minblkno, because they've been dropped */
static void
forget_invalid_pages(RelFileNode node, BlockNumber minblkno)
{
	HASH_SEQ_STATUS status;
	xl_invalid_page *hentry;

	if (invalid_page_tab == NULL)
		return;					/* nothing to do */

	hash_seq_init(&status, invalid_page_tab);

	while ((hentry = (xl_invalid_page *) hash_seq_search(&status)) != NULL)
	{
		if (RelFileNodeEquals(hentry->key.node, node) &&
			hentry->key.blkno >= minblkno)
		{
			elog(DEBUG2, "page %u of relation %u/%u/%u has been dropped",
				 hentry->key.blkno, hentry->key.node.spcNode,
				 hentry->key.node.dbNode, hentry->key.node.relNode);
			if (Debug_persistent_recovery_print)
				elog(PersistentRecovery_DebugPrintLevel(), 
					 "forget_invalid_pages: page %u of relation %u/%u/%u has been dropped",
					 hentry->key.blkno,
					 hentry->key.node.spcNode,
					 hentry->key.node.dbNode, 
					 hentry->key.node.relNode);

			if (hash_search(invalid_page_tab,
							(void *) &hentry->key,
							HASH_REMOVE, NULL) == NULL)
				elog(ERROR, "hash table corrupted");
		}
	}
}

/* Forget any invalid pages in a whole database */
static void
forget_invalid_pages_db(Oid tblspc, Oid dbid)
{
	HASH_SEQ_STATUS status;
	xl_invalid_page *hentry;

	if (invalid_page_tab == NULL)
		return;					/* nothing to do */

	hash_seq_init(&status, invalid_page_tab);

	while ((hentry = (xl_invalid_page *) hash_seq_search(&status)) != NULL)
	{
		if ((!OidIsValid(tblspc) || hentry->key.node.spcNode == tblspc) &&
			hentry->key.node.dbNode == dbid)
		{
			elog(DEBUG2, "page %u of relation %u/%u/%u has been dropped",
				 hentry->key.blkno, hentry->key.node.spcNode,
				 hentry->key.node.dbNode, hentry->key.node.relNode);
			if (Debug_persistent_recovery_print)
				elog(PersistentRecovery_DebugPrintLevel(), 
					 "forget_invalid_pages_db: %u of relation %u/%u/%u has been dropped",
					 hentry->key.blkno,
					 hentry->key.node.spcNode,
					 hentry->key.node.dbNode, 
					 hentry->key.node.relNode);

			if (hash_search(invalid_page_tab,
							(void *) &hentry->key,
							HASH_REMOVE, NULL) == NULL)
				elog(ERROR, "hash table corrupted");
		}
	}
}

/* Complain about any remaining invalid-page entries */
void
XLogCheckInvalidPages(void)
{
	HASH_SEQ_STATUS status;
	xl_invalid_page *hentry;
	bool		foundone = false;

	if (invalid_page_tab == NULL)
		return;					/* nothing to do */

	hash_seq_init(&status, invalid_page_tab);

	/*
	 * Our strategy is to emit WARNING messages for all remaining entries and
	 * only PANIC after we've dumped all the available info.
	 */
	while ((hentry = (xl_invalid_page *) hash_seq_search(&status)) != NULL)
	{
		if (hentry->present)
			elog(WARNING, "page %u of relation %u/%u/%u was uninitialized",
				 hentry->key.blkno, hentry->key.node.spcNode,
				 hentry->key.node.dbNode, hentry->key.node.relNode);
		else
			elog(WARNING, "page %u of relation %u/%u/%u did not exist",
				 hentry->key.blkno, hentry->key.node.spcNode,
				 hentry->key.node.dbNode, hentry->key.node.relNode);
		foundone = true;
	}

	if (foundone)
		elog(PANIC, "WAL contains references to invalid pages");
}


/*
 * XLogReadBuffer
 *		Read a page during XLOG replay
 *
 * This is functionally comparable to ReadBuffer followed by
 * LockBuffer(buffer, BUFFER_LOCK_EXCLUSIVE): you get back a pinned
 * and locked buffer.  (Getting the lock is not really necessary, since we
 * expect that this is only used during single-process XLOG replay, but
 * some subroutines such as MarkBufferDirty will complain if we don't.)
 *
 * If "init" is true then the caller intends to rewrite the page fully
 * using the info in the XLOG record.  In this case we will extend the
 * relation if needed to make the page exist, and we will not complain about
 * the page being "new" (all zeroes); in fact, we usually will supply a
 * zeroed buffer without reading the page at all, so as to avoid unnecessary
 * failure if the page is present on disk but has corrupt headers.
 *
 * If "init" is false then the caller needs the page to be valid already.
 * If the page doesn't exist or contains zeroes, we return InvalidBuffer.
 * In this case the caller should silently skip the update on this page.
 * (In this situation, we expect that the page was later dropped or truncated.
 * If we don't see evidence of that later in the WAL sequence, we'll complain
 * at the end of WAL replay.)
 */
Buffer
XLogReadBuffer(Relation reln, BlockNumber blkno, bool init)
{
	BlockNumber lastblock = RelationGetNumberOfBlocks(reln);
	Buffer		buffer;

	MIRROREDLOCK_BUFMGR_MUST_ALREADY_BE_HELD;

	Assert(blkno != P_NEW);

	if (blkno < lastblock)
	{
		/* page exists in file */
		if (init)
			buffer = ReadOrZeroBuffer(reln, blkno);
		else
			buffer = ReadBuffer(reln, blkno);
	}
	else
	{
		/* hm, page doesn't exist in file */
		if (!init)
		{
			log_invalid_page(reln->rd_node, blkno, false);
			return InvalidBuffer;
		}
		/* OK to extend the file */
		/* we do this in recovery only - no rel-extension lock needed */
		Assert(InRecovery);
		buffer = InvalidBuffer;
		while (blkno >= lastblock)
		{
			if (buffer != InvalidBuffer)
				ReleaseBuffer(buffer);
			buffer = ReadBuffer(reln, P_NEW);
			lastblock++;
		}
		Assert(BufferGetBlockNumber(buffer) == blkno);
	}

	LockBuffer(buffer, BUFFER_LOCK_EXCLUSIVE);

	if (!init)
	{
		/* check that page has been initialized */
		Page		page = (Page) BufferGetPage(buffer);

		if (PageIsNew((PageHeader) page))
		{
			UnlockReleaseBuffer(buffer);
			log_invalid_page(reln->rd_node, blkno, true);
			return InvalidBuffer;
		}
	}

	return buffer;
}


/*
 * Lightweight "Relation" cache --- this substitutes for the normal relcache
 * during XLOG replay.
 */

typedef struct XLogRelDesc
{
	RelationData reldata;
	struct XLogRelDesc *lessRecently;
	struct XLogRelDesc *moreRecently;
} XLogRelDesc;

typedef struct XLogRelCacheEntry
{
	RelFileNode rnode;
	XLogRelDesc *rdesc;
} XLogRelCacheEntry;

static HTAB *_xlrelcache;
static XLogRelDesc *_xlrelarr = NULL;
static Form_pg_class _xlpgcarr = NULL;
static int	_xlast = 0;
static int	_xlcnt = 0;

#define _XLOG_RELCACHESIZE	512

static void
_xl_init_rel_cache(void)
{
	HASHCTL		ctl;

	_xlcnt = _XLOG_RELCACHESIZE;
	_xlast = 0;
	_xlrelarr = (XLogRelDesc *) malloc(sizeof(XLogRelDesc) * _xlcnt);
	if (_xlrelarr == NULL)
		elog(ERROR,"could not allocate memory for light-weight relation cache");
	memset(_xlrelarr, 0, sizeof(XLogRelDesc) * _xlcnt);
	_xlpgcarr = (Form_pg_class) malloc(sizeof(FormData_pg_class) * _xlcnt);
	if (_xlpgcarr == NULL)
		elog(ERROR,"could not allocate memory for light-weight relation cache");
	memset(_xlpgcarr, 0, sizeof(FormData_pg_class) * _xlcnt);

	_xlrelarr[0].moreRecently = &(_xlrelarr[0]);
	_xlrelarr[0].lessRecently = &(_xlrelarr[0]);

	memset(&ctl, 0, sizeof(ctl));
	ctl.keysize = sizeof(RelFileNode);
	ctl.entrysize = sizeof(XLogRelCacheEntry);
	ctl.hash = tag_hash;

	_xlrelcache = hash_create("XLOG relcache", _XLOG_RELCACHESIZE,
							  &ctl, HASH_ELEM | HASH_FUNCTION);
}

static void
_xl_remove_hash_entry(XLogRelDesc *rdesc)
{
	Form_pg_class tpgc = rdesc->reldata.rd_rel;
	XLogRelCacheEntry *hentry;

	rdesc->lessRecently->moreRecently = rdesc->moreRecently;
	rdesc->moreRecently->lessRecently = rdesc->lessRecently;

	hentry = (XLogRelCacheEntry *) hash_search(_xlrelcache,
					  (void *) &(rdesc->reldata.rd_node), HASH_REMOVE, NULL);
	if (hentry == NULL)
		elog(PANIC, "_xl_remove_hash_entry: file was not found in cache");

	RelationCloseSmgr(&(rdesc->reldata));

	memset(rdesc, 0, sizeof(XLogRelDesc));
	memset(tpgc, 0, sizeof(FormData_pg_class));
	rdesc->reldata.rd_rel = tpgc;
}

static XLogRelDesc *
_xl_new_reldesc(void)
{
	XLogRelDesc *res;

	_xlast++;
	if (_xlast < _xlcnt)
	{
		_xlrelarr[_xlast].reldata.rd_rel = &(_xlpgcarr[_xlast]);
		return &(_xlrelarr[_xlast]);
	}

	/* reuse */
	res = _xlrelarr[0].moreRecently;

	_xl_remove_hash_entry(res);

	_xlast--;
	return res;
}


void
XLogInitRelationCache(void)
{
	_xl_init_rel_cache();
	invalid_page_tab = NULL;
}

void
XLogCloseRelationCache(void)
{
	HASH_SEQ_STATUS status;
	XLogRelCacheEntry *hentry;

	if (!_xlrelarr)
		return;

	hash_seq_init(&status, _xlrelcache);

	while ((hentry = (XLogRelCacheEntry *) hash_seq_search(&status)) != NULL)
		_xl_remove_hash_entry(hentry->rdesc);

	hash_destroy(_xlrelcache);

	free(_xlrelarr);
	free(_xlpgcarr);

	_xlrelarr = NULL;
}

/*
 * Open a relation during XLOG replay
 *
 * Note: this once had an API that allowed NULL return on failure, but it
 * no longer does; any failure results in elog().
 */
Relation
XLogOpenRelation(RelFileNode rnode)
{
	XLogRelDesc *res;
	XLogRelCacheEntry *hentry;
	bool		found;

	hentry = (XLogRelCacheEntry *)
		hash_search(_xlrelcache, (void *) &rnode, HASH_FIND, NULL);

	if (hentry)
	{
		res = hentry->rdesc;

		res->lessRecently->moreRecently = res->moreRecently;
		res->moreRecently->lessRecently = res->lessRecently;
	}
	else
	{
		/*
		 * We need to fault in the database directory on the standby.
		 */
		if (rnode.spcNode != GLOBALTABLESPACE_OID && IsStandbyMode())
		{
			char *primaryFilespaceLocation = NULL;

			char *dbPath;
			
			if (IsBuiltinTablespace(rnode.spcNode))
			{
				/*
				 * No filespace to fetch.
				 */
			}
			else
			{		
				char *mirrorFilespaceLocation = NULL;
			
				/*
				 * Investigate whether the containing directories exist to give more detail.
				 */
				PersistentTablespace_GetPrimaryAndMirrorFilespaces(
													rnode.spcNode,
													&primaryFilespaceLocation,
													&mirrorFilespaceLocation);
				if (primaryFilespaceLocation == NULL ||
					strlen(primaryFilespaceLocation) == 0)
				{
					elog(ERROR, "Empty primary filespace directory location");
				}
			
				if (mirrorFilespaceLocation != NULL)
				{
					pfree(mirrorFilespaceLocation);
					mirrorFilespaceLocation = NULL;
				}
			}
			
			dbPath = (char*)palloc(MAXPGPATH + 1);
			
			FormDatabasePath(
						dbPath,
						primaryFilespaceLocation,
						rnode.spcNode,
						rnode.dbNode);

			if (primaryFilespaceLocation != NULL)
			{
				pfree(primaryFilespaceLocation);
				primaryFilespaceLocation = NULL;
			}
			
			if (mkdir(dbPath, 0700) == 0)
			{
				if (Debug_persistent_recovery_print)
				{
					elog(PersistentRecovery_DebugPrintLevel(), 
						 "XLogOpenRelation: Re-created database directory \"%s\"",
						 dbPath);
				}
			}
			else
			{
				/*
				 * Allowed to already exist.
				 */
				if (errno != EEXIST)
				{
					elog(ERROR, "could not create database directory \"%s\": %m",
						 dbPath);
				}
				else
				{
					if (Debug_persistent_recovery_print)
					{
						elog(PersistentRecovery_DebugPrintLevel(), 
							 "XLogOpenRelation: Database directory \"%s\" already exists",
							 dbPath);
					}
				}
			}

			pfree(dbPath);
		}
		
		res = _xl_new_reldesc();

		sprintf(RelationGetRelationName(&(res->reldata)), "%u", rnode.relNode);

		res->reldata.rd_node = rnode;

		/*
		 * We set up the lockRelId in case anything tries to lock the dummy
		 * relation.  Note that this is fairly bogus since relNode may be
		 * different from the relation's OID.  It shouldn't really matter
		 * though, since we are presumably running by ourselves and can't have
		 * any lock conflicts ...
		 */
		res->reldata.rd_lockInfo.lockRelId.dbId = rnode.dbNode;
		res->reldata.rd_lockInfo.lockRelId.relId = rnode.relNode;

		hentry = (XLogRelCacheEntry *)
			hash_search(_xlrelcache, (void *) &rnode, HASH_ENTER, &found);

		if (found)
			elog(PANIC, "xlog relation already present on insert into cache");

		hentry->rdesc = res;

		res->reldata.rd_targblock = InvalidBlockNumber;
		res->reldata.rd_smgr = NULL;
		RelationOpenSmgr(&(res->reldata));

		/*
		 * Create the target file if it doesn't already exist.  This lets us
		 * cope if the replay sequence contains writes to a relation that is
		 * later deleted.  (The original coding of this routine would instead
		 * return NULL, causing the writes to be suppressed. But that seems
		 * like it risks losing valuable data if the filesystem loses an inode
		 * during a crash.	Better to write the data until we are actually
		 * told to delete the file.)
		 */
		// NOTE: We no longer re-create files automatically because
		// new FileRep persistent objects will ensure files exist.

		// UNDONE: Can't remove this block of code yet until boot time calls to this routine are analyzed...
		{
			MirrorDataLossTrackingState mirrorDataLossTrackingState;
			int64 mirrorDataLossTrackingSessionNum;
			bool mirrorDataLossOccurred;
			
			// UNDONE: What about the persistent rel files table???
			// UNDONE: This condition should not occur anymore.
			// UNDONE: segmentFileNum and AO?
			mirrorDataLossTrackingState = 
						FileRepPrimary_GetMirrorDataLossTrackingSessionNum(
														&mirrorDataLossTrackingSessionNum);
			smgrcreate(
				res->reldata.rd_smgr, 
				res->reldata.rd_isLocalBuf, 
				/* relationName */ NULL,		// Ok to be NULL -- we don't know the name here.
				mirrorDataLossTrackingState,
				mirrorDataLossTrackingSessionNum,
				/* ignoreAlreadyExists */ true,
				&mirrorDataLossOccurred);
			
		}
	}

	res->moreRecently = &(_xlrelarr[0]);
	res->lessRecently = _xlrelarr[0].lessRecently;
	_xlrelarr[0].lessRecently = res;
	res->lessRecently->moreRecently = res;

	Assert(&(res->reldata) != NULL);	// Assert what it says in the interface -- we don't return NULL anymore.

	return &(res->reldata);
}

/*
 * Drop a relation during XLOG replay
 *
 * This is called when the relation is about to be deleted; we need to ensure
 * that there is no dangling smgr reference in the xlog relation cache.
 *
 * Currently, we don't bother to physically remove the relation from the
 * cache, we just let it age out normally.
 *
 * This also takes care of removing any open "invalid-page" records for
 * the relation.
 */
void
XLogDropRelation(RelFileNode rnode)
{
	XLogRelCacheEntry *hentry;

	hentry = (XLogRelCacheEntry *)
		hash_search(_xlrelcache, (void *) &rnode, HASH_FIND, NULL);

	if (hentry)
	{
		XLogRelDesc *rdesc = hentry->rdesc;

		RelationCloseSmgr(&(rdesc->reldata));
	}

	forget_invalid_pages(rnode, 0);
}

/*
 * Drop a whole database during XLOG replay
 *
 * As above, but for DROP DATABASE instead of dropping a single rel
 */
void
XLogDropDatabase(Oid tblspc, Oid dbid)
{
	HASH_SEQ_STATUS status;
	XLogRelCacheEntry *hentry;

	hash_seq_init(&status, _xlrelcache);

	while ((hentry = (XLogRelCacheEntry *) hash_seq_search(&status)) != NULL)
	{
		XLogRelDesc *rdesc = hentry->rdesc;

		if (!OidIsValid(tblspc) || hentry->rnode.spcNode == tblspc)
		{
			if (hentry->rnode.dbNode == dbid)
				RelationCloseSmgr(&(rdesc->reldata));
		}
	}

	forget_invalid_pages_db(tblspc, dbid);
}

/*
 * Truncate a relation during XLOG replay
 *
 * We don't need to do anything to the fake relcache, but we do need to
 * clean up any open "invalid-page" records for the dropped pages.
 */
void
XLogTruncateRelation(RelFileNode rnode, BlockNumber nblocks)
{
	forget_invalid_pages(rnode, nblocks);
}<|MERGE_RESOLUTION|>--- conflicted
+++ resolved
@@ -8,10 +8,7 @@
  * None of this code is used during normal system operation.
  *
  *
-<<<<<<< HEAD
  * Portions Copyright (c) 2006-2008, Greenplum inc
-=======
->>>>>>> d13f41d2
  * Portions Copyright (c) 1996-2008, PostgreSQL Global Development Group
  * Portions Copyright (c) 1994, Regents of the University of California
  *
