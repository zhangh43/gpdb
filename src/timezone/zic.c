--- conflicted
+++ resolved
@@ -77,19 +77,10 @@
 	int			r_wday;
 
 	zic_t		r_tod;			/* time from midnight */
-<<<<<<< HEAD
 	bool		r_todisstd;		/* is r_tod standard time? */
 	bool		r_todisut;		/* is r_tod UT? */
 	bool		r_isdst;		/* is this daylight saving time? */
 	zic_t		r_save;			/* offset from standard time */
-=======
-	bool		r_todisstd;		/* above is standard time if 1 or wall clock
-								 * time if 0 */
-	bool		r_todisgmt;		/* above is GMT if 1 or local time if 0 */
-	bool		r_isdst;		/* is this daylight saving time? */
-	zic_t		r_stdoff;		/* offset from default time (which is usually
-								 * standard time) */
->>>>>>> 9e1c9f95
 	const char *r_abbrvar;		/* variable part of abbreviation */
 
 	bool		r_todo;			/* a rule to do (used in outzone) */
@@ -110,21 +101,13 @@
 	lineno_t	z_linenum;
 
 	const char *z_name;
-<<<<<<< HEAD
 	zic_t		z_stdoff;
-=======
-	zic_t		z_gmtoff;
->>>>>>> 9e1c9f95
 	char	   *z_rule;
 	const char *z_format;
 	char		z_format_specifier;
 
 	bool		z_isdst;
-<<<<<<< HEAD
 	zic_t		z_save;
-=======
-	zic_t		z_stdoff;
->>>>>>> 9e1c9f95
 
 	struct rule *z_rules;
 	ptrdiff_t	z_nrules;
@@ -148,11 +131,7 @@
 static void dolink(const char *, const char *, bool);
 static char **getfields(char *buf);
 static zic_t gethms(const char *string, const char *errstring);
-<<<<<<< HEAD
 static zic_t getsave(char *, bool *);
-=======
-static zic_t getstdoff(char *, bool *);
->>>>>>> 9e1c9f95
 static void infile(const char *filename);
 static void inleap(char **fields, int nfields);
 static void inlink(char **fields, int nfields);
@@ -170,15 +149,9 @@
 static void outzone(const struct zone *zp, ptrdiff_t ntzones);
 static zic_t rpytime(const struct rule *rp, zic_t wantedy);
 static void rulesub(struct rule *rp,
-<<<<<<< HEAD
-		const char *loyearp, const char *hiyearp,
-		const char *typep, const char *monthp,
-		const char *dayp, const char *timep);
-=======
 					const char *loyearp, const char *hiyearp,
 					const char *typep, const char *monthp,
 					const char *dayp, const char *timep);
->>>>>>> 9e1c9f95
 static zic_t tadd(zic_t t1, zic_t t2);
 static bool yearistype(zic_t year, const char *type);
 
@@ -329,11 +302,7 @@
 };
 
 static struct lookup const *byword(const char *string,
-<<<<<<< HEAD
-	   const struct lookup *lp);
-=======
 								   const struct lookup *lp);
->>>>>>> 9e1c9f95
 
 static struct lookup const zi_line_codes[] = {
 	{"Rule", LC_RULE},
@@ -418,11 +387,7 @@
 	bool		dontmerge;
 	unsigned char type;
 }		   *attypes;
-<<<<<<< HEAD
 static zic_t utoffs[TZ_MAX_TYPES];
-=======
-static zic_t gmtoffs[TZ_MAX_TYPES];
->>>>>>> 9e1c9f95
 static char isdsts[TZ_MAX_TYPES];
 static unsigned char desigidx[TZ_MAX_TYPES];
 static bool ttisstds[TZ_MAX_TYPES];
@@ -573,14 +538,9 @@
 {
 	fprintf(stream,
 			_("%s: usage is %s [ --version ] [ --help ] [ -v ] [ -P ] \\\n"
-<<<<<<< HEAD
 			  "\t[ -b {slim|fat} ] [ -d directory ] [ -l localtime ]"
 			  " [ -L leapseconds ] \\\n"
 			  "\t[ -p posixrules ] [ -r '[@lo][/@hi]' ] [ -t localtime-link ] \\\n"
-=======
-			  "\t[ -l localtime ] [ -p posixrules ] [ -d directory ] \\\n"
-			  "\t[ -t localtime-link ] [ -L leapseconds ] [ -r '[@lo][/@hi]' ] \\\n"
->>>>>>> 9e1c9f95
 			  "\t[ filename ... ]\n\n"
 			  "Report bugs to %s.\n"),
 			progname, progname, PACKAGE_BUGREPORT);
@@ -709,11 +669,7 @@
 		{
 			usage(stdout, EXIT_SUCCESS);
 		}
-<<<<<<< HEAD
 	while ((c = getopt(argc, argv, "b:d:l:L:p:Pr:st:vy:")) != EOF && c != -1)
-=======
-	while ((c = getopt(argc, argv, "d:l:L:p:Pr:st:vy:")) != EOF && c != -1)
->>>>>>> 9e1c9f95
 		switch (c)
 		{
 			default:
@@ -1067,7 +1023,6 @@
 	}
 	link_errno = staysymlink ? ENOTSUP : hardlinkerr(fromfield, tofield);
 	if (link_errno == ENOENT && !todirs_made)
-<<<<<<< HEAD
 	{
 		mkdirs(tofield, true);
 		todirs_made = true;
@@ -1075,15 +1030,6 @@
 	}
 	if (link_errno != 0)
 	{
-=======
-	{
-		mkdirs(tofield, true);
-		todirs_made = true;
-		link_errno = hardlinkerr(fromfield, tofield);
-	}
-	if (link_errno != 0)
-	{
->>>>>>> 9e1c9f95
 #ifdef HAVE_SYMLINK
 		bool		absolute = *fromfield == '/';
 		char	   *linkalloc = absolute ? NULL : relname(fromfield, tofield);
@@ -1269,11 +1215,7 @@
 			 * Maybe we have a local standard time offset.
 			 */
 			eat(zp->z_filename, zp->z_linenum);
-<<<<<<< HEAD
 			zp->z_save = getsave(zp->z_rule, &zp->z_isdst);
-=======
-			zp->z_stdoff = getstdoff(zp->z_rule, &zp->z_isdst);
->>>>>>> 9e1c9f95
 
 			/*
 			 * Note, though, that if there's no rule, a '%s' in the format is
@@ -1470,17 +1412,10 @@
 }
 
 static zic_t
-<<<<<<< HEAD
 getsave(char *field, bool *isdst)
 {
 	int			dst = -1;
 	zic_t		save;
-=======
-getstdoff(char *field, bool *isdst)
-{
-	int			dst = -1;
-	zic_t		stdoff;
->>>>>>> 9e1c9f95
 	size_t		fieldlen = strlen(field);
 
 	if (fieldlen != 0)
@@ -1499,15 +1434,9 @@
 				break;
 		}
 	}
-<<<<<<< HEAD
 	save = gethms(field, _("invalid saved time"));
 	*isdst = dst < 0 ? save != 0 : dst;
 	return save;
-=======
-	stdoff = gethms(field, _("invalid saved time"));
-	*isdst = dst < 0 ? stdoff != 0 : dst;
-	return stdoff;
->>>>>>> 9e1c9f95
 }
 
 static void
@@ -1546,11 +1475,7 @@
 	}
 	r.r_filename = filename;
 	r.r_linenum = linenum;
-<<<<<<< HEAD
 	r.r_save = getsave(fields[RF_SAVE], &r.r_isdst);
-=======
-	r.r_stdoff = getstdoff(fields[RF_STDOFF], &r.r_isdst);
->>>>>>> 9e1c9f95
 	rulesub(&r, fields[RF_LOYEAR], fields[RF_HIYEAR], fields[RF_COMMAND],
 			fields[RF_MONTH], fields[RF_DAY], fields[RF_TOD]);
 	r.r_name = ecpyalloc(fields[RF_NAME]);
@@ -1651,11 +1576,7 @@
 	}
 	z.z_filename = filename;
 	z.z_linenum = linenum;
-<<<<<<< HEAD
 	z.z_stdoff = gethms(fields[i_stdoff], _("invalid UT offset"));
-=======
-	z.z_gmtoff = gethms(fields[i_gmtoff], _("invalid UT offset"));
->>>>>>> 9e1c9f95
 	if ((cp = strchr(fields[i_format], '%')) != NULL)
 	{
 		if ((*++cp != 's' && *cp != 'z') || strchr(cp, '%')
@@ -2088,7 +2009,6 @@
 	return (a < b) ? -1 : (a > b);
 }
 
-<<<<<<< HEAD
 struct timerange
 {
 	int			defaulttype;
@@ -2102,56 +2022,6 @@
 limitrange(struct timerange r, zic_t lo, zic_t hi,
 		   zic_t const *ats, unsigned char const *types)
 {
-=======
-static void
-swaptypes(int i, int j)
-{
-	{
-		zic_t		t = gmtoffs[i];
-
-		gmtoffs[i] = gmtoffs[j];
-		gmtoffs[j] = t;
-	}
-	{
-		char		t = isdsts[i];
-
-		isdsts[i] = isdsts[j];
-		isdsts[j] = t;
-	}
-	{
-		unsigned char t = abbrinds[i];
-
-		abbrinds[i] = abbrinds[j];
-		abbrinds[j] = t;
-	}
-	{
-		bool		t = ttisstds[i];
-
-		ttisstds[i] = ttisstds[j];
-		ttisstds[j] = t;
-	}
-	{
-		bool		t = ttisgmts[i];
-
-		ttisgmts[i] = ttisgmts[j];
-		ttisgmts[j] = t;
-	}
-}
-
-struct timerange
-{
-	int			defaulttype;
-	ptrdiff_t	base,
-				count;
-	int			leapbase,
-				leapcount;
-};
-
-static struct timerange
-limitrange(struct timerange r, zic_t lo, zic_t hi,
-		   zic_t const *ats, unsigned char const *types)
-{
->>>>>>> 9e1c9f95
 	while (0 < r.count && ats[r.base] < lo)
 	{
 		r.defaulttype = types[r.base];
@@ -2218,19 +2088,12 @@
 		fromi = 0;
 		for (; fromi < timecnt; ++fromi)
 		{
-<<<<<<< HEAD
 			if (toi != 0
 				&& ((attypes[fromi].at
 					 + utoffs[attypes[toi - 1].type])
 					<= (attypes[toi - 1].at
 						+ utoffs[toi == 1 ? 0
 								 : attypes[toi - 2].type])))
-=======
-			if (toi != 0 && ((attypes[fromi].at +
-							  gmtoffs[attypes[toi - 1].type]) <=
-							 (attypes[toi - 1].at + gmtoffs[toi == 1 ? 0
-															: attypes[toi - 2].type])))
->>>>>>> 9e1c9f95
 			{
 				attypes[toi - 1].type =
 					attypes[fromi].type;
@@ -2238,16 +2101,12 @@
 			}
 			if (toi == 0
 				|| attypes[fromi].dontmerge
-<<<<<<< HEAD
 				|| (utoffs[attypes[toi - 1].type]
 					!= utoffs[attypes[fromi].type])
 				|| (isdsts[attypes[toi - 1].type]
 					!= isdsts[attypes[fromi].type])
 				|| (desigidx[attypes[toi - 1].type]
 					!= desigidx[attypes[fromi].type]))
-=======
-				|| attypes[toi - 1].type != attypes[fromi].type)
->>>>>>> 9e1c9f95
 				attypes[toi++] = attypes[fromi];
 		}
 		timecnt = toi;
@@ -2296,11 +2155,7 @@
 	 * before 32-bit pg_time_t rolls around, and this occurs at a slightly
 	 * different moment if transitions are leap-second corrected.
 	 */
-<<<<<<< HEAD
 	if (WORK_AROUND_QTBUG_53071 && timecnt != 0 && want_bloat()
-=======
-	if (WORK_AROUND_QTBUG_53071 && timecnt != 0
->>>>>>> 9e1c9f95
 		&& ats[timecnt - 1] < y2038_boundary - 1 && strchr(string, '<'))
 	{
 		ats[timecnt] = y2038_boundary - 1;
@@ -2444,10 +2299,6 @@
 		 * in the output instead of OLD0.  TYPEMAP also omits unused types.
 		 */
 		old0 = strlen(omittype);
-<<<<<<< HEAD
-=======
-		swaptypes(old0, thisdefaulttype);
->>>>>>> 9e1c9f95
 
 #ifndef LEAVE_SOME_PRE_2011_SYSTEMS_IN_THE_LURCH
 
@@ -2472,15 +2323,11 @@
 				else
 					mrustd = types[i];
 			for (i = old0; i < typecnt; i++)
-<<<<<<< HEAD
 			{
 				int			h = (i == old0 ? thisdefaulttype
 								 : i == thisdefaulttype ? old0 : i);
 
 				if (!omittype[h])
-=======
-				if (!omittype[i])
->>>>>>> 9e1c9f95
 				{
 					if (isdsts[h])
 						hidst = i;
@@ -2524,11 +2371,7 @@
 
 		for (i = 0; i < sizeof indmap / sizeof indmap[0]; ++i)
 			indmap[i] = -1;
-<<<<<<< HEAD
 		thischarcnt = stdcnt = utcnt = 0;
-=======
-		thischarcnt = 0;
->>>>>>> 9e1c9f95
 		for (i = old0; i < typecnt; i++)
 		{
 			char	   *thisabbr;
@@ -2579,7 +2422,6 @@
 		DO(tzh_typecnt);
 		DO(tzh_charcnt);
 #undef DO
-<<<<<<< HEAD
 		if (pass == 1 && !want_bloat())
 		{
 			/* Output a minimal data block with just one time type.  */
@@ -2589,8 +2431,6 @@
 			putc(0, fp);		/* empty-string abbreviation */
 			continue;
 		}
-=======
->>>>>>> 9e1c9f95
 
 		/* PG: print current timezone abbreviations if requested */
 		if (print_abbrevs && pass == 2)
@@ -2601,48 +2441,24 @@
 				if (i == thistimelim - 1 || ats[i + 1] > print_cutoff)
 				{
 					unsigned char tm = types[i];
-<<<<<<< HEAD
 					char	   *thisabbrev = &thischars[indmap[desigidx[tm]]];
 
 					fprintf(stdout, "%s\t" INT64_FORMAT "%s\n",
 							thisabbrev,
 							utoffs[tm],
 							isdsts[tm] ? "\tD" : "");
-=======
-					char	   *thisabbrev = &thischars[indmap[abbrinds[tm]]];
-
-					/* filter out assorted junk entries */
-					if (strcmp(thisabbrev, GRANDPARENTED) != 0 &&
-						strcmp(thisabbrev, "zzz") != 0)
-						fprintf(stdout, "%s\t" INT64_FORMAT "%s\n",
-								thisabbrev,
-								gmtoffs[tm],
-								isdsts[tm] ? "\tD" : "");
->>>>>>> 9e1c9f95
 				}
 			}
 			/* Print the default type if we have no transitions at all */
 			if (thistimei >= thistimelim)
 			{
 				unsigned char tm = defaulttype;
-<<<<<<< HEAD
 				char	   *thisabbrev = &thischars[indmap[desigidx[tm]]];
 
 				fprintf(stdout, "%s\t" INT64_FORMAT "%s\n",
 						thisabbrev,
 						utoffs[tm],
 						isdsts[tm] ? "\tD" : "");
-=======
-				char	   *thisabbrev = &thischars[indmap[abbrinds[tm]]];
-
-				/* filter out assorted junk entries */
-				if (strcmp(thisabbrev, GRANDPARENTED) != 0 &&
-					strcmp(thisabbrev, "zzz") != 0)
-					fprintf(stdout, "%s\t" INT64_FORMAT "%s\n",
-							thisabbrev,
-							gmtoffs[tm],
-							isdsts[tm] ? "\tD" : "");
->>>>>>> 9e1c9f95
 			}
 		}
 
@@ -2674,15 +2490,11 @@
 			putc(currenttype, fp);
 
 		for (i = old0; i < typecnt; i++)
-<<<<<<< HEAD
 		{
 			int			h = (i == old0 ? thisdefaulttype
 							 : i == thisdefaulttype ? old0 : i);
 
 			if (!omittype[h])
-=======
-			if (!omittype[i])
->>>>>>> 9e1c9f95
 			{
 				puttzcode(utoffs[h], fp);
 				putc(isdsts[h], fp);
@@ -2723,7 +2535,6 @@
 			puttzcodepass(todo, fp, pass);
 			puttzcode(corr[i], fp);
 		}
-<<<<<<< HEAD
 		if (stdcnt != 0)
 			for (i = old0; i < typecnt; i++)
 				if (!omittype[i])
@@ -2732,15 +2543,6 @@
 			for (i = old0; i < typecnt; i++)
 				if (!omittype[i])
 					putc(ttisuts[i], fp);
-=======
-		for (i = old0; i < typecnt; i++)
-			if (!omittype[i])
-				putc(ttisstds[i], fp);
-		for (i = old0; i < typecnt; i++)
-			if (!omittype[i])
-				putc(ttisgmts[i], fp);
-		swaptypes(old0, thisdefaulttype);
->>>>>>> 9e1c9f95
 	}
 	fprintf(fp, "\n%s\n", string);
 	close_file(fp, directory, name);
@@ -2793,11 +2595,7 @@
 
 static size_t
 doabbr(char *abbr, struct zone const *zp, char const *letters,
-<<<<<<< HEAD
 	   bool isdst, zic_t save, bool doquotes)
-=======
-	   bool isdst, zic_t stdoff, bool doquotes)
->>>>>>> 9e1c9f95
 {
 	char	   *cp;
 	char	   *slashp;
@@ -2882,12 +2680,7 @@
 }
 
 static int
-<<<<<<< HEAD
 stringrule(char *result, struct rule *const rp, zic_t save, zic_t stdoff)
-=======
-stringrule(char *result, const struct rule *const rp, const zic_t dstoff,
-		   const zic_t gmtoff)
->>>>>>> 9e1c9f95
 {
 	zic_t		tod = rp->r_tod;
 	int			compat = 0;
@@ -2944,17 +2737,10 @@
 		result += sprintf(result, "M%d.%d.%d",
 						  rp->r_month + 1, week, wday);
 	}
-<<<<<<< HEAD
 	if (rp->r_todisut)
 		tod += stdoff;
 	if (rp->r_todisstd && !rp->r_isdst)
 		tod += save;
-=======
-	if (rp->r_todisgmt)
-		tod += gmtoff;
-	if (rp->r_todisstd && !rp->r_isdst)
-		tod += dstoff;
->>>>>>> 9e1c9f95
 	if (tod != 2 * SECSPERMIN * MINSPERHOUR)
 	{
 		*result++ = '/';
@@ -3053,18 +2839,6 @@
 			if (rule_cmp(stdrp, rp) < 0)
 				stdrp = rp;
 		}
-<<<<<<< HEAD
-=======
-
-		/*
-		 * Horrid special case: if year is 2037, presume this is a zone
-		 * handled on a year-by-year basis; do not try to apply a rule to the
-		 * zone.
-		 */
-		if (stdrp != NULL && stdrp->r_hiyear == 2037)
-			return YEAR_BY_YEAR_ZONE;
-
->>>>>>> 9e1c9f95
 		if (stdrp != NULL && stdrp->r_isdst)
 		{
 			/* Perpetual DST.  */
@@ -3072,30 +2846,17 @@
 			dstr.r_dycode = DC_DOM;
 			dstr.r_dayofmonth = 1;
 			dstr.r_tod = 0;
-<<<<<<< HEAD
 			dstr.r_todisstd = dstr.r_todisut = false;
 			dstr.r_isdst = stdrp->r_isdst;
 			dstr.r_save = stdrp->r_save;
-=======
-			dstr.r_todisstd = dstr.r_todisgmt = false;
-			dstr.r_isdst = stdrp->r_isdst;
-			dstr.r_stdoff = stdrp->r_stdoff;
->>>>>>> 9e1c9f95
 			dstr.r_abbrvar = stdrp->r_abbrvar;
 			stdr.r_month = TM_DECEMBER;
 			stdr.r_dycode = DC_DOM;
 			stdr.r_dayofmonth = 31;
-<<<<<<< HEAD
 			stdr.r_tod = SECSPERDAY + stdrp->r_save;
 			stdr.r_todisstd = stdr.r_todisut = false;
 			stdr.r_isdst = false;
 			stdr.r_save = 0;
-=======
-			stdr.r_tod = SECSPERDAY + stdrp->r_stdoff;
-			stdr.r_todisstd = stdr.r_todisgmt = false;
-			stdr.r_isdst = false;
-			stdr.r_stdoff = 0;
->>>>>>> 9e1c9f95
 			stdr.r_abbrvar
 				= (stdabbrrp ? stdabbrrp->r_abbrvar : "");
 			dstrp = &dstr;
@@ -3106,11 +2867,7 @@
 		return -1;
 	abbrvar = (stdrp == NULL) ? "" : stdrp->r_abbrvar;
 	len = doabbr(result, zp, abbrvar, false, 0, true);
-<<<<<<< HEAD
 	offsetlen = stringoffset(result + len, -zp->z_stdoff);
-=======
-	offsetlen = stringoffset(result + len, -zp->z_gmtoff);
->>>>>>> 9e1c9f95
 	if (!offsetlen)
 	{
 		result[0] = '\0';
@@ -3120,13 +2877,8 @@
 	if (dstrp == NULL)
 		return compat;
 	len += doabbr(result + len, zp, dstrp->r_abbrvar,
-<<<<<<< HEAD
 				  dstrp->r_isdst, dstrp->r_save, true);
 	if (dstrp->r_save != SECSPERMIN * MINSPERHOUR)
-=======
-				  dstrp->r_isdst, dstrp->r_stdoff, true);
-	if (dstrp->r_stdoff != SECSPERMIN * MINSPERHOUR)
->>>>>>> 9e1c9f95
 	{
 		offsetlen = stringoffset(result + len,
 								 -(zp->z_stdoff + dstrp->r_save));
@@ -3311,17 +3063,6 @@
 			max_year = 2038;
 	}
 
-<<<<<<< HEAD
-=======
-	/*
-	 * For the benefit of older systems, generate data from 1900 through 2038.
-	 */
-	if (min_year > 1900)
-		min_year = 1900;
-	max_year0 = max_year;
-	if (max_year < 2038)
-		max_year = 2038;
->>>>>>> 9e1c9f95
 	for (i = 0; i < zonecount; ++i)
 	{
 		struct rule *prevrp = NULL;
@@ -3341,19 +3082,11 @@
 		startoff = zp->z_stdoff;
 		if (zp->z_nrules == 0)
 		{
-<<<<<<< HEAD
 			save = zp->z_save;
 			doabbr(startbuf, zp, NULL, zp->z_isdst, save, false);
 			type = addtype(oadd(zp->z_stdoff, save),
 						   startbuf, zp->z_isdst, startttisstd,
 						   startttisut);
-=======
-			stdoff = zp->z_stdoff;
-			doabbr(startbuf, zp, NULL, zp->z_isdst, stdoff, false);
-			type = addtype(oadd(zp->z_gmtoff, stdoff),
-						   startbuf, zp->z_isdst, startttisstd,
-						   startttisgmt);
->>>>>>> 9e1c9f95
 			if (usestart)
 			{
 				addtt(starttime, type);
@@ -3468,7 +3201,6 @@
 							doabbr(startbuf, zp,
 								   rp->r_abbrvar,
 								   rp->r_isdst,
-<<<<<<< HEAD
 								   rp->r_save,
 								   false);
 							continue;
@@ -3476,32 +3208,18 @@
 						if (*startbuf == '\0'
 							&& startoff == oadd(zp->z_stdoff,
 												save))
-=======
-								   rp->r_stdoff,
-								   false);
-							continue;
-						}
-						if (*startbuf == '\0' &&
-							startoff == oadd(zp->z_gmtoff,
-											 stdoff))
->>>>>>> 9e1c9f95
 						{
 							doabbr(startbuf,
 								   zp,
 								   rp->r_abbrvar,
 								   rp->r_isdst,
-<<<<<<< HEAD
 								   rp->r_save,
-=======
-								   rp->r_stdoff,
->>>>>>> 9e1c9f95
 								   false);
 						}
 					}
 					eats(zp->z_filename, zp->z_linenum,
 						 rp->r_filename, rp->r_linenum);
 					doabbr(ab, zp, rp->r_abbrvar,
-<<<<<<< HEAD
 						   rp->r_isdst, rp->r_save, false);
 					offset = oadd(zp->z_stdoff, rp->r_save);
 					if (!want_bloat() && !useuntil && !do_extend
@@ -3511,12 +3229,6 @@
 						break;
 					type = addtype(offset, ab, rp->r_isdst,
 								   rp->r_todisstd, rp->r_todisut);
-=======
-						   rp->r_isdst, rp->r_stdoff, false);
-					offset = oadd(zp->z_gmtoff, rp->r_stdoff);
-					type = addtype(offset, ab, rp->r_isdst,
-								   rp->r_todisstd, rp->r_todisgmt);
->>>>>>> 9e1c9f95
 					if (defaulttype < 0 && !rp->r_isdst)
 						defaulttype = type;
 					if (rp->r_hiyear == ZIC_MAX
@@ -3539,17 +3251,10 @@
 				error(_("cannot determine time zone abbreviation to use just after until time"));
 			else
 			{
-<<<<<<< HEAD
 				bool		isdst = startoff != zp->z_stdoff;
 
 				type = addtype(startoff, startbuf, isdst,
 							   startttisstd, startttisut);
-=======
-				bool		isdst = startoff != zp->z_gmtoff;
-
-				type = addtype(startoff, startbuf, isdst,
-							   startttisstd, startttisgmt);
->>>>>>> 9e1c9f95
 				if (defaulttype < 0 && !isdst)
 					defaulttype = type;
 				addtt(starttime, type);
@@ -3619,11 +3324,7 @@
 }
 
 static int
-<<<<<<< HEAD
 addtype(zic_t utoff, char const *abbr, bool isdst, bool ttisstd, bool ttisut)
-=======
-addtype(zic_t gmtoff, char const *abbr, bool isdst, bool ttisstd, bool ttisgmt)
->>>>>>> 9e1c9f95
 {
 	int			i,
 				j;
@@ -3997,15 +3698,9 @@
 				return NULL;	/* multiple inexact matches */
 		}
 
-<<<<<<< HEAD
 	if (foundlp && noise)
 	{
 		/* Warn about any backward-compatibility issue with pre-2017c zic.  */
-=======
-	/* Warn about any backward-compatibility issue with pre-2017c zic.  */
-	if (foundlp)
-	{
->>>>>>> 9e1c9f95
 		bool		pre_2017c_match = false;
 
 		for (lp = table; lp->l_word; lp++)
