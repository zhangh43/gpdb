<!--
doc/src/sgml/ref/create_table.sgml
PostgreSQL documentation
-->

<refentry id="SQL-CREATETABLE">
 <indexterm zone="sql-createtable">
  <primary>CREATE TABLE</primary>
 </indexterm>

 <refmeta>
  <refentrytitle>CREATE TABLE</refentrytitle>
  <manvolnum>7</manvolnum>
  <refmiscinfo>SQL - Language Statements</refmiscinfo>
 </refmeta>

 <refnamediv>
  <refname>CREATE TABLE</refname>
  <refpurpose>define a new table</refpurpose>
 </refnamediv>

 <refsynopsisdiv>
<synopsis>
CREATE [ [ GLOBAL | LOCAL ] { TEMPORARY | TEMP } | UNLOGGED ] TABLE [ IF NOT EXISTS ] <replaceable class="PARAMETER">table_name</replaceable> ( [
  { <replaceable class="PARAMETER">column_name</replaceable> <replaceable class="PARAMETER">data_type</replaceable> [ COLLATE <replaceable>collation</replaceable> ] [ <replaceable class="PARAMETER">column_constraint</replaceable> [ ... ] ]
[ ENCODING ( storage_directive [,...] ) ]
    | <replaceable>table_constraint</replaceable>
    | LIKE <replaceable>source_table</replaceable> [ <replaceable>like_option</replaceable> ... ] }
    | [<replaceable>column_reference_storage_directive</replaceable> [, ... ]
    [, ... ]
] )
[ INHERITS ( <replaceable>parent_table</replaceable> [, ... ] ) ]
[ WITH ( <replaceable class="PARAMETER">storage_parameter</replaceable> [= <replaceable class="PARAMETER">value</replaceable>] [, ... ] ) | WITH OIDS | WITHOUT OIDS ]
[ ON COMMIT { PRESERVE ROWS | DELETE ROWS | DROP } ]
[ TABLESPACE <replaceable class="PARAMETER">tablespace_name</replaceable> ]
[ DISTRIBUTED BY (column [opclass], [ ... ] ) | DISTRIBUTED RANDOMLY | DISTRIBUTED REPLICATED]
[ PARTITION BY partition_type (column)
       [ SUBPARTITION BY partition_type (column) ] 
          [ SUBPARTITION TEMPLATE ( template_spec ) ]
       [...]
    ( partition_spec ) 
        | [ SUBPARTITION BY partition_type (column) ]
          [...]
    ( partition_spec 
      [ ( subpartition_spec 
           [(...)] 
         ) ] 
    ) ]

CREATE [[GLOBAL | LOCAL] {TEMPORARY | TEMP} | UNLOGGED] TABLE [ IF NOT EXISTS ] table_name
    OF type_name [ (
  { column_name WITH OPTIONS [ column_constraint [ ... ] ]
    | table_constraint }
    [, ... ]
) ]
[ WITH ( <replaceable class="PARAMETER">storage_parameter</replaceable> [= <replaceable class="PARAMETER">value</replaceable>] [, ... ] ) | WITH OIDS | WITHOUT OIDS ]
[ ON COMMIT { PRESERVE ROWS | DELETE ROWS | DROP } ]
[ TABLESPACE <replaceable class="PARAMETER">tablespace_name</replaceable> ]
[ DISTRIBUTED BY (column [opclass], [ ... ] ) | DISTRIBUTED RANDOMLY | DISTRIBUTED REPLICATED]
[ PARTITION BY partition_type (column)
       [ SUBPARTITION BY partition_type (column) ]
          [ SUBPARTITION TEMPLATE ( template_spec ) ]
       [...]
    ( partition_spec )
        | [ SUBPARTITION BY partition_type (column) ]
          [...]
    ( partition_spec
      [ ( subpartition_spec
           [(...)]
         ) ]
    ) ]
where storage_parameter is:
   APPENDONLY={TRUE|FALSE}
   BLOCKSIZE={8192-2097152}
   ORIENTATION={COLUMN|ROW}
   COMPRESSTYPE={ZLIB|QUICKLZ|RLE_TYPE|NONE}
   COMPRESSLEVEL={0-9}
   CHECKSUM={TRUE|FALSE}
   FILLFACTOR={10-100}
   OIDS[=TRUE|FALSE]
<phrase>where <replaceable class="PARAMETER">column_constraint</replaceable> is:</phrase>

[ CONSTRAINT <replaceable class="PARAMETER">constraint_name</replaceable> ]
{ NOT NULL |
  NULL |
  CHECK ( <replaceable class="PARAMETER">expression</replaceable> ) [ NO INHERIT ] |
  DEFAULT <replaceable>default_expr</replaceable> |
  UNIQUE <replaceable class="PARAMETER">index_parameters</replaceable> |
  PRIMARY KEY <replaceable class="PARAMETER">index_parameters</replaceable> |
  REFERENCES <replaceable class="PARAMETER">reftable</replaceable> [ ( <replaceable class="PARAMETER">refcolumn</replaceable> ) ] [ MATCH FULL | MATCH PARTIAL | MATCH SIMPLE ]
    [ ON DELETE <replaceable class="parameter">action</replaceable> ] [ ON UPDATE <replaceable class="parameter">action</replaceable> ] }
[ DEFERRABLE | NOT DEFERRABLE ] [ INITIALLY DEFERRED | INITIALLY IMMEDIATE ]

<phrase>and <replaceable class="PARAMETER">table_constraint</replaceable> is:</phrase>

[ CONSTRAINT <replaceable class="PARAMETER">constraint_name</replaceable> ]
{ CHECK ( <replaceable class="PARAMETER">expression</replaceable> ) [ NO INHERIT ] |
  UNIQUE ( <replaceable class="PARAMETER">column_name</replaceable> [, ... ] ) <replaceable class="PARAMETER">index_parameters</replaceable> |
  PRIMARY KEY ( <replaceable class="PARAMETER">column_name</replaceable> [, ... ] ) <replaceable class="PARAMETER">index_parameters</replaceable> |
  EXCLUDE [ USING <replaceable class="parameter">index_method</replaceable> ] ( <replaceable class="parameter">exclude_element</replaceable> WITH <replaceable class="parameter">operator</replaceable> [, ... ] ) <replaceable class="parameter">index_parameters</replaceable> [ WHERE ( <replaceable class="parameter">predicate</replaceable> ) ] |
  FOREIGN KEY ( <replaceable class="PARAMETER">column_name</replaceable> [, ... ] ) REFERENCES <replaceable class="PARAMETER">reftable</replaceable> [ ( <replaceable class="PARAMETER">refcolumn</replaceable> [, ... ] ) ]
    [ MATCH FULL | MATCH PARTIAL | MATCH SIMPLE ] [ ON DELETE <replaceable class="parameter">action</replaceable> ] [ ON UPDATE <replaceable class="parameter">action</replaceable> ] }
[ DEFERRABLE | NOT DEFERRABLE ] [ INITIALLY DEFERRED | INITIALLY IMMEDIATE ]

<phrase>and <replaceable class="PARAMETER">like_option</replaceable> is:</phrase>

{ INCLUDING | EXCLUDING } { DEFAULTS | CONSTRAINTS | INDEXES | STORAGE | COMMENTS | ALL }

<phrase><replaceable class="PARAMETER">index_parameters</replaceable> in <literal>UNIQUE</literal>, <literal>PRIMARY KEY</literal>, and <literal>EXCLUDE</literal> constraints are:</phrase>

[ WITH ( <replaceable class="PARAMETER">storage_parameter</replaceable> [= <replaceable class="PARAMETER">value</replaceable>] [, ... ] ) ]
[ USING INDEX TABLESPACE <replaceable class="PARAMETER">tablespace_name</replaceable> ]

<phrase><replaceable class="PARAMETER">exclude_element</replaceable> in an <literal>EXCLUDE</literal> constraint is:</phrase>

{ <replaceable class="parameter">column_name</replaceable> | ( <replaceable class="parameter">expression</replaceable> ) } [ <replaceable class="parameter">opclass</replaceable> ] [ ASC | DESC ] [ NULLS { FIRST | LAST } ]
where partition_type is:
    LIST
  | RANGE
where partition_specification is:
partition_element [, ...]
and partition_element is:
   DEFAULT PARTITION name
  | [PARTITION name] VALUES (list_value [,...] )
  | [PARTITION name] 
     START ([datatype] 'start_value') [INCLUSIVE | EXCLUSIVE]
     [ END ([datatype] 'end_value') [INCLUSIVE | EXCLUSIVE] ]
     [ EVERY ([datatype] [number | INTERVAL] 'interval_value') ]
  | [PARTITION name] 
     END ([datatype] 'end_value') [INCLUSIVE | EXCLUSIVE]
     [ EVERY ([datatype] [number | INTERVAL] 'interval_value') ]
[ WITH ( partition_storage_parameter=value [, ... ] ) ]
[column_reference_storage_directive [, ...] ]
[ TABLESPACE tablespace ]
where subpartition_spec or template_spec is:
subpartition_element [, ...]
and subpartition_element is:
   DEFAULT SUBPARTITION name
  | [SUBPARTITION name] VALUES (list_value [,...] )
  | [SUBPARTITION name] 
     START ([datatype] 'start_value') [INCLUSIVE | EXCLUSIVE]
     [ END ([datatype] 'end_value') [INCLUSIVE | EXCLUSIVE] ]
     [ EVERY ([datatype] [number | INTERVAL] 'interval_value') ]
  | [SUBPARTITION name] 
     END ([datatype] 'end_value') [INCLUSIVE | EXCLUSIVE]
     [ EVERY ([datatype] [number | INTERVAL] 'interval_value') ]
[ WITH ( partition_storage_parameter=value [, ... ] ) ]
[column_reference_storage_directive [, ...] ]
[ TABLESPACE tablespace ]
where storage_directive is:
   COMPRESSTYPE={ZLIB | QUICKLZ | RLE_TYPE | NONE} 
 | COMPRESSLEVEL={0-9} 
 | BLOCKSIZE={8192-2097152}
Where column_reference_storage_directive is:
   COLUMN column_name ENCODING ( storage_directive [, ... ] ), ... 
 | DEFAULT COLUMN ENCODING ( storage_directive [, ... ] )

</synopsis>

 </refsynopsisdiv>

 <refsect1 id="SQL-CREATETABLE-description">
  <title>Description</title>

  <para>
   <command>CREATE TABLE</command> will create a new, initially empty table
   in the current database. The table will be owned by the user issuing the
   command.
  </para>

  <para>
   If a schema name is given (for example, <literal>CREATE TABLE
   myschema.mytable ...</>) then the table is created in the specified
   schema.  Otherwise it is created in the current schema.  Temporary
   tables exist in a special schema, so a schema name cannot be given
   when creating a temporary table.  The name of the table must be
   distinct from the name of any other table, sequence, index, view,
   or foreign table in the same schema.
  </para>

  <para>
   <command>CREATE TABLE</command> also automatically creates a data
   type that represents the composite type corresponding
   to one row of the table.  Therefore, tables cannot have the same
   name as any existing data type in the same schema.
  </para>

  <para>
   The optional constraint clauses specify constraints (tests) that
   new or updated rows must satisfy for an insert or update operation
   to succeed.  A constraint is an SQL object that helps define the
   set of valid values in the table in various ways.
  </para>

  <para>
   There are two ways to define constraints: table constraints and
   column constraints.  A column constraint is defined as part of a
   column definition.  A table constraint definition is not tied to a
   particular column, and it can encompass more than one column.
   Every column constraint can also be written as a table constraint;
   a column constraint is only a notational convenience for use when the
   constraint only affects one column.    For more information, search for 
   
   "Column-level Compression" in the Greenplum Database Administrator Guide.
  </para>

  <para>
   Note: You cannot create a table with both column encodings
 
   and compression parameters in a WITH clause.
  </para>

  <para>
   To be able to create a table, you must have <literal>USAGE</literal>
   privilege on all column types or the type in the <literal>OF</literal>
   clause, respectively.
  </para>
 </refsect1>

 <refsect1>
  <title>Parameters</title>

  <variablelist>

   <varlistentry id="SQL-CREATETABLE-TEMPORARY">
    <term><literal>TEMPORARY</> or <literal>TEMP</></term>
    <listitem>
     <para>
      If specified, the table is created as a temporary table.
      Temporary tables are automatically dropped at the end of a
      session, or optionally at the end of the current transaction
      (see <literal>ON COMMIT</literal> below).  Existing permanent
      tables with the same name are not visible to the current session
      while the temporary table exists, unless they are referenced
      with schema-qualified names. Any indexes created on a temporary
      table are automatically temporary as well.
     </para>

     <para>
      The <link linkend="autovacuum">autovacuum daemon</link> cannot
      access and therefore cannot vacuum or analyze temporary tables.
      For this reason, appropriate vacuum and analyze operations should be
      performed via session SQL commands.  For example, if a temporary
      table is going to be used in complex queries, it is wise to run
      <command>ANALYZE</> on the temporary table after it is populated.
     </para>

     <para>
      Optionally, <literal>GLOBAL</literal> or <literal>LOCAL</literal>
      can be written before <literal>TEMPORARY</> or <literal>TEMP</>.
      This presently makes no difference in <productname>PostgreSQL</>
      and is deprecated; see
      <xref linkend="sql-createtable-compatibility"
      endterm="sql-createtable-compatibility-title">.
     </para>
    </listitem>
   </varlistentry>

   <varlistentry id="SQL-CREATETABLE-UNLOGGED">
    <term><literal>UNLOGGED</></term>
    <listitem>
     <para>
      If specified, the table is created as an unlogged table.  Data written
      to unlogged tables is not written to the write-ahead log (see <xref
      linkend="wal">), which makes them considerably faster than ordinary
      tables.  However, they are not crash-safe: an unlogged table is
      automatically truncated after a crash or unclean shutdown.  The contents
      of an unlogged table are also not replicated to standby servers.
      Any indexes created on an unlogged table are automatically unlogged as
      well.
     </para>
    </listitem>
   </varlistentry>

   <varlistentry>
    <term><literal>IF NOT EXISTS</></term>
    <listitem>
     <para>
      Do not throw an error if a relation with the same name already exists.
      A notice is issued in this case.  Note that there is no guarantee that
      the existing relation is anything like the one that would have been
      created.
     </para>
    </listitem>
   </varlistentry>

   <varlistentry>
    <term><replaceable class="PARAMETER">table_name</replaceable></term>
    <listitem>
     <para>
      The name (optionally schema-qualified) of the table to be created.
     </para>
    </listitem>
   </varlistentry>

   <varlistentry>
    <term><literal>OF <replaceable class="PARAMETER">type_name</replaceable></literal></term>
    <listitem>
     <para>
      Creates a <firstterm>typed table</firstterm>, which takes its
      structure from the specified composite type (name optionally
      schema-qualified).  A typed table is tied to its type; for
      example the table will be dropped if the type is dropped
      (with <literal>DROP TYPE ... CASCADE</literal>).
     </para>

     <para>
      When a typed table is created, then the data types of the
      columns are determined by the underlying composite type and are
      not specified by the <literal>CREATE TABLE</literal> command.
      But the <literal>CREATE TABLE</literal> command can add defaults
      and constraints to the table and can specify storage parameters.
     </para>
    </listitem>
   </varlistentry>

   <varlistentry>
    <term><replaceable class="PARAMETER">column_name</replaceable></term>
    <listitem>
     <para>
      The name of a column to be created in the new table.
     </para>
    </listitem>
   </varlistentry>

   <varlistentry>
    <term><replaceable class="PARAMETER">data_type</replaceable></term>
    <listitem>
     <para>
      The data type of the column. This can include array
      specifiers. For more information on the data types supported by
      <productname>PostgreSQL</productname>, refer to <xref
      linkend="datatype">.
     </para>
    </listitem>
   </varlistentry>

   <varlistentry>
    <term><literal>COLLATE <replaceable>collation</replaceable></literal></term>
    <listitem>
     <para>
      The <literal>COLLATE</> clause assigns a collation to
      the column (which must be of a collatable data type).
      If not specified, the column data type's default collation is used.
     </para>
    </listitem>
   </varlistentry>

   <varlistentry>
    <term><literal>INHERITS ( <replaceable>parent_table</replaceable> [, ... ] )</literal></term>
    <listitem>
     <para>
      The optional <literal>INHERITS</> clause specifies a list of
      tables from which the new table automatically inherits all
      columns.  Parent tables can be plain tables or foreign tables.
     </para>

     <para>
      Use of <literal>INHERITS</> creates a persistent relationship
      between the new child table and its parent table(s).  Schema
      modifications to the parent(s) normally propagate to children
      as well, and by default the data of the child table is included in
      scans of the parent(s).
     </para>

     <para>
      If the same column name exists in more than one parent
      table, an error is reported unless the data types of the columns
      match in each of the parent tables.  If there is no conflict,
      then the duplicate columns are merged to form a single column in
      the new table.  If the column name list of the new table
      contains a column name that is also inherited, the data type must
      likewise match the inherited column(s), and the column
      definitions are merged into one.  If the
      new table explicitly specifies a default value for the column,
      this default overrides any defaults from inherited declarations
      of the column.  Otherwise, any parents that specify default
      values for the column must all specify the same default, or an
      error will be reported.
     </para>

     <para>
      <literal>CHECK</> constraints are merged in essentially the same way as
      columns: if multiple parent tables and/or the new table definition
      contain identically-named <literal>CHECK</> constraints, these
      constraints must all have the same check expression, or an error will be
      reported.  Constraints having the same name and expression will
      be merged into one copy.  A constraint marked <literal>NO INHERIT</> in a
      parent will not be considered.  Notice that an unnamed <literal>CHECK</>
      constraint in the new table will never be merged, since a unique name
      will always be chosen for it.
     </para>

     <para>
      Column <literal>STORAGE</> settings are also copied from parent tables.
     </para>

    </listitem>
   </varlistentry>

   <varlistentry>
    <term><literal>LIKE <replaceable>source_table</replaceable> [ <replaceable>like_option</replaceable> ... ]</literal></term>
    <listitem>
     <para>
      The <literal>LIKE</literal> clause specifies a table from which
      the new table automatically copies all column names, their data types,
      and their not-null constraints.
     </para>
     <para>
      Unlike <literal>INHERITS</literal>, the new table and original table
      are completely decoupled after creation is complete.  Changes to the
      original table will not be applied to the new table, and it is not
      possible to include data of the new table in scans of the original
      table.
     </para>
     <para>
<<<<<<< HEAD
      Default expressions for the copied column definitions will be copied
      only if <literal>INCLUDING DEFAULTS</literal> is specified.  The
=======
      Default expressions for the copied column definitions will only be
      copied if <literal>INCLUDING DEFAULTS</literal> is specified.
      Defaults that call database-modification functions, like
      <function>nextval</>, create a linkage between the original and
      new tables.  The
>>>>>>> ab93f90c
      default behavior is to exclude default expressions, resulting in the
      copied columns in the new table having null defaults.
      Note that copying defaults that call database-modification functions,
      such as <function>nextval</>, may create a functional linkage between
      the original and new tables.
     </para>
     <para>
      Not-null constraints are always copied to the new table.
      <literal>CHECK</literal> constraints will be copied only if
      <literal>INCLUDING CONSTRAINTS</literal> is specified.
      No distinction is made between column constraints and table
      constraints.
     </para>
     <para>
      Indexes, <literal>PRIMARY KEY</>, <literal>UNIQUE</>,
      and <literal>EXCLUDE</> constraints on the original table will be
      created on the new table only if <literal>INCLUDING INDEXES</literal>
      is specified.  Names for the new indexes and constraints are
      chosen according to the default rules, regardless of how the originals
      were named.  (This behavior avoids possible duplicate-name failures for
      the new indexes.)
     </para>
     <para>
      <literal>STORAGE</> settings for the copied column definitions will be
      copied only if <literal>INCLUDING STORAGE</literal> is specified.  The
      default behavior is to exclude <literal>STORAGE</> settings, resulting
      in the copied columns in the new table having type-specific default
      settings.  For more on <literal>STORAGE</> settings, see
      <xref linkend="storage-toast">.
     </para>
     <para>
      Comments for the copied columns, constraints, and indexes
      will be copied only if <literal>INCLUDING COMMENTS</literal>
      is specified. The default behavior is to exclude comments, resulting in
      the copied columns and constraints in the new table having no comments.
     </para>
     <para>
      <literal>INCLUDING ALL</literal> is an abbreviated form of
      <literal>INCLUDING DEFAULTS INCLUDING CONSTRAINTS INCLUDING INDEXES INCLUDING STORAGE INCLUDING COMMENTS</literal>.
     </para>
     <para>
      Note that unlike <literal>INHERITS</literal>, columns and
      constraints copied by <literal>LIKE</> are not merged with similarly
      named columns and constraints.
      If the same name is specified explicitly or in another
      <literal>LIKE</literal> clause, an error is signaled.
     </para>
     <para>
      The <literal>LIKE</literal> clause can also be used to copy column
      definitions from views, foreign tables, or composite types.
      Inapplicable options (e.g., <literal>INCLUDING INDEXES</literal> from
      a view) are ignored.
     </para>
    </listitem>
   </varlistentry>

   <varlistentry>
    <term><literal>CONSTRAINT <replaceable class="PARAMETER">constraint_name</replaceable></literal></term>
    <listitem>
     <para>
      An optional name for a column or table constraint.  If the
      constraint is violated, the constraint name is present in error messages,
      so constraint names like <literal>col must be positive</> can be used
      to communicate helpful constraint information to client applications.
      (Double-quotes are needed to specify constraint names that contain spaces.)
      If a constraint name is not specified, the system generates a name.
     </para>
 
     <para>
     Note: The specified constraint_name is used for the constraint, but a 
     system-generated unique name is used for the index name. In some prior 
  
     releases, the provided name was used for both the constraint name 
     and the index name. 
     
    </para>
    </listitem>
   </varlistentry>

   <varlistentry>
    <term><literal>NOT NULL</></term>
    <listitem>
     <para>
      The column is not allowed to contain null values.
     </para>
    </listitem>
   </varlistentry>

   <varlistentry>
    <term><literal>NULL</></term>
    <listitem>
     <para>
      The column is allowed to contain null values. This is the default.
     </para>

     <para>
      This clause is only provided for compatibility with
      non-standard SQL databases.  Its use is discouraged in new
      applications.
     </para>
    </listitem>
   </varlistentry>

   <varlistentry>
    <term><literal>CHECK ( <replaceable class="PARAMETER">expression</replaceable> ) [ NO INHERIT ] </literal></term>
    <listitem>
     <para>
      The <literal>CHECK</> clause specifies an expression producing a
      Boolean result which new or updated rows must satisfy for an
      insert or update operation to succeed.  Expressions evaluating
      to TRUE or UNKNOWN succeed.  Should any row of an insert or
      update operation produce a FALSE result, an error exception is
      raised and the insert or update does not alter the database.  A
      check constraint specified as a column constraint should
      reference that column's value only, while an expression
      appearing in a table constraint can reference multiple columns.
     </para>

     <para>
      Currently, <literal>CHECK</literal> expressions cannot contain
      subqueries nor refer to variables other than columns of the
      current row.  The system column <literal>tableoid</literal>
      may be referenced, but not any other system column.
     </para>

     <para>
      A constraint marked with <literal>NO INHERIT</> will not propagate to
      child tables.
     </para>

     <para>
      When a table has multiple <literal>CHECK</literal> constraints,
      they will be tested for each row in alphabetical order by name,
      after checking <literal>NOT NULL</> constraints.
      (<productname>PostgreSQL</> versions before 9.5 did not honor any
      particular firing order for <literal>CHECK</literal> constraints.)
     </para>
    </listitem>
   </varlistentry>

   <varlistentry>
    <term><literal>DEFAULT
    <replaceable>default_expr</replaceable></literal></term>
    <listitem>
     <para>
      The <literal>DEFAULT</> clause assigns a default data value for
      the column whose column definition it appears within.  The value
      is any variable-free expression (subqueries and cross-references
      to other columns in the current table are not allowed).  The
      data type of the default expression must match the data type of the
      column.
     </para>

     <para>
      The default expression will be used in any insert operation that
      does not specify a value for the column.  If there is no default
      for a column, then the default is null.
     </para>
    </listitem>
   </varlistentry>

   <varlistentry>
    <term><literal>UNIQUE</> (column constraint)</term>
    <term><literal>UNIQUE ( <replaceable class="PARAMETER">column_name</replaceable> [, ... ] )</> (table constraint)</term>

    <listitem>
     <para>
      The <literal>UNIQUE</literal> constraint specifies that a
      group of one or more columns of a table can contain
      only unique values. The behavior of the unique table constraint
      is the same as that for column constraints, with the additional
      capability to span multiple columns.
     </para>

     <para>
      For the purpose of a unique constraint, null values are not
      considered equal.
     </para>

     <para>
      Each unique table constraint must name a set of columns that is
      different from the set of columns named by any other unique or
      primary key constraint defined for the table.  (Otherwise it
      would just be the same constraint listed twice.)
     </para>
    </listitem>
   </varlistentry>

   <varlistentry>
    <term><literal>PRIMARY KEY</> (column constraint)</term>
    <term><literal>PRIMARY KEY ( <replaceable class="PARAMETER">column_name</replaceable> [, ... ] )</> (table constraint)</term>
    <listitem>
     <para>
      The <literal>PRIMARY KEY</> constraint specifies that a column or
      columns of a table can contain only unique (non-duplicate), nonnull
      values. Only one primary key can be specified for a table, whether as a
      column constraint or a table constraint.
     </para>

     <para>
      The primary key constraint should name a set of columns that is
      different from the set of columns named by any unique
      constraint defined for the same table.  (Otherwise, the unique
      constraint is redundant and will be discarded.)
     </para>

     <para>
      <literal>PRIMARY KEY</literal> enforces the same data constraints as
      a combination of <literal>UNIQUE</> and <literal>NOT NULL</>, but
      identifying a set of columns as the primary key also provides metadata
      about the design of the schema, since a primary key implies that other
      tables can rely on this set of columns as a unique identifier for rows.
     </para>
    </listitem>
   </varlistentry>

   <varlistentry id="SQL-CREATETABLE-EXCLUDE">
    <term><literal>EXCLUDE [ USING <replaceable class="parameter">index_method</replaceable> ] ( <replaceable class="parameter">exclude_element</replaceable> WITH <replaceable class="parameter">operator</replaceable> [, ... ] ) <replaceable class="parameter">index_parameters</replaceable> [ WHERE ( <replaceable class="parameter">predicate</replaceable> ) ]</literal></term>
    <listitem>
     <para>
      The <literal>EXCLUDE</> clause defines an exclusion
      constraint, which guarantees that if
      any two rows are compared on the specified column(s) or
      expression(s) using the specified operator(s), not all of these
      comparisons will return <literal>TRUE</>.  If all of the
      specified operators test for equality, this is equivalent to a
      <literal>UNIQUE</> constraint, although an ordinary unique constraint
      will be faster.  However, exclusion constraints can specify
      constraints that are more general than simple equality.
      For example, you can specify a constraint that
      no two rows in the table contain overlapping circles
      (see <xref linkend="datatype-geometric">) by using the
      <literal>&amp;&amp;</> operator.
     </para>

     <para>
      Exclusion constraints are implemented using
      an index, so each specified operator must be associated with an
      appropriate operator class
      (see <xref linkend="indexes-opclass">) for the index access
      method <replaceable>index_method</>.
      The operators are required to be commutative.
      Each <replaceable class="parameter">exclude_element</replaceable>
      can optionally specify an operator class and/or ordering options;
      these are described fully under
      <xref linkend="sql-createindex">.
     </para>

     <para>
      The access method must support <literal>amgettuple</> (see <xref
      linkend="indexam">); at present this means <acronym>GIN</>
      cannot be used.  Although it's allowed, there is little point in using
      B-tree or hash indexes with an exclusion constraint, because this
      does nothing that an ordinary unique constraint doesn't do better.
      So in practice the access method will always be <acronym>GiST</> or
      <acronym>SP-GiST</>.
     </para>

     <para>
      The <replaceable class="parameter">predicate</> allows you to specify an
      exclusion constraint on a subset of the table; internally this creates a
      partial index. Note that parentheses are required around the predicate.
     </para>
    </listitem>
   </varlistentry>

   <varlistentry>
    <term><literal>REFERENCES <replaceable class="parameter">reftable</replaceable> [ ( <replaceable class="parameter">refcolumn</replaceable> ) ] [ MATCH <replaceable class="parameter">matchtype</replaceable> ] [ ON DELETE <replaceable class="parameter">action</replaceable> ] [ ON UPDATE <replaceable class="parameter">action</replaceable> ]</literal> (column constraint)</term>

   <term><literal>FOREIGN KEY ( <replaceable class="parameter">column_name</replaceable> [, ... ] )
    REFERENCES <replaceable class="parameter">reftable</replaceable> [ ( <replaceable class="parameter">refcolumn</replaceable> [, ... ] ) ]
    [ MATCH <replaceable class="parameter">matchtype</replaceable> ]
    [ ON DELETE <replaceable class="parameter">action</replaceable> ]
    [ ON UPDATE <replaceable class="parameter">action</replaceable> ]</literal>
    (table constraint)</term>

    <listitem>
     <para>
      These clauses specify a foreign key constraint, which requires
      that a group of one or more columns of the new table must only
      contain values that match values in the referenced
      column(s) of some row of the referenced table.  If the <replaceable
      class="parameter">refcolumn</replaceable> list is omitted, the
      primary key of the <replaceable class="parameter">reftable</replaceable>
      is used.  The referenced columns must be the columns of a non-deferrable
      unique or primary key constraint in the referenced table.  Note that
      foreign key constraints cannot be defined between temporary tables and
      permanent tables.
     </para>

     <para>
      A value inserted into the referencing column(s) is matched against the
      values of the referenced table and referenced columns using the
      given match type.  There are three match types: <literal>MATCH
      FULL</>, <literal>MATCH PARTIAL</>, and <literal>MATCH
      SIMPLE</literal> (which is the default).  <literal>MATCH
      FULL</> will not allow one column of a multicolumn foreign key
      to be null unless all foreign key columns are null; if they are all
      null, the row is not required to have a match in the referenced table.
      <literal>MATCH SIMPLE</literal> allows any of the foreign key columns
      to be null; if any of them are null, the row is not required to have a
      match in the referenced table.
      <literal>MATCH PARTIAL</> is not yet implemented.
      (Of course, <literal>NOT NULL</> constraints can be applied to the
      referencing column(s) to prevent these cases from arising.)
     </para>

     <para>
      In addition, when the data in the referenced columns is changed,
      certain actions are performed on the data in this table's
      columns.  The <literal>ON DELETE</literal> clause specifies the
      action to perform when a referenced row in the referenced table is
      being deleted.  Likewise, the <literal>ON UPDATE</literal>
      clause specifies the action to perform when a referenced column
      in the referenced table is being updated to a new value. If the
      row is updated, but the referenced column is not actually
      changed, no action is done. Referential actions other than the
      <literal>NO ACTION</literal> check cannot be deferred, even if
      the constraint is declared deferrable. There are the following possible
      actions for each clause:

      <variablelist>
       <varlistentry>
        <term><literal>NO ACTION</literal></term>
        <listitem>
         <para>
          Produce an error indicating that the deletion or update
          would create a foreign key constraint violation.
          If the constraint is deferred, this
          error will be produced at constraint check time if there still
          exist any referencing rows.  This is the default action.
         </para>
        </listitem>
       </varlistentry>

       <varlistentry>
        <term><literal>RESTRICT</literal></term>
        <listitem>
         <para>
          Produce an error indicating that the deletion or update
          would create a foreign key constraint violation.
          This is the same as <literal>NO ACTION</literal> except that
          the check is not deferrable.
         </para>
        </listitem>
       </varlistentry>

       <varlistentry>
        <term><literal>CASCADE</literal></term>
        <listitem>
         <para>
          Delete any rows referencing the deleted row, or update the
          values of the referencing column(s) to the new values of the
          referenced columns, respectively.
         </para>
        </listitem>
       </varlistentry>

       <varlistentry>
        <term><literal>SET NULL</literal></term>
        <listitem>
         <para>
          Set the referencing column(s) to null.
         </para>
        </listitem>
       </varlistentry>

       <varlistentry>
        <term><literal>SET DEFAULT</literal></term>
        <listitem>
         <para>
          Set the referencing column(s) to their default values.
          (There must be a row in the referenced table matching the default
          values, if they are not null, or the operation will fail.)
         </para>
        </listitem>
       </varlistentry>
      </variablelist>
     </para>

     <para>
      If the referenced column(s) are changed frequently, it might be wise to
      add an index to the referencing column(s) so that referential actions
      associated with the foreign key constraint can be performed more
      efficiently.
     </para>
    </listitem>
   </varlistentry>

   <varlistentry>
    <term><literal>DEFERRABLE</literal></term>
    <term><literal>NOT DEFERRABLE</literal></term>
    <listitem>
     <para>
      This controls whether the constraint can be deferred.  A
      constraint that is not deferrable will be checked immediately
      after every command.  Checking of constraints that are
      deferrable can be postponed until the end of the transaction
      (using the <xref linkend="sql-set-constraints"> command).
      <literal>NOT DEFERRABLE</literal> is the default.
      Currently, only <literal>UNIQUE</>, <literal>PRIMARY KEY</>,
      <literal>EXCLUDE</>, and
      <literal>REFERENCES</> (foreign key) constraints accept this
      clause.  <literal>NOT NULL</> and <literal>CHECK</> constraints are not
      deferrable.  Note that deferrable constraints cannot be used as
      conflict arbitrators in an <command>INSERT</command> statement that
      includes an <literal>ON CONFLICT DO UPDATE</> clause.
     </para>
    </listitem>
   </varlistentry>

   <varlistentry>
    <term><literal>INITIALLY IMMEDIATE</literal></term>
    <term><literal>INITIALLY DEFERRED</literal></term>
    <listitem>
     <para>
      If a constraint is deferrable, this clause specifies the default
      time to check the constraint.  If the constraint is
      <literal>INITIALLY IMMEDIATE</literal>, it is checked after each
      statement. This is the default.  If the constraint is
      <literal>INITIALLY DEFERRED</literal>, it is checked only at the
      end of the transaction.  The constraint check time can be
      altered with the <xref linkend="sql-set-constraints"> command.
     </para>
    </listitem>
   </varlistentry>

   <varlistentry>
    <term><literal>WITH ( <replaceable class="PARAMETER">storage_parameter</replaceable> [= <replaceable class="PARAMETER">value</replaceable>] [, ... ] )</literal></term>
    <listitem>
     <para>
      This clause specifies optional storage parameters for a table or index;
      see <xref linkend="sql-createtable-storage-parameters"
      endterm="sql-createtable-storage-parameters-title"> for more
      information.  The <literal>WITH</> clause for a
      table can also include <literal>OIDS=TRUE</> (or just <literal>OIDS</>)
      to specify that rows of the new table
      should have OIDs (object identifiers) assigned to them, or
      <literal>OIDS=FALSE</> to specify that the rows should not have OIDs.
      If <literal>OIDS</> is not specified, the default setting depends upon
      the <xref linkend="guc-default-with-oids"> configuration parameter.
      (If the new table inherits from any tables that have OIDs, then
      <literal>OIDS=TRUE</> is forced even if the command says
      <literal>OIDS=FALSE</>.)
     </para>

     <para>
      If <literal>OIDS=FALSE</literal> is specified or implied, the new
      table does not store OIDs and no OID will be assigned for a row inserted
      into it. This is generally considered worthwhile, since it
      will reduce OID consumption and thereby postpone the wraparound
      of the 32-bit OID counter. Once the counter wraps around, OIDs
      can no longer be assumed to be unique, which makes them
      considerably less useful. In addition, excluding OIDs from a
      table reduces the space required to store the table on disk by
      4 bytes per row (on most machines), slightly improving performance.
     </para>

     <para>
      To remove OIDs from a table after it has been created, use <xref
      linkend="sql-altertable">.
     </para>
    </listitem>
   </varlistentry>

   <varlistentry>
    <term><literal>WITH OIDS</></term>
    <term><literal>WITHOUT OIDS</></term>
    <listitem>
     <para>
      These are obsolescent syntaxes equivalent to <literal>WITH (OIDS)</>
      and <literal>WITH (OIDS=FALSE)</>, respectively.  If you wish to give
      both an <literal>OIDS</> setting and storage parameters, you must use
      the <literal>WITH ( ... )</> syntax; see above.
     </para>
    </listitem>
   </varlistentry>

   <varlistentry>
    <term><literal>ON COMMIT</literal></term>
    <listitem>
     <para>
      The behavior of temporary tables at the end of a transaction
      block can be controlled using <literal>ON COMMIT</literal>.
      The three options are:

      <variablelist>
       <varlistentry>
        <term><literal>PRESERVE ROWS</literal></term>
        <listitem>
         <para>
          No special action is taken at the ends of transactions.
          This is the default behavior.
         </para>
        </listitem>
       </varlistentry>

       <varlistentry>
        <term><literal>DELETE ROWS</literal></term>
        <listitem>
         <para>
          All rows in the temporary table will be deleted at the end
          of each transaction block.  Essentially, an automatic <xref
          linkend="sql-truncate"> is done
          at each commit.
         </para>
        </listitem>
       </varlistentry>

       <varlistentry>
        <term><literal>DROP</literal></term>
        <listitem>
         <para>
          The temporary table will be dropped at the end of the current
          transaction block.
         </para>
        </listitem>
       </varlistentry>
      </variablelist></para>
    </listitem>
   </varlistentry>

   <varlistentry>
    <term><literal>TABLESPACE <replaceable class="PARAMETER">tablespace_name</replaceable></literal></term>
    <listitem>
     <para>
      The <replaceable class="PARAMETER">tablespace_name</replaceable> is the name
      of the tablespace in which the new table is to be created.
      If not specified,
      <xref linkend="guc-default-tablespace"> is consulted, or
      <xref linkend="guc-temp-tablespaces"> if the table is temporary.
     </para>
    </listitem>
   </varlistentry>

   <varlistentry>
    <term><literal>USING INDEX TABLESPACE <replaceable class="PARAMETER">tablespace_name</replaceable></literal></term>
    <listitem>
     <para>
      This clause allows selection of the tablespace in which the index
      associated with a <literal>UNIQUE</literal>, <literal>PRIMARY
      KEY</literal>, or <literal>EXCLUDE</> constraint will be created.
      If not specified,
      <xref linkend="guc-default-tablespace"> is consulted, or
      <xref linkend="guc-temp-tablespaces"> if the table is temporary.
     </para>
    </listitem>
   </varlistentry>

  </variablelist>

  <refsect2 id="SQL-CREATETABLE-storage-parameters">
   <title id="SQL-CREATETABLE-storage-parameters-title">Storage Parameters</title>

 <indexterm zone="sql-createtable-storage-parameters">
  <primary>storage parameters</primary>
 </indexterm>

   <para>
    The <literal>WITH</> clause can specify <firstterm>storage parameters</>
    for tables, and for indexes associated with a <literal>UNIQUE</literal>,
    <literal>PRIMARY KEY</literal>, or <literal>EXCLUDE</> constraint.
    Storage parameters for
    indexes are documented in <xref linkend="SQL-CREATEINDEX">.
    The storage parameters currently
    available for tables are listed below.  For each parameter, unless noted,
    there is an additional parameter with the same name prefixed with
    <literal>toast.</literal>, which can be used to control the behavior of the
    table's secondary <acronym>TOAST</> table, if any
    (see <xref linkend="storage-toast"> for more information about TOAST).
    Note that the TOAST table uses the parameter values defined for
    the main table, for each parameter applicable to TOAST tables and
    for which no value is set in the TOAST table itself.
   </para>

   <variablelist>

   <varlistentry>
    <term><literal>fillfactor</> (<type>integer</>)</term>
    <listitem>
     <para>
      The fillfactor for a table is a percentage between 10 and 100.
      100 (complete packing) is the default.  When a smaller fillfactor
      is specified, <command>INSERT</> operations pack table pages only
      to the indicated percentage; the remaining space on each page is
      reserved for updating rows on that page.  This gives <command>UPDATE</>
      a chance to place the updated copy of a row on the same page as the
      original, which is more efficient than placing it on a different page.
      For a table whose entries are never updated, complete packing is the
      best choice, but in heavily updated tables smaller fillfactors are
      appropriate.  This parameter cannot be set for TOAST tables.
     </para>
    </listitem>
   </varlistentry>

   <varlistentry>
    <term><literal>autovacuum_enabled</>, <literal>toast.autovacuum_enabled</literal> (<type>boolean</>)</term>
    <listitem>
     <para>
     Enables or disables the autovacuum daemon on a particular table.
     If true, the autovacuum daemon will initiate a <command>VACUUM</> operation
     on a particular table when the number of updated or deleted tuples exceeds
     <literal>autovacuum_vacuum_threshold</> plus
     <literal>autovacuum_vacuum_scale_factor</> times the number of live tuples
     currently estimated to be in the relation.
     Similarly, it will initiate an <command>ANALYZE</> operation when the
     number of inserted, updated or deleted tuples exceeds
     <literal>autovacuum_analyze_threshold</> plus
     <literal>autovacuum_analyze_scale_factor</> times the number of live tuples
     currently estimated to be in the relation.
     If false, this table will not be autovacuumed, except to prevent
     transaction Id wraparound. See <xref linkend="vacuum-for-wraparound"> for
     more about wraparound prevention.
     Observe that this variable inherits its value from the <xref
     linkend="guc-autovacuum"> setting.
     </para>
    </listitem>
   </varlistentry>

   <varlistentry>
    <term><literal>autovacuum_vacuum_threshold</>, <literal>toast.autovacuum_vacuum_threshold</literal> (<type>integer</>)</term>
    <listitem>
     <para>
     Minimum number of updated or deleted tuples before initiate a
     <command>VACUUM</> operation on a particular table.
     </para>
    </listitem>
   </varlistentry>

   <varlistentry>
    <term><literal>autovacuum_vacuum_scale_factor</>, <literal>toast.autovacuum_vacuum_scale_factor</literal> (<type>float4</>)</term>
    <listitem>
     <para>
     Multiplier for <structfield>reltuples</> to add to
     <literal>autovacuum_vacuum_threshold</>.
     </para>
    </listitem>
   </varlistentry>

   <varlistentry>
    <term><literal>autovacuum_analyze_threshold</> (<type>integer</>)</term>
    <listitem>
     <para>
     Minimum number of inserted, updated, or deleted tuples before initiate an
     <command>ANALYZE</> operation on a particular table.
     </para>
    </listitem>
   </varlistentry>

   <varlistentry>
    <term><literal>autovacuum_analyze_scale_factor</> (<type>float4</>)</term>
    <listitem>
     <para>
     Multiplier for <structfield>reltuples</> to add to
     <literal>autovacuum_analyze_threshold</>.
     </para>
    </listitem>
   </varlistentry>

   <varlistentry>
    <term><literal>autovacuum_vacuum_cost_delay</>, <literal>toast.autovacuum_vacuum_cost_delay</literal> (<type>integer</>)</term>
    <listitem>
     <para>
     Custom <xref linkend="guc-autovacuum-vacuum-cost-delay"> parameter.
     </para>
    </listitem>
   </varlistentry>

   <varlistentry>
    <term><literal>autovacuum_vacuum_cost_limit</>, <literal>toast.autovacuum_vacuum_cost_limit</literal> (<type>integer</>)</term>
    <listitem>
     <para>
     Custom <xref linkend="guc-autovacuum-vacuum-cost-limit"> parameter.
     </para>
    </listitem>
   </varlistentry>

   <varlistentry>
    <term><literal>autovacuum_freeze_min_age</>, <literal>toast.autovacuum_freeze_min_age</literal> (<type>integer</>)</term>
    <listitem>
     <para>
     Custom <xref linkend="guc-vacuum-freeze-min-age"> parameter. Note that
     autovacuum will ignore attempts to set a per-table
     <literal>autovacuum_freeze_min_age</> larger than half the system-wide
     <xref linkend="guc-autovacuum-freeze-max-age"> setting.
     </para>
    </listitem>
   </varlistentry>

   <varlistentry>
    <term><literal>autovacuum_freeze_max_age</>, <literal>toast.autovacuum_freeze_max_age</literal> (<type>integer</>)</term>
    <listitem>
     <para>
     Custom <xref linkend="guc-autovacuum-freeze-max-age"> parameter. Note that
     autovacuum will ignore attempts to set a per-table
     <literal>autovacuum_freeze_max_age</> larger than the system-wide setting
     (it can only be set smaller).
     </para>
    </listitem>
   </varlistentry>

   <varlistentry>
    <term><literal>autovacuum_freeze_table_age</literal>, <literal>toast.autovacuum_freeze_table_age</literal> (<type>integer</type>)</term>
    <listitem>
     <para>
      Custom <xref linkend="guc-vacuum-freeze-table-age"> parameter.
     </para>
    </listitem>
   </varlistentry>

   <varlistentry>
    <term><literal>autovacuum_multixact_freeze_min_age</literal>, <literal>toast.autovacuum_multixact_freeze_min_age</literal> (<type>integer</type>)</term>
    <listitem>
     <para>
      Custom <xref linkend="guc-vacuum-multixact-freeze-min-age"> parameter.
      Note that autovacuum will ignore attempts to set a per-table
      <literal>autovacuum_multixact_freeze_min_age</> larger than half the
      system-wide <xref linkend="guc-autovacuum-multixact-freeze-max-age">
      setting.
     </para>
    </listitem>
   </varlistentry>

   <varlistentry>
    <term><literal>autovacuum_multixact_freeze_max_age</literal>, <literal>toast.autovacuum_multixact_freeze_max_age</literal> (<type>integer</type>)</term>
    <listitem>
     <para>
      Custom <xref linkend="guc-autovacuum-multixact-freeze-max-age"> parameter. Note
      that autovacuum will ignore attempts to set a per-table
      <literal>autovacuum_multixact_freeze_max_age</> larger than the
      system-wide setting (it can only be set smaller).
     </para>
    </listitem>
   </varlistentry>

   <varlistentry>
    <term><literal>autovacuum_multixact_freeze_table_age</literal>, <literal>toast.autovacuum_multixact_freeze_table_age</literal> (<type>integer</type>)</term>
    <listitem>
     <para>
      Custom <xref linkend="guc-vacuum-multixact-freeze-table-age"> parameter.
     </para>
    </listitem>
   </varlistentry>

   <varlistentry>
    <term><literal>log_autovacuum_min_duration</literal>, <literal>toast.log_autovacuum_min_duration</literal> (<type>integer</type>)</term>
    <listitem>
     <para>
      Custom <xref linkend="guc-log-autovacuum-min-duration"> parameter.
     </para>
    </listitem>
   </varlistentry>

   <varlistentry>
    <term><literal>user_catalog_table</literal> (<type>boolean</type>)</term>
    <listitem>
     <para>
      Declare a table as an additional catalog table, e.g. for the purpose of
      logical replication. See
      <xref linkend="logicaldecoding-capabilities"> for details.
      This parameter cannot be set for TOAST tables.
     </para>
    </listitem>
   </varlistentry>

   </variablelist>

  </refsect2>
 </refsect1>

 <refsect1 id="SQL-CREATETABLE-notes">
  <title>Notes</title>

    <para>
     Using OIDs in new applications is not recommended: where
     possible, using a <literal>SERIAL</literal> or other sequence
     generator as the table's primary key is preferred. However, if
     your application does make use of OIDs to identify specific
     rows of a table, it is recommended to create a unique constraint
     on the <structfield>oid</> column of that table, to ensure that
     OIDs in the table will indeed uniquely identify rows even after
     counter wraparound.  Avoid assuming that OIDs are unique across
     tables; if you need a database-wide unique identifier, use the
     combination of <structfield>tableoid</> and row OID for the
     purpose.
    </para>

    <tip>
     <para>
      The use of <literal>OIDS=FALSE</literal> is not recommended
      for tables with no primary key, since without either an OID or a
      unique data key, it is difficult to identify specific rows.
     </para>
    </tip>

    <para>
     <productname>PostgreSQL</productname> automatically creates an
     index for each unique constraint and primary key constraint to
     enforce uniqueness.  Thus, it is not necessary to create an
     index explicitly for primary key columns.  (See <xref
     linkend="sql-createindex"> for more information.)
    </para>

    <para>
     Unique constraints and primary keys are not inherited in the
     current implementation.  This makes the combination of
     inheritance and unique constraints rather dysfunctional.
    </para>

    <para>
     A table cannot have more than 1600 columns.  (In practice, the
     effective limit is usually lower because of tuple-length constraints.)
    </para>

 </refsect1>


 <refsect1 id="SQL-CREATETABLE-examples">
  <title>Examples</title>

  <para>
   Create table <structname>films</> and table
   <structname>distributors</>:

<programlisting>
CREATE TABLE films (
    code        char(5) CONSTRAINT firstkey PRIMARY KEY,
    title       varchar(40) NOT NULL,
    did         integer NOT NULL,
    date_prod   date,
    kind        varchar(10),
    len         interval hour to minute
);

CREATE TABLE distributors (
     did    integer PRIMARY KEY DEFAULT nextval('serial'),
     name   varchar(40) NOT NULL CHECK (name &lt;&gt; '')
);
</programlisting>
  </para>

  <para>
   Create a table with a 2-dimensional array:

<programlisting>
CREATE TABLE array_int (
    vector  int[][]
);
</programlisting>
  </para>

  <para>
   Define a unique table constraint for the table
   <literal>films</literal>.  Unique table constraints can be defined
   on one or more columns of the table:

<programlisting>
CREATE TABLE films (
    code        char(5),
    title       varchar(40),
    did         integer,
    date_prod   date,
    kind        varchar(10),
    len         interval hour to minute,
    CONSTRAINT production UNIQUE(date_prod)
);
</programlisting>
  </para>

  <para>
   Define a check column constraint:

<programlisting>
CREATE TABLE distributors (
    did     integer CHECK (did &gt; 100),
    name    varchar(40)
);
</programlisting>
  </para>

  <para>
   Define a check table constraint:

<programlisting>
CREATE TABLE distributors (
    did     integer,
    name    varchar(40),
    CONSTRAINT con1 CHECK (did &gt; 100 AND name &lt;&gt; '')
);
</programlisting>
  </para>

  <para>
   Define a primary key table constraint for the table
   <structname>films</>:

<programlisting>
CREATE TABLE films (
    code        char(5),
    title       varchar(40),
    did         integer,
    date_prod   date,
    kind        varchar(10),
    len         interval hour to minute,
    CONSTRAINT code_title PRIMARY KEY(code,title)
);
</programlisting>
  </para>

  <para>
   Define a primary key constraint for table
   <structname>distributors</>.  The following two examples are
   equivalent, the first using the table constraint syntax, the second
   the column constraint syntax:

<programlisting>
CREATE TABLE distributors (
    did     integer,
    name    varchar(40),
    PRIMARY KEY(did)
);

CREATE TABLE distributors (
    did     integer PRIMARY KEY,
    name    varchar(40)
);
</programlisting>
  </para>

  <para>
   Assign a literal constant default value for the column
   <literal>name</literal>, arrange for the default value of column
   <literal>did</literal> to be generated by selecting the next value
   of a sequence object, and make the default value of
   <literal>modtime</literal> be the time at which the row is
   inserted:

<programlisting>
CREATE TABLE distributors (
    name      varchar(40) DEFAULT 'Luso Films',
    did       integer DEFAULT nextval('distributors_serial'),
    modtime   timestamp DEFAULT current_timestamp
);
</programlisting>
  </para>

  <para>
   Define two <literal>NOT NULL</> column constraints on the table
   <classname>distributors</classname>, one of which is explicitly
   given a name:

<programlisting>
CREATE TABLE distributors (
    did     integer CONSTRAINT no_null NOT NULL,
    name    varchar(40) NOT NULL
);
</programlisting>
    </para>

    <para>
     Define a unique constraint for the <literal>name</literal> column:

<programlisting>
CREATE TABLE distributors (
    did     integer,
    name    varchar(40) UNIQUE
);
</programlisting>

     The same, specified as a table constraint:

<programlisting>
CREATE TABLE distributors (
    did     integer,
    name    varchar(40),
    UNIQUE(name)
);
</programlisting>
  </para>

  <para>
   Create the same table, specifying 70% fill factor for both the table
   and its unique index:

<programlisting>
CREATE TABLE distributors (
    did     integer,
    name    varchar(40),
    UNIQUE(name) WITH (fillfactor=70)
)
WITH (fillfactor=70);
</programlisting>
  </para>

  <para>
   Create table <structname>circles</> with an exclusion
   constraint that prevents any two circles from overlapping:

<programlisting>
CREATE TABLE circles (
    c circle,
    EXCLUDE USING gist (c WITH &amp;&amp;)
);
</programlisting>
  </para>

  <para>
   Create table <structname>cinemas</> in tablespace <structname>diskvol1</>:

<programlisting>
CREATE TABLE cinemas (
        id serial,
        name text,
        location text
) TABLESPACE diskvol1;
</programlisting>
  </para>

  <para>
   Create a composite type and a typed table:
<programlisting>
CREATE TYPE employee_type AS (name text, salary numeric);

CREATE TABLE employees OF employee_type (
    PRIMARY KEY (name),
    salary WITH OPTIONS DEFAULT 1000
);
</programlisting></para>
 </refsect1>

 <refsect1 id="SQL-CREATETABLE-compatibility">
  <title id="SQL-CREATETABLE-compatibility-title">Compatibility</title>

  <para>
   The <command>CREATE TABLE</command> command conforms to the
   <acronym>SQL</acronym> standard, with exceptions listed below.
  </para>

  <refsect2>
   <title>Temporary Tables</title>

   <para>
    Although the syntax of <literal>CREATE TEMPORARY TABLE</literal>
    resembles that of the SQL standard, the effect is not the same.  In the
    standard,
    temporary tables are defined just once and automatically exist (starting
    with empty contents) in every session that needs them.
    <productname>PostgreSQL</productname> instead
    requires each session to issue its own <literal>CREATE TEMPORARY
    TABLE</literal> command for each temporary table to be used.  This allows
    different sessions to use the same temporary table name for different
    purposes, whereas the standard's approach constrains all instances of a
    given temporary table name to have the same table structure.
   </para>

   <para>
    The standard's definition of the behavior of temporary tables is
    widely ignored.  <productname>PostgreSQL</productname>'s behavior
    on this point is similar to that of several other SQL databases.
   </para>

   <para>
    The SQL standard also distinguishes between global and local temporary
    tables, where a local temporary table has a separate set of contents for
    each SQL module within each session, though its definition is still shared
    across sessions.  Since <productname>PostgreSQL</productname> does not
    support SQL modules, this distinction is not relevant in
    <productname>PostgreSQL</productname>.
   </para>

   <para>
    For compatibility's sake, <productname>PostgreSQL</productname> will
    accept the <literal>GLOBAL</literal> and <literal>LOCAL</literal> keywords
    in a temporary table declaration, but they currently have no effect.
    Use of these keywords is discouraged, since future versions of
    <productname>PostgreSQL</productname> might adopt a more
    standard-compliant interpretation of their meaning.
   </para>

   <para>
    The <literal>ON COMMIT</literal> clause for temporary tables
    also resembles the SQL standard, but has some differences.
    If the <literal>ON COMMIT</> clause is omitted, SQL specifies that the
    default behavior is <literal>ON COMMIT DELETE ROWS</>.  However, the
    default behavior in <productname>PostgreSQL</productname> is
    <literal>ON COMMIT PRESERVE ROWS</literal>.  The <literal>ON COMMIT
    DROP</literal> option does not exist in SQL.
   </para>
  </refsect2>

  <refsect2>
   <title>Non-deferred Uniqueness Constraints</title>

   <para>
    When a <literal>UNIQUE</> or <literal>PRIMARY KEY</> constraint is
    not deferrable, <productname>PostgreSQL</productname> checks for
    uniqueness immediately whenever a row is inserted or modified.
    The SQL standard says that uniqueness should be enforced only at
    the end of the statement; this makes a difference when, for example,
    a single command updates multiple key values.  To obtain
    standard-compliant behavior, declare the constraint as
    <literal>DEFERRABLE</> but not deferred (i.e., <literal>INITIALLY
    IMMEDIATE</>).  Be aware that this can be significantly slower than
    immediate uniqueness checking.
   </para>
  </refsect2>

  <refsect2>
   <title>Column Check Constraints</title>

   <para>
    The SQL standard says that <literal>CHECK</> column constraints
    can only refer to the column they apply to; only <literal>CHECK</>
    table constraints can refer to multiple columns.
    <productname>PostgreSQL</productname> does not enforce this
    restriction; it treats column and table check constraints alike.
   </para>
  </refsect2>

  <refsect2>
   <title><literal>EXCLUDE</literal> Constraint</title>

   <para>
    The <literal>EXCLUDE</> constraint type is a
    <productname>PostgreSQL</productname> extension.
   </para>
  </refsect2>

  <refsect2>
   <title><literal>NULL</literal> <quote>Constraint</quote></title>

   <para>
    The <literal>NULL</> <quote>constraint</quote> (actually a
    non-constraint) is a <productname>PostgreSQL</productname>
    extension to the SQL standard that is included for compatibility with some
    other database systems (and for symmetry with the <literal>NOT
    NULL</literal> constraint).  Since it is the default for any
    column, its presence is simply noise.
   </para>
  </refsect2>

  <refsect2>
   <title>Inheritance</title>

   <para>
    Multiple inheritance via the <literal>INHERITS</literal> clause is
    a <productname>PostgreSQL</productname> language extension.
    SQL:1999 and later define single inheritance using a
    different syntax and different semantics.  SQL:1999-style
    inheritance is not yet supported by
    <productname>PostgreSQL</productname>.
   </para>
  </refsect2>

  <refsect2>
   <title>Zero-column Tables</title>

   <para>
    <productname>PostgreSQL</productname> allows a table of no columns
    to be created (for example, <literal>CREATE TABLE foo();</>).  This
    is an extension from the SQL standard, which does not allow zero-column
    tables.  Zero-column tables are not in themselves very useful, but
    disallowing them creates odd special cases for <command>ALTER TABLE
    DROP COLUMN</>, so it seems cleaner to ignore this spec restriction.
   </para>
  </refsect2>

  <refsect2>
   <title><literal>LIKE</> Clause</title>

   <para>
    While a <literal>LIKE</> clause exists in the SQL standard, many of the
    options that <productname>PostgreSQL</productname> accepts for it are not
    in the standard, and some of the standard's options are not implemented
    by <productname>PostgreSQL</productname>.
   </para>
  </refsect2>

  <refsect2>
   <title><literal>WITH</> Clause</title>

   <para>
    The <literal>WITH</> clause is a <productname>PostgreSQL</productname>
    extension; neither storage parameters nor OIDs are in the standard.
   </para>
  </refsect2>

  <refsect2>
   <title>Tablespaces</title>

   <para>
    The <productname>PostgreSQL</productname> concept of tablespaces is not
    part of the standard.  Hence, the clauses <literal>TABLESPACE</literal>
    and <literal>USING INDEX TABLESPACE</literal> are extensions.
   </para>
  </refsect2>

  <refsect2>
   <title>Typed Tables</title>

   <para>
    Typed tables implement a subset of the SQL standard.  According to
    the standard, a typed table has columns corresponding to the
    underlying composite type as well as one other column that is
    the <quote>self-referencing column</quote>.  PostgreSQL does not
    support these self-referencing columns explicitly, but the same
    effect can be had using the OID feature.
   </para>
  </refsect2>
 </refsect1>


 <refsect1>
  <title>See Also</title>

  <simplelist type="inline">
   <member><xref linkend="sql-altertable"></member>
   <member><xref linkend="sql-droptable"></member>
   <member><xref linkend="sql-createtableas"></member>
   <member><xref linkend="sql-createtablespace"></member>
   <member><xref linkend="sql-createtype"></member>
  </simplelist>
 </refsect1>
</refentry><|MERGE_RESOLUTION|>--- conflicted
+++ resolved
@@ -414,16 +414,8 @@
       table.
      </para>
      <para>
-<<<<<<< HEAD
       Default expressions for the copied column definitions will be copied
       only if <literal>INCLUDING DEFAULTS</literal> is specified.  The
-=======
-      Default expressions for the copied column definitions will only be
-      copied if <literal>INCLUDING DEFAULTS</literal> is specified.
-      Defaults that call database-modification functions, like
-      <function>nextval</>, create a linkage between the original and
-      new tables.  The
->>>>>>> ab93f90c
       default behavior is to exclude default expressions, resulting in the
       copied columns in the new table having null defaults.
       Note that copying defaults that call database-modification functions,
