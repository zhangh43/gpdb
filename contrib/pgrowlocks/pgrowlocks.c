/*
 * contrib/pgrowlocks/pgrowlocks.c
 *
 * Copyright (c) 2005-2006	Tatsuo Ishii
 *
 * Permission to use, copy, modify, and distribute this software and
 * its documentation for any purpose, without fee, and without a
 * written agreement is hereby granted, provided that the above
 * copyright notice and this paragraph and the following two
 * paragraphs appear in all copies.
 *
 * IN NO EVENT SHALL THE AUTHOR BE LIABLE TO ANY PARTY FOR DIRECT,
 * INDIRECT, SPECIAL, INCIDENTAL, OR CONSEQUENTIAL DAMAGES, INCLUDING
 * LOST PROFITS, ARISING OUT OF THE USE OF THIS SOFTWARE AND ITS
 * DOCUMENTATION, EVEN IF THE UNIVERSITY OF CALIFORNIA HAS BEEN ADVISED
 * OF THE POSSIBILITY OF SUCH DAMAGE.
 *
 * THE AUTHOR SPECIFICALLY DISCLAIMS ANY WARRANTIES, INCLUDING, BUT NOT
 * LIMITED TO, THE IMPLIED WARRANTIES OF MERCHANTABILITY AND FITNESS FOR
 * A PARTICULAR PURPOSE.  THE SOFTWARE PROVIDED HEREUNDER IS ON AN "AS
 * IS" BASIS, AND THE AUTHOR HAS NO OBLIGATIONS TO PROVIDE MAINTENANCE,
 * SUPPORT, UPDATES, ENHANCEMENTS, OR MODIFICATIONS.
 */

#include "postgres.h"

#include "access/multixact.h"
#include "access/relscan.h"
#include "access/xact.h"
#include "catalog/namespace.h"
#include "funcapi.h"
#include "miscadmin.h"
#include "storage/bufmgr.h"
#include "storage/procarray.h"
#include "utils/acl.h"
#include "utils/builtins.h"
#include "utils/rel.h"
#include "utils/snapmgr.h"
#include "utils/tqual.h"


PG_MODULE_MAGIC;

PG_FUNCTION_INFO_V1(pgrowlocks);

/* ----------
 * pgrowlocks:
 * returns tids of rows being locked
 * ----------
 */

#define NCHARS 32

typedef struct
{
	Relation	rel;
	HeapScanDesc scan;
	int			ncolumns;
} MyData;

#define		Atnum_tid		0
#define		Atnum_xmax		1
#define		Atnum_ismulti	2
#define		Atnum_xids		3
#define		Atnum_modes		4
#define		Atnum_pids		5

Datum
pgrowlocks(PG_FUNCTION_ARGS)
{
	FuncCallContext *funcctx;
	HeapScanDesc scan;
	HeapTuple	tuple;
	TupleDesc	tupdesc;
	AttInMetadata *attinmeta;
	Datum		result;
	MyData	   *mydata;
	Relation	rel;

	if (SRF_IS_FIRSTCALL())
	{
		text	   *relname;
		RangeVar   *relrv;
		MemoryContext oldcontext;
		AclResult	aclresult;

		funcctx = SRF_FIRSTCALL_INIT();
		oldcontext = MemoryContextSwitchTo(funcctx->multi_call_memory_ctx);

		/* Build a tuple descriptor for our result type */
		if (get_call_result_type(fcinfo, NULL, &tupdesc) != TYPEFUNC_COMPOSITE)
			elog(ERROR, "return type must be a row type");

		attinmeta = TupleDescGetAttInMetadata(tupdesc);
		funcctx->attinmeta = attinmeta;

		relname = PG_GETARG_TEXT_P(0);
		relrv = makeRangeVarFromNameList(textToQualifiedNameList(relname));
		rel = heap_openrv(relrv, AccessShareLock);

		/* check permissions: must have SELECT on table */
		aclresult = pg_class_aclcheck(RelationGetRelid(rel), GetUserId(),
									  ACL_SELECT);
		if (aclresult != ACLCHECK_OK)
			aclcheck_error(aclresult, ACL_KIND_CLASS,
						   RelationGetRelationName(rel));

		scan = heap_beginscan(rel, GetActiveSnapshot(), 0, NULL);
		mydata = palloc(sizeof(*mydata));
		mydata->rel = rel;
		mydata->scan = scan;
		mydata->ncolumns = tupdesc->natts;
		funcctx->user_fctx = mydata;

		MemoryContextSwitchTo(oldcontext);
	}

	funcctx = SRF_PERCALL_SETUP();
	attinmeta = funcctx->attinmeta;
	mydata = (MyData *) funcctx->user_fctx;
	scan = mydata->scan;

	/* scan the relation */
	while ((tuple = heap_getnext(scan, ForwardScanDirection)) != NULL)
	{
		HTSU_Result htsu;
		TransactionId xmax;
		uint16		infomask;

		/* must hold a buffer lock to call HeapTupleSatisfiesUpdate */
		LockBuffer(scan->rs_cbuf, BUFFER_LOCK_SHARE);

<<<<<<< HEAD
		htsu = HeapTupleSatisfiesUpdate(rel, tuple->t_data,
=======
		htsu = HeapTupleSatisfiesUpdate(tuple,
>>>>>>> ab76208e
										GetCurrentCommandId(false),
										scan->rs_cbuf);
		xmax = HeapTupleHeaderGetRawXmax(tuple->t_data);
		infomask = tuple->t_data->t_infomask;

		/*
		 * a tuple is locked if HTSU returns BeingUpdated, and if it returns
		 * MayBeUpdated but the Xmax is valid and pointing at us.
		 */
		if (htsu == HeapTupleBeingUpdated ||
			(htsu == HeapTupleMayBeUpdated &&
			 !(infomask & HEAP_XMAX_INVALID) &&
			 !(infomask & HEAP_XMAX_IS_MULTI) &&
			 (xmax == GetCurrentTransactionIdIfAny())))
		{
			char	  **values;

			values = (char **) palloc(mydata->ncolumns * sizeof(char *));

			values[Atnum_tid] = (char *) DirectFunctionCall1(tidout,
											PointerGetDatum(&tuple->t_self));

			values[Atnum_xmax] = palloc(NCHARS * sizeof(char));
			snprintf(values[Atnum_xmax], NCHARS, "%d", xmax);
			if (infomask & HEAP_XMAX_IS_MULTI)
			{
				MultiXactMember *members;
				int			nmembers;
				bool		first = true;
				bool		allow_old;

				values[Atnum_ismulti] = pstrdup("true");

				allow_old = !(infomask & HEAP_LOCK_MASK) &&
					(infomask & HEAP_XMAX_LOCK_ONLY);
				nmembers = GetMultiXactIdMembers(xmax, &members, allow_old);
				if (nmembers == -1)
				{
					values[Atnum_xids] = "{0}";
					values[Atnum_modes] = "{transient upgrade status}";
					values[Atnum_pids] = "{0}";
				}
				else
				{
					int			j;

					values[Atnum_xids] = palloc(NCHARS * nmembers);
					values[Atnum_modes] = palloc(NCHARS * nmembers);
					values[Atnum_pids] = palloc(NCHARS * nmembers);

					strcpy(values[Atnum_xids], "{");
					strcpy(values[Atnum_modes], "{");
					strcpy(values[Atnum_pids], "{");

					for (j = 0; j < nmembers; j++)
					{
						char		buf[NCHARS];

						if (!first)
						{
							strcat(values[Atnum_xids], ",");
							strcat(values[Atnum_modes], ",");
							strcat(values[Atnum_pids], ",");
						}
						snprintf(buf, NCHARS, "%d", members[j].xid);
						strcat(values[Atnum_xids], buf);
						switch (members[j].status)
						{
							case MultiXactStatusUpdate:
								snprintf(buf, NCHARS, "Update");
								break;
							case MultiXactStatusNoKeyUpdate:
								snprintf(buf, NCHARS, "No Key Update");
								break;
							case MultiXactStatusForUpdate:
								snprintf(buf, NCHARS, "For Update");
								break;
							case MultiXactStatusForNoKeyUpdate:
								snprintf(buf, NCHARS, "For No Key Update");
								break;
							case MultiXactStatusForShare:
								snprintf(buf, NCHARS, "Share");
								break;
							case MultiXactStatusForKeyShare:
								snprintf(buf, NCHARS, "Key Share");
								break;
						}
						strcat(values[Atnum_modes], buf);
						snprintf(buf, NCHARS, "%d",
								 BackendXidGetPid(members[j].xid));
						strcat(values[Atnum_pids], buf);

						first = false;
					}

					strcat(values[Atnum_xids], "}");
					strcat(values[Atnum_modes], "}");
					strcat(values[Atnum_pids], "}");
				}
			}
			else
			{
				values[Atnum_ismulti] = pstrdup("false");

				values[Atnum_xids] = palloc(NCHARS * sizeof(char));
				snprintf(values[Atnum_xids], NCHARS, "{%d}", xmax);

				values[Atnum_modes] = palloc(NCHARS);
				if (infomask & HEAP_XMAX_LOCK_ONLY)
				{
					if (HEAP_XMAX_IS_SHR_LOCKED(infomask))
						snprintf(values[Atnum_modes], NCHARS, "{For Share}");
					else if (HEAP_XMAX_IS_KEYSHR_LOCKED(infomask))
						snprintf(values[Atnum_modes], NCHARS, "{For Key Share}");
					else if (HEAP_XMAX_IS_EXCL_LOCKED(infomask))
					{
						if (tuple->t_data->t_infomask2 & HEAP_KEYS_UPDATED)
							snprintf(values[Atnum_modes], NCHARS, "{For Update}");
						else
							snprintf(values[Atnum_modes], NCHARS, "{For No Key Update}");
					}
					else
						/* neither keyshare nor exclusive bit it set */
						snprintf(values[Atnum_modes], NCHARS,
								 "{transient upgrade status}");
				}
				else
				{
					if (tuple->t_data->t_infomask2 & HEAP_KEYS_UPDATED)
						snprintf(values[Atnum_modes], NCHARS, "{Update}");
					else
						snprintf(values[Atnum_modes], NCHARS, "{No Key Update}");
				}

				values[Atnum_pids] = palloc(NCHARS * sizeof(char));
				snprintf(values[Atnum_pids], NCHARS, "{%d}",
						 BackendXidGetPid(xmax));
			}

			LockBuffer(scan->rs_cbuf, BUFFER_LOCK_UNLOCK);

			/* build a tuple */
			tuple = BuildTupleFromCStrings(attinmeta, values);

			/* make the tuple into a datum */
			result = HeapTupleGetDatum(tuple);

			/*
			 * no need to pfree what we allocated; it's on a short-lived
			 * memory context anyway
			 */

			SRF_RETURN_NEXT(funcctx, result);
		}
		else
		{
			LockBuffer(scan->rs_cbuf, BUFFER_LOCK_UNLOCK);
		}
	}

	heap_endscan(scan);
	heap_close(mydata->rel, AccessShareLock);

	SRF_RETURN_DONE(funcctx);
}<|MERGE_RESOLUTION|>--- conflicted
+++ resolved
@@ -130,11 +130,7 @@
 		/* must hold a buffer lock to call HeapTupleSatisfiesUpdate */
 		LockBuffer(scan->rs_cbuf, BUFFER_LOCK_SHARE);
 
-<<<<<<< HEAD
-		htsu = HeapTupleSatisfiesUpdate(rel, tuple->t_data,
-=======
-		htsu = HeapTupleSatisfiesUpdate(tuple,
->>>>>>> ab76208e
+		htsu = HeapTupleSatisfiesUpdate(rel, tuple,
 										GetCurrentCommandId(false),
 										scan->rs_cbuf);
 		xmax = HeapTupleHeaderGetRawXmax(tuple->t_data);
